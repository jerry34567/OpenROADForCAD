--- conflicted
+++ resolved
@@ -329,12 +329,6 @@
         packages+=("libpython3.8")
     fi
 
-<<<<<<< HEAD
-    # need the strip "hack" above to run on docker
-    arch=$(uname -m)
-    strip --remove-section=.note.ABI-tag "/usr/lib/${arch}-linux-gnu/libQt5Core.so"
-
-=======
     # Chose QT libraries
     if _versionCompare $1 -ge 22.04; then
         packages+=(
@@ -351,7 +345,6 @@
         )
     fi
     apt-get install -y --no-install-recommends ${packages[@]}
->>>>>>> 797d4c17
 }
 
 _installRHELCleanUp() {
