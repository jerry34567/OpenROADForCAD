/////////////////////////////////////////////////////////////////////////////
//
// Copyright (c) 2019, OpenROAD
// All rights reserved.
//
// BSD 3-Clause License
//
// Redistribution and use in source and binary forms, with or without
// modification, are permitted provided that the following conditions are met:
//
// * Redistributions of source code must retain the above copyright notice, this
//   list of conditions and the following disclaimer.
//
// * Redistributions in binary form must reproduce the above copyright notice,
//   this list of conditions and the following disclaimer in the documentation
//   and/or other materials provided with the distribution.
//
// * Neither the name of the copyright holder nor the names of its
//   contributors may be used to endorse or promote products derived from
//   this software without specific prior written permission.
//
// THIS SOFTWARE IS PROVIDED BY THE COPYRIGHT HOLDERS AND CONTRIBUTORS "AS IS"
// AND ANY EXPRESS OR IMPLIED WARRANTIES, INCLUDING, BUT NOT LIMITED TO, THE
// IMPLIED WARRANTIES OF MERCHANTABILITY AND FITNESS FOR A PARTICULAR PURPOSE
// ARE DISCLAIMED. IN NO EVENT SHALL THE COPYRIGHT HOLDER OR CONTRIBUTORS BE
// LIABLE FOR ANY DIRECT, INDIRECT, INCIDENTAL, SPECIAL, EXEMPLARY, OR
// CONSEQUENTIAL DAMAGES (INCLUDING, BUT NOT LIMITED TO, PROCUREMENT OF
// SUBSTITUTE GOODS OR SERVICES; LOSS OF USE, DATA, OR PROFITS; OR BUSINESS
// INTERRUPTION) HOWEVER CAUSED AND ON ANY THEORY OF LIABILITY, WHETHER IN
// CONTRACT, STRICT LIABILITY, OR TORT (INCLUDING NEGLIGENCE OR OTHERWISE)
// ARISING IN ANY WAY OUT OF THE USE OF THIS SOFTWARE, EVEN IF ADVISED OF THE
// POSSIBILITY OF SUCH DAMAGE.
//
///////////////////////////////////////////////////////////////////////////////

#pragma once

#include <string>
#include <set>
#include <vector>

extern "C" {
struct Tcl_Interp;
}

namespace odb {
class dbDatabase;
class dbBlock;
class dbTech;
class dbLib;
class Point;
class Rect;
}

namespace sta {
class dbSta;
class dbNetwork;
class Resizer;
class LibertyCell;
}

namespace rsz {
class Resizer;
}

namespace ppl {
class IOPlacer;
}

namespace cts {
class TritonCTSKernel;
}

namespace grt {
class GlobalRouter;
}

namespace tap {
class Tapcell;
}

namespace dpl {
class Opendp;
}

namespace fin {
class Finale;
}

namespace mpl {
class TritonMacroPlace;
}

namespace gpl {
class Replace;
}

namespace rcx {
class Ext;
}

namespace triton_route {
class TritonRoute;
}

namespace psm {
class PDNSim;
}

namespace ant {
class AntennaChecker;
}


namespace par {
class PartitionMgr;
}


namespace ord {

using std::string;

class Logger;
class dbVerilogNetwork;

// Only pointers to components so the header has no dependents.
class OpenRoad
{
public:
  // Singleton accessor.
  // This accessor should ONLY be used for tcl commands.
  // Tools should use their initialization functions to get the
  // OpenRoad object and/or any other tools they need to reference.
  static OpenRoad *openRoad();
  void init(Tcl_Interp *tcl_interp);

  Tcl_Interp *tclInterp() { return tcl_interp_; }
  Logger *getLogger() { return logger_; }
  odb::dbDatabase *getDb() { return db_; }
  sta::dbSta *getSta() { return sta_; }
  sta::dbNetwork *getDbNetwork();
  rsz::Resizer *getResizer() { return resizer_; }
  cts::TritonCTSKernel *getTritonCts() { return tritonCts_; } 
  dbVerilogNetwork *getVerilogNetwork() { return verilog_network_; }
  dpl::Opendp *getOpendp() { return opendp_; }
  fin::Finale *getFinale() { return finale_; }
  tap::Tapcell *getTapcell() { return tapcell_; }
  mpl::TritonMacroPlace *getTritonMp() { return tritonMp_; }
  rcx::Ext *getOpenRCX() { return extractor_; }
  triton_route::TritonRoute *getTritonRoute() { return detailed_router_; }
<<<<<<< HEAD
  gpl::Replace* getReplace() { return replace_; }
  pdnsim::PDNSim* getPDNSim() { return pdnsim_; }
=======
  replace::Replace* getReplace() { return replace_; }
  psm::PDNSim* getPDNSim() { return pdnsim_; }
>>>>>>> 4f991fe8
  grt::GlobalRouter* getFastRoute() { return fastRoute_; }
  par::PartitionMgr *getPartitionMgr() { return partitionMgr_; }
  ant::AntennaChecker *getAntennaChecker() { return antenna_checker_; }
  ppl::IOPlacer *getIOPlacer() { return ioPlacer_; }
  // Return the bounding box of the db rows.
  odb::Rect getCore();
  // Return true if the command units have been initialized.
  bool unitsInitialized();

  void readLef(const char *filename,
	       const char *lib_name,
	       bool make_tech,
	       bool make_library);

  void readDef(const char *filename,
               bool order_wires,
               bool continue_on_errors);
  void writeDef(const char *filename,
		// major.minor (avoid including defout.h)
		string version);

  void readVerilog(const char *filename);
  // Write a flat verilog netlist for the database.
  void writeVerilog(const char *filename,
		    bool sort,
		    bool include_pwr_gnd,
		    std::vector<sta::LibertyCell*> *remove_cells);
  void linkDesign(const char *top_cell_name);

  void readDb(const char *filename);
  void writeDb(const char *filename);

  // Observer interface
  class Observer
  {
  public:
    virtual ~Observer();

    // Either pointer could be null
    virtual void postReadLef(odb::dbTech* tech, odb::dbLib* library) = 0;
    virtual void postReadDef(odb::dbBlock* block) = 0;
    virtual void postReadDb(odb::dbDatabase* db) = 0;

  private:
    OpenRoad* owner_ = nullptr;
    friend class OpenRoad;
  };

  void addObserver(Observer *observer);
  void removeObserver(Observer *observer);

protected:
  ~OpenRoad();
  friend void deleteAllMemory();

private:
  OpenRoad();

  Tcl_Interp *tcl_interp_;
  Logger *logger_;
  odb::dbDatabase *db_;
  dbVerilogNetwork *verilog_network_;
  sta::dbSta *sta_;
  rsz::Resizer *resizer_;
  ppl::IOPlacer *ioPlacer_;
  dpl::Opendp *opendp_;
  fin::Finale *finale_;
  mpl::TritonMacroPlace *tritonMp_;
  grt::GlobalRouter *fastRoute_;
  cts::TritonCTSKernel *tritonCts_;
  tap::Tapcell *tapcell_;
  rcx::Ext *extractor_;
  triton_route::TritonRoute *detailed_router_;
  ant::AntennaChecker *antenna_checker_;
<<<<<<< HEAD
  gpl::Replace *replace_;
  pdnsim::PDNSim *pdnsim_; 
  partition::PartitionMgr *partitionMgr_; 
=======
  replace::Replace *replace_;
  psm::PDNSim *pdnsim_; 
  par::PartitionMgr *partitionMgr_;
>>>>>>> 4f991fe8

  std::set<Observer *> observers_;

  // Singleton used by tcl command interpreter.
  static OpenRoad *openroad_;
};

// Return the bounding box of the db rows.
odb::Rect
getCore(odb::dbBlock *block);

// Return the point inside rect that is closest to pt.
odb::Point
closestPtInRect(odb::Rect rect,
		odb::Point pt);
odb::Point
closestPtInRect(odb::Rect rect,
		int x,
		int y);

int
tclAppInit(Tcl_Interp *interp);

void
deleteAllMemory();

} // namespace ord<|MERGE_RESOLUTION|>--- conflicted
+++ resolved
@@ -149,13 +149,8 @@
   mpl::TritonMacroPlace *getTritonMp() { return tritonMp_; }
   rcx::Ext *getOpenRCX() { return extractor_; }
   triton_route::TritonRoute *getTritonRoute() { return detailed_router_; }
-<<<<<<< HEAD
   gpl::Replace* getReplace() { return replace_; }
-  pdnsim::PDNSim* getPDNSim() { return pdnsim_; }
-=======
-  replace::Replace* getReplace() { return replace_; }
   psm::PDNSim* getPDNSim() { return pdnsim_; }
->>>>>>> 4f991fe8
   grt::GlobalRouter* getFastRoute() { return fastRoute_; }
   par::PartitionMgr *getPartitionMgr() { return partitionMgr_; }
   ant::AntennaChecker *getAntennaChecker() { return antenna_checker_; }
@@ -230,15 +225,9 @@
   rcx::Ext *extractor_;
   triton_route::TritonRoute *detailed_router_;
   ant::AntennaChecker *antenna_checker_;
-<<<<<<< HEAD
   gpl::Replace *replace_;
-  pdnsim::PDNSim *pdnsim_; 
-  partition::PartitionMgr *partitionMgr_; 
-=======
-  replace::Replace *replace_;
   psm::PDNSim *pdnsim_; 
   par::PartitionMgr *partitionMgr_;
->>>>>>> 4f991fe8
 
   std::set<Observer *> observers_;
 
