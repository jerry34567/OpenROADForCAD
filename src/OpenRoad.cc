/////////////////////////////////////////////////////////////////////////////
//
// Copyright (c) 2019, OpenROAD
// All rights reserved.
//
// BSD 3-Clause License
//
// Redistribution and use in source and binary forms, with or without
// modification, are permitted provided that the following conditions are met:
//
// * Redistributions of source code must retain the above copyright notice, this
//   list of conditions and the following disclaimer.
//
// * Redistributions in binary form must reproduce the above copyright notice,
//   this list of conditions and the following disclaimer in the documentation
//   and/or other materials provided with the distribution.
//
// * Neither the name of the copyright holder nor the names of its
//   contributors may be used to endorse or promote products derived from
//   this software without specific prior written permission.
//
// THIS SOFTWARE IS PROVIDED BY THE COPYRIGHT HOLDERS AND CONTRIBUTORS "AS IS"
// AND ANY EXPRESS OR IMPLIED WARRANTIES, INCLUDING, BUT NOT LIMITED TO, THE
// IMPLIED WARRANTIES OF MERCHANTABILITY AND FITNESS FOR A PARTICULAR PURPOSE
// ARE DISCLAIMED. IN NO EVENT SHALL THE COPYRIGHT HOLDER OR CONTRIBUTORS BE
// LIABLE FOR ANY DIRECT, INDIRECT, INCIDENTAL, SPECIAL, EXEMPLARY, OR
// CONSEQUENTIAL DAMAGES (INCLUDING, BUT NOT LIMITED TO, PROCUREMENT OF
// SUBSTITUTE GOODS OR SERVICES; LOSS OF USE, DATA, OR PROFITS; OR BUSINESS
// INTERRUPTION) HOWEVER CAUSED AND ON ANY THEORY OF LIABILITY, WHETHER IN
// CONTRACT, STRICT LIABILITY, OR TORT (INCLUDING NEGLIGENCE OR OTHERWISE)
// ARISING IN ANY WAY OUT OF THE USE OF THIS SOFTWARE, EVEN IF ADVISED OF THE
// POSSIBILITY OF SUCH DAMAGE.
//
///////////////////////////////////////////////////////////////////////////////

#include "openroad/OpenRoad.hh"
#include "openroad/Version.hh" // BUILD_OPENPHYSYN

#include "opendb/db.h"
#include "opendb/wOrder.h"
#include "opendb/lefin.h"
#include "opendb/defin.h"
#include "opendb/defout.h"

#include "sta/VerilogWriter.hh"
#include "sta/StaMain.hh"

#include "db_sta/dbSta.hh"
#include "db_sta/MakeDbSta.hh"

#include "db_sta/dbReadVerilog.hh"
#include "db_sta/dbNetwork.hh"

#include "openroad/InitOpenRoad.hh"
#include "flute3/flute.h"

#include "init_fp//MakeInitFloorplan.hh"
#include "ioplacer/MakeIoplacer.h"
#include "resizer/MakeResizer.hh"
#include "gui/MakeGui.h"
#include "opendp/MakeOpendp.h"
#include "finale/MakeFinale.h"
#include "tritonmp/MakeTritonMp.h"
#include "replace/MakeReplace.h"
#include "fastroute/MakeFastRoute.h"
#include "TritonCTS/src/MakeTritoncts.h"
#include "tapcell/MakeTapcell.h"
#include "OpenRCX/MakeOpenRCX.h"
#include "triton_route/MakeTritonRoute.h"
#include "pdnsim/MakePDNSim.hh"
#include "antennachecker/MakeAntennaChecker.hh"
#include "PartitionMgr/src/MakePartitionMgr.h"
#ifdef BUILD_OPENPHYSYN
  #include "OpenPhySyn/MakeOpenPhySyn.hpp"
#endif
#include <iostream>

namespace sta {
extern const char *openroad_tcl_inits[];
}

// Swig uses C linkage for init functions.
extern "C" {
extern int Openroad_Init(Tcl_Interp *interp);
extern int Opendbtcl_Init(Tcl_Interp *interp);
}

namespace ord {

using std::min;
using std::max;

using odb::dbLib;
using odb::dbTech;
using odb::dbChip;
using odb::dbDatabase;
using odb::dbBlock;
using odb::Rect;
using odb::Point;

using sta::evalTclInit;
using sta::dbSta;
using sta::Resizer;

OpenRoad *OpenRoad::openroad_ = nullptr;

OpenRoad::OpenRoad()
  : tcl_interp_(nullptr),
    db_(nullptr),
    verilog_network_(nullptr),
    sta_(nullptr),
    resizer_(nullptr),
    ioPlacer_(nullptr),
    opendp_(nullptr),
    finale_(nullptr),
    tritonMp_(nullptr),
    fastRoute_(nullptr),
    tritonCts_(nullptr),
    tapcell_(nullptr),
    extractor_(nullptr),
    detailed_router_(nullptr),
    antennaChecker_(nullptr),
    psn_(nullptr),
    replace_(nullptr),
    pdnsim_(nullptr), 
    partitionMgr_(nullptr) 
{
  openroad_ = this;
  db_ = dbDatabase::create();
}

OpenRoad::~OpenRoad()
{
  deleteDbVerilogNetwork(verilog_network_);
  deleteDbSta(sta_);
  deleteIoplacer(ioPlacer_);
  deleteResizer(resizer_);
  deleteOpendp(opendp_);
  deleteFastRoute(fastRoute_);
  deleteTritonCts(tritonCts_);
  deleteTapcell(tapcell_);
  deleteTritonMp(tritonMp_);
  deleteOpenRCX(extractor_);
  deleteTritonRoute(detailed_router_);
  deleteReplace(replace_);
  deleteFinale(finale_);
#ifdef BUILD_OPENPHYSYN
  deletePsn(psn_);
#endif
  deleteAntennaChecker(antennaChecker_);
  odb::dbDatabase::destroy(db_);
<<<<<<< HEAD
  Flute::deleteLUT();
  deletePartitionMgr(partitionMgr_);
=======
  stt::deleteLUT();
>>>>>>> 5edeaa55
}

void
deleteAllMemory()
{
  delete OpenRoad::openRoad();
  sta::Sta::setSta(nullptr);
  sta::deleteAllMemory();
}

sta::dbNetwork *
OpenRoad::getDbNetwork()
{
  return sta_->getDbNetwork();
}

/* static */
OpenRoad *OpenRoad::openRoad()
{
  if (openroad_ == nullptr) {
    openroad_ = new OpenRoad;    
  }
  return openroad_;
}

////////////////////////////////////////////////////////////////

void
initOpenRoad(Tcl_Interp *interp)
{
  OpenRoad::openRoad()->init(interp);
}

void
OpenRoad::init(Tcl_Interp *tcl_interp)
{
  tcl_interp_ = tcl_interp;

  // Make components.
  sta_ = makeDbSta();
  verilog_network_ = makeDbVerilogNetwork();
  ioPlacer_ = makeIoplacer();
  resizer_ = makeResizer();
  opendp_ = makeOpendp();
  finale_ = makeFinale();
  fastRoute_ = makeFastRoute();
  tritonCts_ = makeTritonCts();
  tapcell_ = makeTapcell();
  tritonMp_ = makeTritonMp();
  extractor_ = makeOpenRCX();
  detailed_router_ = makeTritonRoute();
  replace_ = makeReplace();
  pdnsim_ = makePDNSim();
  antennaChecker_ = makeAntennaChecker();
#ifdef BUILD_OPENPHYSYN
  psn_ = makePsn();
#endif
  partitionMgr_ = makePartitionMgr();

  // Init components.
  Openroad_Init(tcl_interp);
  // Import TCL scripts.
  evalTclInit(tcl_interp, sta::openroad_tcl_inits);

  Opendbtcl_Init(tcl_interp);
  initInitFloorplan(this);
  stt::readLUT();
  initDbSta(this);
  initResizer(this);
  initGui(this);
  initDbVerilogNetwork(this);
  initIoplacer(this);
  initReplace(this);
  initOpendp(this);
  initFinale(this);
  initFastRoute(this);
  initTritonCts(this);
  initTapcell(this);
  initTritonMp(this);
  initOpenRCX(this);
  initTritonRoute(this);
  initPDNSim(this);
  initAntennaChecker(this);
#ifdef BUILD_OPENPHYSYN
    initPsn(this);
#endif
  initPartitionMgr(this);

  // Import exported commands to global namespace.
  Tcl_Eval(tcl_interp, "sta::define_sta_cmds");
  Tcl_Eval(tcl_interp, "namespace import sta::*");
}

////////////////////////////////////////////////////////////////

void
OpenRoad::readLef(const char *filename,
		  const char *lib_name,
		  bool make_tech,
		  bool make_library)
{
  odb::lefin lef_reader(db_, false);
  dbLib *lib = nullptr;
  dbTech *tech = nullptr;
  if (make_tech && make_library) {
    lib = lef_reader.createTechAndLib(lib_name, filename);
    tech = db_->getTech();
  } else if (make_tech) {
    tech = lef_reader.createTech(filename);
  } else if (make_library) {
    lib = lef_reader.createLib(lib_name, filename);
  }

  // both are null on parser failure
  if (lib != nullptr || tech != nullptr) {
    for (Observer* observer : observers_) {
      observer->postReadLef(tech, lib);
    }
  }
}

void
OpenRoad::readDef(const char *filename,
		  bool order_wires,
		  bool continue_on_errors)
{
  odb::defin def_reader(db_);
  std::vector<odb::dbLib *> search_libs;
  for (odb::dbLib *lib : db_->getLibs())
    search_libs.push_back(lib);
  if (continue_on_errors) {
    def_reader.continueOnErrors();
  }
  dbChip* chip = def_reader.createChip(search_libs, filename);
  if (chip) {
    dbBlock* block = chip->getBlock();
    if (order_wires) {
      odb::orderWires(block,
                      nullptr /* net_name_or_id*/,
                      false /* force */,
                      false /* verbose */,
                      true /* quiet */);
    }

    for (Observer* observer : observers_) {
      observer->postReadDef(block);
    }
  }
}

static odb::defout::Version
stringToDefVersion(string version)
{
  if (version == "5.8")
    return odb::defout::Version::DEF_5_8;
  else if (version == "5.6")
    return odb::defout::Version::DEF_5_6;
  else if (version == "5.5")
    return odb::defout::Version::DEF_5_5;
  else if (version == "5.4")
    return odb::defout::Version::DEF_5_4;
  else if (version == "5.3")
    return odb::defout::Version::DEF_5_3;
  else 
    return odb::defout::Version::DEF_5_8;
}

void
OpenRoad::writeDef(const char *filename,
		   string version)
{
  odb::dbChip *chip = db_->getChip();
  if (chip) {
    odb::dbBlock *block = chip->getBlock();
    if (block) {
      odb::defout def_writer;
      def_writer.setVersion(stringToDefVersion(version));
      def_writer.writeBlock(block, filename);
    }
  }
}

void
OpenRoad::readDb(const char *filename)
{
  FILE *stream = fopen(filename, "r");
  if (stream == nullptr) {
    return;
  }

  db_->read(stream);
  fclose(stream);

  for (Observer* observer : observers_) {
    observer->postReadDb(db_);
  }
}

void
OpenRoad::writeDb(const char *filename)
{
  FILE *stream = fopen(filename, "w");
  if (stream) {
    db_->write(stream);
    fclose(stream);
  }
}

void
OpenRoad::readVerilog(const char *filename)
{
  dbReadVerilog(filename, verilog_network_);
}

void
OpenRoad::linkDesign(const char *design_name)

{
  dbLinkDesign(design_name, verilog_network_, db_);
  for (Observer* observer : observers_) {
    observer->postReadDb(db_);
  }
}

void
OpenRoad::writeVerilog(const char *filename,
		       bool sort,
		       bool include_pwr_gnd,
		       std::vector<sta::LibertyCell*> *remove_cells)
{
  sta::writeVerilog(filename, sort, include_pwr_gnd,
		    remove_cells, sta_->network());
}

bool
OpenRoad::unitsInitialized()
{
  // Units are set by the first liberty library read.
  return getDbNetwork()->defaultLibertyLibrary() != nullptr;
}

odb::Rect
OpenRoad::getCore()
{
  return ord::getCore(db_->getChip()->getBlock());
}

void OpenRoad::addObserver(Observer *observer)
{
  assert(observer->owner_ == nullptr);
  observer->owner_ = this;
  observers_.insert(observer);
}

void OpenRoad::removeObserver(Observer *observer)
{
  observer->owner_ = nullptr;
  observers_.erase(observer);
}

OpenRoad::Observer::~Observer()
{
  if (owner_) {
    owner_->removeObserver(this);
  }
}


////////////////////////////////////////////////////////////////

// Need a header for these functions cherry uses in
// InitFloorplan, Resizer, OpenDP.

Rect
getCore(dbBlock *block)
{
  odb::Rect core;
  block->getCoreArea(core);
  return core;
}

// Return the point inside rect that is closest to pt.
Point
closestPtInRect(Rect rect,
		Point pt)
{
  return Point(min(max(pt.getX(), rect.xMin()), rect.xMax()),
               min(max(pt.getY(), rect.yMin()), rect.yMax()));
}

Point
closestPtInRect(Rect rect,
		int x,
		int y)
{
  return Point(min(max(x, rect.xMin()), rect.xMax()),
               min(max(y, rect.yMin()), rect.yMax()));
}

} // namespace<|MERGE_RESOLUTION|>--- conflicted
+++ resolved
@@ -149,12 +149,8 @@
 #endif
   deleteAntennaChecker(antennaChecker_);
   odb::dbDatabase::destroy(db_);
-<<<<<<< HEAD
-  Flute::deleteLUT();
   deletePartitionMgr(partitionMgr_);
-=======
   stt::deleteLUT();
->>>>>>> 5edeaa55
 }
 
 void
