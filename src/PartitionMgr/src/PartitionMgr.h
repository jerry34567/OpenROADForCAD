///////////////////////////////////////////////////////////////////////////
//
// BSD 3-Clause License
//
// Copyright (c) 2019, University of California, San Diego.
// All rights reserved.
//
// Redistribution and use in source and binary forms, with or without
// modification, are permitted provided that the following conditions are met:
//
// * Redistributions of source code must retain the above copyright notice, this
//   list of conditions and the following disclaimer.
//
// * Redistributions in binary form must reproduce the above copyright notice,
//   this list of conditions and the following disclaimer in the documentation
//   and/or other materials provided with the distribution.
//
// * Neither the name of the copyright holder nor the names of its
//   contributors may be used to endorse or promote products derived from
//   this software without specific prior written permission.
//
// THIS SOFTWARE IS PROVIDED BY THE COPYRIGHT HOLDERS AND CONTRIBUTORS "AS IS"
// AND ANY EXPRESS OR IMPLIED WARRANTIES, INCLUDING, BUT NOT LIMITED TO, THE
// IMPLIED WARRANTIES OF MERCHANTABILITY AND FITNESS FOR A PARTICULAR PURPOSE
// ARE DISCLAIMED. IN NO EVENT SHALL THE COPYRIGHT HOLDER OR CONTRIBUTORS BE
// LIABLE FOR ANY DIRECT, INDIRECT, INCIDENTAL, SPECIAL, EXEMPLARY, OR
// CONSEQUENTIAL DAMAGES (INCLUDING, BUT NOT LIMITED TO, PROCUREMENT OF
// SUBSTITUTE GOODS OR SERVICES; LOSS OF USE, DATA, OR PROFITS; OR BUSINESS
// INTERRUPTION) HOWEVER CAUSED AND ON ANY THEORY OF LIABILITY, WHETHER IN
// CONTRACT, STRICT LIABILITY, OR TORT (INCLUDING NEGLIGENCE OR OTHERWISE)
// ARISING IN ANY WAY OUT OF THE USE OF THIS SOFTWARE, EVEN IF ADVISED OF THE
// POSSIBILITY OF SUCH DAMAGE.
//
///////////////////////////////////////////////////////////////////////////////

#pragma once

#include "HypergraphDecomposition.h"
<<<<<<< HEAD

=======
#include <random>
>>>>>>> 00326cdf
#include <set>

namespace odb {
class dbDatabase;
class dbChip;
class dbBlock;
}  // namespace odb

namespace sta {
class Instance;
class NetworkReader;
class Library;
class Port;
class Net;
}  // namespace sta

namespace utl {
class Logger;
}

using utl::Logger;

namespace par {

class PartOptions
{
 public:
  PartOptions() = default;

  void setNumStarts(unsigned numStarts) { _numStarts = numStarts; }
  unsigned getNumStarts() const { return _numStarts; }
  void setTargetPartitions(unsigned target) { _targetPartitions = target; }
  unsigned getTargetPartitions() const { return _targetPartitions; }
  void setWeightedVertices(bool enable) { _weightedVertices = enable; }
  bool getWeightedVertices() const { return _weightedVertices; }
  void setCoarRatio(double cratio) { _coarRatio = cratio; }
  double getCoarRatio() { return _coarRatio; }
  void setCoarVertices(unsigned coarVertices) { _coarVertices = coarVertices; }
  unsigned getCoarVertices() const { return _coarVertices; }
  void setTermProp(bool enable) { _termProp = enable; }
  bool getTermProp() const { return _termProp; }
  void setCutHopRatio(double ratio) { _cutHopRatio = ratio; }
  double getCutHopRatio() { return _cutHopRatio; }
  void setArchTopology(const std::vector<int>& arch) { _archTopology = arch; }
  const std::vector<int>& getArchTopology() const { return _archTopology; }
  void setTool(const std::string& tool) { _tool = tool; }
  std::string getTool() const { return _tool; }
  void setGraphModel(const std::string& graphModel)
  {
    if (graphModel == "clique") {
      _graphModel = CLIQUE;
    } else if (graphModel == "star") {
      _graphModel = STAR;
    } else
      _graphModel = HYBRID;
  }
  GraphType getGraphModel() const { return _graphModel; }
  void setCliqueThreshold(unsigned threshold) { _cliqueThreshold = threshold; }
  unsigned getCliqueThreshold() const { return _cliqueThreshold; }
  void setWeightModel(unsigned model) { _weightModel = model; }
  unsigned getWeightModel() const { return _weightModel; }
  void setMaxEdgeWeight(unsigned weight) { _maxEdgeWeight = weight; }
  unsigned getMaxEdgeWeight() const { return _maxEdgeWeight; }
  void setMaxVertexWeight(unsigned weight) { _maxVertexWeight = weight; }
  unsigned getMaxVertexWeight() const { return _maxVertexWeight; }
  void setBalanceConstraint(unsigned constraint)
  {
    _balanceConstraint = constraint;
  }
  unsigned getBalanceConstraint() const { return _balanceConstraint; }
  void setRefinement(unsigned number) { _refinement = number; }
  unsigned getRefinement() const { return _refinement; }
  void setRandomSeed(int seed);
  void generateSeeds(int seeds);
  int getNewSeed() { return seedGenerator_(); }
  void setSeeds(const std::set<int>& seeds) { _seeds = seeds; }
  const std::set<int>& getSeeds() const { return _seeds; }
  void setExistingID(int id) { _existingId = id; }
  int getExistingID() const { return _existingId; }
  void setPartitionsToTest(const std::vector<int>& partIds)
  {
    _partitionsToTest = partIds;
  }
  const std::vector<int>& getPartitionsToTest() const
  {
    return _partitionsToTest;
  }
  void setEvaluationFunction(const std::string& function)
  {
    _evaluationFunction = function;
  }
  std::string getEvaluationFunction() const { return _evaluationFunction; }
  void setLevel(unsigned level) { _level = level; }
  unsigned getLevel() const { return _level; }
  void setFinalPartitions(unsigned target) { _finalPartitions = target; }
  unsigned getFinalPartitions() { return _finalPartitions; }
  void setForceGraph(bool force) { _forceGraph = force; }
  bool getForceGraph() { return _forceGraph; }
  void setClusteringScheme(const std::string& scheme)
  {
    _clusteringScheme = scheme;
  }
  std::string getClusteringScheme() { return _clusteringScheme; }

 private:
  unsigned _numStarts = 1;
  unsigned _targetPartitions = 0;
  bool _weightedVertices = false;
  double _coarRatio = 0.7;
  unsigned _coarVertices = 2500;
  bool _termProp = false;
  double _cutHopRatio = 1.0;
  std::string _tool = "chaco";
  GraphType _graphModel = HYPERGRAPH;
  std::string _evaluationFunction = "hyperedges";
  unsigned _cliqueThreshold = 50;
  unsigned _weightModel = 1;
  unsigned _maxEdgeWeight = 100;
  unsigned _maxVertexWeight = 100;
  unsigned _balanceConstraint = 2;
  unsigned _refinement = 0;
  int _level = -1;
  int _existingId = -1;
  unsigned _finalPartitions = 2;
  bool _forceGraph = false;
  std::vector<int> _archTopology;
  std::set<int> _seeds;
  std::vector<int> _partitionsToTest;
  std::string _clusteringScheme = "scheme1";
  std::mt19937 seedGenerator_ = std::mt19937();
};

class PartSolutions
{
 public:
  void addAssignment(std::vector<unsigned long> currentAssignment,
                     unsigned long runtime,
                     int seed);
  void clearAssignments();
  const std::vector<unsigned long>& getAssignment(unsigned idx) const
  {
    return _assignmentResults[idx];
  }
  unsigned long getRuntime(unsigned idx) const { return _runtimeResults[idx]; }
  int getSeed(unsigned idx) const { return _seeds[idx]; }
  void setToolName(std::string name) { _toolName = name; }
  std::string getToolName() const { return _toolName; }
  void setPartitionId(unsigned id) { _partitionId = id; }
  unsigned getPartitionId() const { return _partitionId; }
  void setClusterId(unsigned id) { _clusterId = id; }
  unsigned getClusterId() const { return _clusterId; }
  void setBestSolutionIdx(unsigned idx) { _bestSolutionIdx = idx; }
  unsigned getBestSolutionIdx() const { return _bestSolutionIdx; }
  void setNumOfRuns(unsigned runs) { _numOfRuns = runs; }
  unsigned getNumOfRuns() const { return _numOfRuns; }
  void setBestSetSize(double result) { _bestSetSizeSD = result; }
  double getBestSetSize() const { return _bestSetSizeSD; }
  void setBestSetArea(double result) { _bestSetAreaSD = result; }
  double getBestSetArea() const { return _bestSetAreaSD; }
  void setBestNumTerminals(unsigned long result) { _bestNumTerminals = result; }
  unsigned long getBestNumTerminals() const { return _bestNumTerminals; }
  void setBestNumHyperedgeCuts(unsigned long result)
  {
    _bestNumHyperedgeCuts = result;
  }
  unsigned long getBestNumHyperedgeCuts() const
  {
    return _bestNumHyperedgeCuts;
  }
  void setBestRuntime(unsigned long result) { _bestRuntime = result; }
  unsigned long getBestRuntime() const { return _bestRuntime; }
  void setBestHopWeigth(unsigned long result) { _bestHopWeigth = result; }
  unsigned long getBestHopWeigth() const { return _bestHopWeigth; }

 private:
  std::vector<std::vector<unsigned long>> _assignmentResults;
  std::vector<unsigned long> _runtimeResults;
  std::vector<int> _seeds;
  std::string _toolName = "";
  unsigned _partitionId = 0;
  unsigned _clusterId = 0;
  unsigned _bestSolutionIdx = 0;
  unsigned _numOfRuns = 0;
  double _bestSetSizeSD = 0;
  double _bestSetAreaSD = 0;
  unsigned long _bestNumTerminals = 0;
  unsigned long _bestNumHyperedgeCuts = 0;
  unsigned long _bestRuntime = 0;
  unsigned long _bestHopWeigth = 0;
};

class PartitionMgr
{
 protected:
  odb::dbBlock* getDbBlock() const;
  unsigned getNumPartitioningResults() const { return _results.size(); }
  unsigned getNumClusteringResults() const { return _clusResults.size(); }
  PartSolutions& getPartitioningResult(unsigned id) { return _results[id]; }
  PartSolutions& getClusteringResult(unsigned id) { return _clusResults[id]; }

  PartOptions _options;
  unsigned _dbId = 0;
  unsigned _bestId = 0;
  Logger * _logger;
  Graph _graph;
  Hypergraph _hypergraph;
  std::vector<PartSolutions> _results;
  std::vector<PartSolutions> _clusResults;

 public:
  PartitionMgr() = default;
  void init(unsigned dbId, Logger* logger);
  void runPartitioning();
  void runClustering();
  void run3PClustering();
  void evaluatePartitioning();
  unsigned getCurrentBestId() { return _bestId; }
  void setCurrentBestId(unsigned id) { _bestId = id; }
  void runChaco();
  void runGpMetis();
  void runMlPart();
  void runChacoClustering();
  void runGpMetisClustering();
  void runMlPartClustering();
  PartOptions& getOptions() { return _options; }
  unsigned getCurrentId() { return (_results.size() - 1); }
  unsigned getCurrentClusId() { return (_clusResults.size() - 1); }
  void toGraph();
  void toHypergraph();
  void hypergraph(bool buildGraph = false);
  unsigned generatePartitionId();
  unsigned generateClusterId();
  void computePartitionResult(unsigned partitionId, std::string function);
  bool comparePartitionings(const PartSolutions oldPartition,
                            const PartSolutions newPartition,
                            std::string function);
  void reportPartitionResult(unsigned partitionId);
  void writePartitioningToDb(unsigned partitionId);
  void dumpPartIdToFile(std::string name);
  void writeClusteringToDb(unsigned clusteringId);
  void dumpClusIdToFile(std::string name);
  void reportNetlistPartitions(unsigned partitionId);
  void readPartitioningFile(std::string filename);
  void reportGraph();

  void writePartitionVerilog(const char* path, const char* port_prefix, const char* module_suffix);

 private:
  sta::Instance* buildPartitionedInstance(const char* name,
                                          const char* port_prefix,
                                          sta::Library* library,
                                          sta::NetworkReader* network,
                                          sta::Instance* parent,
                                          std::set<sta::Instance*>* insts,
                                          std::map<sta::Net*, sta::Port*>* port_map);
};

}  // namespace par<|MERGE_RESOLUTION|>--- conflicted
+++ resolved
@@ -36,11 +36,8 @@
 #pragma once
 
 #include "HypergraphDecomposition.h"
-<<<<<<< HEAD
-
-=======
+
 #include <random>
->>>>>>> 00326cdf
 #include <set>
 
 namespace odb {
