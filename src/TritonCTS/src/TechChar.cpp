/////////////////////////////////////////////////////////////////////////////
//
// BSD 3-Clause License
//
// Copyright (c) 2019, University of California, San Diego.
// All rights reserved.
//
// Redistribution and use in source and binary forms, with or without
// modification, are permitted provided that the following conditions are met:
//
// * Redistributions of source code must retain the above copyright notice, this
//   list of conditions and the following disclaimer.
//
// * Redistributions in binary form must reproduce the above copyright notice,
//   this list of conditions and the following disclaimer in the documentation
//   and/or other materials provided with the distribution.
//
// * Neither the name of the copyright holder nor the names of its
//   contributors may be used to endorse or promote products derived from
//   this software without specific prior written permission.
//
// THIS SOFTWARE IS PROVIDED BY THE COPYRIGHT HOLDERS AND CONTRIBUTORS "AS IS"
// AND ANY EXPRESS OR IMPLIED WARRANTIES, INCLUDING, BUT NOT LIMITED TO, THE
// IMPLIED WARRANTIES OF MERCHANTABILITY AND FITNESS FOR A PARTICULAR PURPOSE
// ARE DISCLAIMED. IN NO EVENT SHALL THE COPYRIGHT HOLDER OR CONTRIBUTORS BE
// LIABLE FOR ANY DIRECT, INDIRECT, INCIDENTAL, SPECIAL, EXEMPLARY, OR
// CONSEQUENTIAL DAMAGES (INCLUDING, BUT NOT LIMITED TO, PROCUREMENT OF
// SUBSTITUTE GOODS OR SERVICES; LOSS OF USE, DATA, OR PROFITS; OR BUSINESS
// INTERRUPTION) HOWEVER CAUSED AND ON ANY THEORY OF LIABILITY, WHETHER IN
// CONTRACT, STRICT LIABILITY, OR TORT (INCLUDING NEGLIGENCE OR OTHERWISE)
// ARISING IN ANY WAY OUT OF THE USE OF THIS SOFTWARE, EVEN IF ADVISED OF THE
// POSSIBILITY OF SUCH DAMAGE.
//
///////////////////////////////////////////////////////////////////////////////

#include "TechChar.h"
#include "openroad/Logger.h"

#include "db_sta/dbSta.hh"
#include "sta/Graph.hh"
#include "sta/Liberty.hh"
#include "sta/PathAnalysisPt.hh"
#include "sta/Sdc.hh"
#include "sta/Search.hh"
#include "sta/Units.hh"

#include <algorithm>
#include <fstream>
#include <iomanip>
#include <ostream>
#include <sstream>

namespace cts {

using ord::CTS;

void TechChar::compileLut(std::vector<TechChar::ResultData> lutSols)
{
  _logger->report(" Compiling LUT");
  initLengthUnits();

  _minSegmentLength = toInternalLengthUnit(_minSegmentLength);
  _maxSegmentLength = toInternalLengthUnit(_maxSegmentLength);

  reportCharacterizationBounds();  // min and max values already set
  checkCharacterizationBounds();

  unsigned noSlewDegradationCount = 0;
  _actualMinInputCap = std::numeric_limits<unsigned>::max();
  // For the results in each wire segment...
  for (ResultData lutLine : lutSols) {
    _actualMinInputCap
        = std::min(static_cast<unsigned>(lutLine.totalcap), _actualMinInputCap);
    // Checks the output slew of the wiresegment.
    if (lutLine.isPureWire && lutLine.pinSlew <= lutLine.inSlew) {
      ++noSlewDegradationCount;
      ++lutLine.pinSlew;
    }

    unsigned length = toInternalLengthUnit(lutLine.wirelength);

    WireSegment& segment = createWireSegment((unsigned) (length),
                                             (unsigned) (lutLine.load),
                                             (unsigned) (lutLine.pinSlew),
                                             lutLine.totalPower,
                                             (unsigned) (lutLine.pinArrival),
                                             (unsigned) (lutLine.totalcap),
                                             (unsigned) (lutLine.inSlew));

    if (!(lutLine.isPureWire)) {
      // Goes through the topology of the wiresegment and defines the buffer
      // locations and masters.
      int maxIndex = 0;
      if (lutLine.topology.size() % 2 == 0) {
        maxIndex = lutLine.topology.size();
      } else {
        maxIndex = lutLine.topology.size() - 1;
      }
      for (int topologyIndex = 0; topologyIndex < maxIndex; topologyIndex++) {
        std::string topologyS = lutLine.topology[topologyIndex];
        // Each buffered topology always has a wire segment followed by a
        // buffer.
        if (_masterNames.find(topologyS) == _masterNames.end()) {
          // Is a number (i.e. a wire segment).
          segment.addBuffer(std::stod(topologyS));
        } else {
          segment.addBufferMaster(topologyS);
        }
      }
    }
  }

  if (noSlewDegradationCount > 0) {
    _logger->warn(CTS, 43, "{} wires are pure wire and no slew degration.\n"
                  "TritonCTS forced slew degradation on these wires.",
                  noSlewDegradationCount);
  }

  _logger->warn(CTS, 46, "    Num wire segments: {}",
                _wireSegments.size());
  _logger->warn(CTS, 47, "    Num keys in characterization LUT: {}",
                _keyToWireSegments.size());

  _logger->warn(CTS, 48, "    Actual min input cap: {}",
                _actualMinInputCap);
}

void TechChar::parseLut(const std::string& file)
{
  _logger->report(" Reading LUT file \"{}\"", file);
  std::ifstream lutFile(file.c_str());

  if (!lutFile.is_open()) {
<<<<<<< HEAD
    getLogger()->error(ord::CTS, 101, "Could not find LUT file.");
=======
    _logger->error(CTS, 61, "Could not find LUT file.");
>>>>>>> 6359aa90
  }

  // First line of the LUT is a header with normalization values
  if (!(lutFile >> _minSegmentLength >> _maxSegmentLength >> _minCapacitance
        >> _maxCapacitance >> _minSlew >> _maxSlew)) {
<<<<<<< HEAD
    getLogger()->error(ord::CTS, 102, "Problem reading the LUT file.");
=======
    _logger->error(CTS, 62, "Problem reading the LUT file.");
>>>>>>> 6359aa90
  }

  if (_options->getWireSegmentUnit() == 0) {
    unsigned presetWireUnit = 0;
    if (!(lutFile >> presetWireUnit)) {
<<<<<<< HEAD
      getLogger()->error(ord::CTS, 102, "Problem reading the LUT file.");
    }
    if (presetWireUnit == 0) {
      getLogger()->error(ord::CTS, 102, "Problem reading the LUT file.");
=======
      _logger->error(CTS, 63, "Problem reading the LUT file.");
    }
    if (presetWireUnit == 0) {
      _logger->error(CTS, 64, "Problem reading the LUT file.");
>>>>>>> 6359aa90
    }
    _options->setWireSegmentUnit(presetWireUnit);
    setLenghthUnit(static_cast<unsigned>(presetWireUnit) / 2);
  }

  initLengthUnits();

  _minSegmentLength = toInternalLengthUnit(_minSegmentLength);
  _maxSegmentLength = toInternalLengthUnit(_maxSegmentLength);

  reportCharacterizationBounds();
  checkCharacterizationBounds();

  std::string line;
  std::getline(lutFile, line);  // Ignore first line
  unsigned noSlewDegradationCount = 0;
  _actualMinInputCap = std::numeric_limits<unsigned>::max();
  while (std::getline(lutFile, line)) {
    unsigned idx, delay;
    double power;
    unsigned length, load, outputSlew, inputCap, inputSlew;
    bool isPureWire;

    std::stringstream ss(line);
    ss >> idx >> length >> load >> outputSlew >> power >> delay >> inputCap
        >> inputSlew >> isPureWire;

    length = toInternalLengthUnit(length);

    _actualMinInputCap = std::min(inputCap, _actualMinInputCap);

    if (isPureWire && outputSlew <= inputSlew) {
      ++noSlewDegradationCount;
      ++outputSlew;
    }

    WireSegment& segment = createWireSegment(
        length, load, outputSlew, power, delay, inputCap, inputSlew);

    if (!(isPureWire)) {
      double bufferLocation;
      while (ss >> bufferLocation) {
        segment.addBuffer(bufferLocation);
      }
    }
  }

  if (noSlewDegradationCount > 0) {
    _logger->warn(CTS, 44, "{} wires are pure wire and no slew degration.\n"
                  "TritonCTS forced slew degradation on these wires.",
                  noSlewDegradationCount);
  }

  _logger->warn(CTS, 49, "    Num wire segments: {}",
                _wireSegments.size());
  _logger->warn(CTS, 50, "    Num keys in characterization LUT: {}",
                _keyToWireSegments.size());
  _logger->warn(CTS, 51, "    Actual min input cap: {}",
                _actualMinInputCap);
}

void TechChar::parse(const std::string& lutFile, const std::string solListFile)
{
  parseLut(lutFile);
  parseSolList(solListFile);
}

void TechChar::initLengthUnits()
{
  _charLengthUnit = _options->getWireSegmentUnit();
  _lengthUnit = LENGTH_UNIT_MICRON;
  _lengthUnitRatio = _charLengthUnit / _lengthUnit;
}

inline void TechChar::reportCharacterizationBounds() const
{
  _logger->report("Min. len    Max. len    Min. cap    Max. cap    Min. slew   Max. slew");

  _logger->report("{:<12}{:<12}{:<12}{:<12}{:<12}{:<12}",
                  _minSegmentLength, _maxSegmentLength, 
                  _minCapacitance, _maxCapacitance, _minSlew, _maxSlew);
}

inline void TechChar::checkCharacterizationBounds() const
{
  if (_minSegmentLength > MAX_NORMALIZED_VAL
      || _maxSegmentLength > MAX_NORMALIZED_VAL
      || _minCapacitance > MAX_NORMALIZED_VAL
      || _maxCapacitance > MAX_NORMALIZED_VAL || _minSlew > MAX_NORMALIZED_VAL
      || _maxSlew > MAX_NORMALIZED_VAL) {
<<<<<<< HEAD
    _options->getLogger()->error(ord::CTS, 105, "Normalized values in the LUT should be in the range [1, {}]\n"
           "Check the table"
           "above to see the normalization ranges and check "
           "your characterization configuration.", std::to_string(MAX_NORMALIZED_VAL));
=======
    _logger->error(CTS, 65, ("Normalized values in the LUT should be in the range [1, "
           + std::to_string(MAX_NORMALIZED_VAL) + "\n Check the table "
           + "above to see the normalization ranges and check "
           + "your characterization configuration.")
              .c_str());
>>>>>>> 6359aa90
  }
}

inline WireSegment& TechChar::createWireSegment(uint8_t length,
                                                uint8_t load,
                                                uint8_t outputSlew,
                                                double power,
                                                unsigned delay,
                                                uint8_t inputCap,
                                                uint8_t inputSlew)
{
  _wireSegments.emplace_back(
      length, load, outputSlew, power, delay, inputCap, inputSlew);

  unsigned segmentIdx = _wireSegments.size() - 1;
  unsigned key = computeKey(length, load, outputSlew);

  if (_keyToWireSegments.find(key) == _keyToWireSegments.end()) {
    _keyToWireSegments[key] = std::deque<unsigned>();
  }

  _keyToWireSegments[key].push_back(segmentIdx);

  return _wireSegments.back();
}

void TechChar::parseSolList(const std::string& file)
{
  _logger->report(" Reading solution list file \"{}\"", file);
  std::ifstream solFile(file.c_str());

  if (!solFile.is_open()) {
    _logger->error(CTS, 66, "Could not find sol_list file.");
  }

  unsigned solIdx = 0;
  std::string line;

  while (getline(solFile, line)) {
    std::stringstream ss(line);
    std::string token;
    unsigned numBuffers = 0;
    while (getline(ss, token, ',')) {
      if (std::any_of(std::begin(token), std::end(token), ::isalpha)) {
        _wireSegments[solIdx].addBufferMaster(token);
        ++numBuffers;
      }
    }

    // Sanity check
    if (_wireSegments[solIdx].getNumBuffers() != numBuffers) {
      _logger->error(CTS, 67, ("Number of buffers does not match on solution.\n"
             + std::to_string(solIdx) + " " + std::to_string(numBuffers)
             + ".").c_str());
    }
    ++solIdx;
  }
}

void TechChar::forEachWireSegment(
    const std::function<void(unsigned, const WireSegment&)> func) const
{
  for (unsigned idx = 0; idx < _wireSegments.size(); ++idx) {
    func(idx, _wireSegments[idx]);
  }
};

void TechChar::forEachWireSegment(
    uint8_t length,
    uint8_t load,
    uint8_t outputSlew,
    const std::function<void(unsigned, const WireSegment&)> func) const
{
  unsigned key = computeKey(length, load, outputSlew);

  if (_keyToWireSegments.find(key) == _keyToWireSegments.end()) {
    return;
  }

  const std::deque<unsigned>& wireSegmentsIdx = _keyToWireSegments.at(key);
  for (unsigned idx : wireSegmentsIdx) {
    func(idx, _wireSegments[idx]);
  }
};

void TechChar::report() const
{
  _logger->report("\n");
  _logger->report("*********************************************************************");
  _logger->report("*                     Report Characterization                       *");
  _logger->report("*********************************************************************");
  _logger->report("     Idx  Len  Load      Out slew    Power   Delay"
                  "   In cap  In slew Buf     Buf Locs");

  forEachWireSegment([&](unsigned idx, const WireSegment& segment) {
    _logger->report("     {:<5}{:<5}{:<10}{:<12}{:<8}{:<8}{:<8}{:<8}{:<10}",
                    idx, (unsigned) segment.getLength(),(unsigned) segment.getLoad(),
                    (unsigned) segment.getOutputSlew(), segment.getPower(), segment.getDelay(),
                    (unsigned) segment.getInputCap(), (unsigned) segment.getInputSlew(),
                    segment.isBuffered());

    for (unsigned idx = 0; idx < segment.getNumBuffers(); ++idx) {
      _logger->report("{:<6} ", segment.getBufferLocation(idx));
    }

    _logger->report("\n");
  });

  _logger->report("*************************************************************");
}

void TechChar::reportSegments(uint8_t length,
                              uint8_t load,
                              uint8_t outputSlew) const
{
  _logger->report("\n");
  _logger->report("*********************************************************************");
  _logger->report("*                     Report Characterization                       *");
  _logger->report("*********************************************************************");

  _logger->report(" Reporting wire segments with length: {} load: {} out slew: {}",
    (unsigned) length, (unsigned) load, (unsigned) outputSlew);

  _logger->report("     Idx  Len  Load      Out slew    Power   Delay"
                  "   In cap  In slew Buf     Buf Locs");

  forEachWireSegment(
      length, load, outputSlew, [&](unsigned idx, const WireSegment& segment) {
        _logger->report("     {:<5}{:<5}{:<10}{:<12}{:<8}{:<8}{:<8}{:<8}{:<10}",
                    idx, (unsigned) segment.getLength(),(unsigned) segment.getLoad(),
                    (unsigned) segment.getOutputSlew(), segment.getPower(), segment.getDelay(),
                    (unsigned) segment.getInputCap(), (unsigned) segment.getInputSlew(),
                    segment.isBuffered());        

        for (unsigned idx = 0; idx < segment.getNumBuffers(); ++idx) {
          _logger->report("{:<6} ", segment.getBufferLocation(idx));
        }

        _logger->report("\n");
      });
}

void TechChar::write(const std::string& filename) const
{
  std::ofstream file(filename.c_str());

  if (!file.is_open()) {
    _logger->error(CTS, 59, "Could not open characterization file.");
  }

  file << _minSegmentLength << " " << _maxSegmentLength << " "
       << _minCapacitance << " " << _maxCapacitance << " " << _minSlew << " "
       << _maxSlew << " " << _options->getWireSegmentUnit() << "\n";

  file.precision(15);
  forEachWireSegment([&](unsigned idx, const WireSegment& segment) {
    file << idx << " " << (unsigned) segment.getLength() << " "
         << (unsigned) segment.getLoad() << " "
         << (unsigned) segment.getOutputSlew() << " " << segment.getPower()
         << " " << segment.getDelay() << " " << (unsigned) segment.getInputCap()
         << " " << (unsigned) segment.getInputSlew() << " ";

    file << !segment.isBuffered() << " ";

    for (unsigned idx = 0; idx < segment.getNumBuffers(); ++idx) {
      file << segment.getBufferLocation(idx) << " ";
    }

    file << "\n";
  });

  file.close();
}

void TechChar::writeSol(const std::string& filename) const
{
  std::ofstream file(filename.c_str());

  if (!file.is_open()) {
    _logger->error(CTS, 60, " Could not open characterization file.");
  }

  file.precision(15);
  forEachWireSegment([&](unsigned idx, const WireSegment& segment) {
    file << idx << " ";

    if (segment.isBuffered()) {
      for (unsigned idx = 0; idx < segment.getNumBuffers(); ++idx) {
        float wirelengthValue = segment.getBufferLocation(idx)
                                * ((float) (segment.getLength())
                                   * (float) (_options->getWireSegmentUnit()));
        file << (unsigned long) (wirelengthValue);
        file << "," << segment.getBufferMaster(idx);
        if (!(idx + 1 >= segment.getNumBuffers())) {
          file << ",";
        }
      }
    } else {
      float wirelengthValue = (float) (segment.getLength())
                              * (float) (_options->getWireSegmentUnit());
      file << (unsigned long) (wirelengthValue);
    }

    file << "\n";
  });

  file.close();
}

void TechChar::createFakeEntries(unsigned length, unsigned fakeLength)
{
  // This condition would just duplicate wires that already exist
  if (length == fakeLength) {
    return;
  }

  _logger->warn(CTS, 45, "Creating fake entries in the LUT.");
  for (unsigned load = 1; load <= getMaxCapacitance(); ++load) {
    for (unsigned outSlew = 1; outSlew <= getMaxSlew(); ++outSlew) {
      forEachWireSegment(
          length, load, outSlew, [&](unsigned key, const WireSegment& seg) {
            unsigned power = seg.getPower();
            unsigned delay = seg.getDelay();
            unsigned inputCap = seg.getInputCap();
            unsigned inputSlew = seg.getInputSlew();

            WireSegment& fakeSeg = createWireSegment(
                fakeLength, load, outSlew, power, delay, inputCap, inputSlew);

            for (unsigned buf = 0; buf < seg.getNumBuffers(); ++buf) {
              fakeSeg.addBuffer(seg.getBufferLocation(buf));
              fakeSeg.addBufferMaster(seg.getBufferMaster(buf));
            }
          });
    }
  }
}

void TechChar::reportSegment(unsigned key) const
{
  const WireSegment& seg = getWireSegment(key);

  _logger->report("    Key: {} outSlew: {} load: {} length: {} isBuffered: {}",
                  key, (unsigned) seg.getOutputSlew(), (unsigned) seg.getLoad(),
                  (unsigned) seg.getLength(), seg.isBuffered());
}

// Characterization Methods

void TechChar::initCharacterization()
{
  // Sets up most of the attributes that the characterization uses.
  // Gets the chip, openSta and networks.
  ord::OpenRoad* openRoad = ord::OpenRoad::openRoad();
  _dbNetworkChar = openRoad->getDbNetwork();
  if (_dbNetworkChar == nullptr) {
    _logger->error(CTS, 68, "Network not found. Check your lef/def/verilog file.");
  }
  _db = openRoad->getDb();
  if (_db == nullptr) {
    _logger->error(CTS, 69, "Database not found. Check your lef/def/verilog file.");
  }
  odb::dbChip* chip = _db->getChip();
  if (chip == nullptr) {
    _logger->error(CTS, 70, "Chip not found. Check your lef/def/verilog file.");
  }
  odb::dbBlock* block = chip->getBlock();
  if (block == nullptr) {
    _logger->error(CTS, 71, "Block not found. Check your lef/def/verilog file.");
  }
  _openSta = openRoad->getSta();
  sta::Network* networkChar = _openSta->network();
  if (networkChar == nullptr) {
    _logger->error(CTS, 72, "Network not found. Check your lef/def/verilog file.");
  }
  float dbUnitsPerMicron = static_cast<float>(block->getDbUnitsPerMicron());

  // Change resPerSqr and capPerSqr to DBU units.
  double newCapPerSqr
      = (_options->getCapPerSqr() * std::pow(10.0, -12)) / dbUnitsPerMicron;
  double newResPerSqr = (_options->getResPerSqr()) / dbUnitsPerMicron;
  _options->setCapPerSqr(newCapPerSqr);  // picofarad/micron to farad/DBU
  _options->setResPerSqr(newResPerSqr);  // ohm/micron to ohm/DBU

  // Change intervals if needed
  if (_options->getSlewInter() != 0) {
    _charSlewInter = _options->getSlewInter();
  }
  if (_options->getCapInter() != 0) {
    _charCapInter = _options->getCapInter();
  }

  // Gets the buffer masters and its in/out pins.
  std::vector<std::string> masterVector = _options->getBufferList();
  if (masterVector.size() < 1) {
    _logger->error(CTS, 73, "Buffer not found. Check your -buf_list input.");
  }
  odb::dbMaster* testBuf = nullptr;
  for (std::string masterString : masterVector) {
    testBuf = _db->findMaster(masterString.c_str());
    if (testBuf == nullptr) {
      _logger->error(CTS, 74, "Buffer not found. Check your -buf_list input.");
    }
    _masterNames.insert(masterString);
  }

  std::string bufMasterName = masterVector[0];
  _charBuf = _db->findMaster(bufMasterName.c_str());

  for (odb::dbMTerm* masterTerminal : _charBuf->getMTerms()) {
    if (masterTerminal->getIoType() == odb::dbIoType::INPUT
        && masterTerminal->getSigType() == odb::dbSigType::SIGNAL) {
      _charBufIn = masterTerminal->getName();
    } else if (masterTerminal->getIoType() == odb::dbIoType::OUTPUT
               && masterTerminal->getSigType() == odb::dbSigType::SIGNAL) {
      _charBufOut = masterTerminal->getName();
    }
  }
  // Creates the new characterization block. (Wiresegments are created here
  // instead of the main block)
  std::string characterizationBlockName = "CharacterizationBlock";
  _charBlock = odb::dbBlock::create(block, characterizationBlockName.c_str());

  // Gets the capacitance and resistance per DBU. User input.
  _resPerDBU = _options->getResPerSqr();
  _capPerDBU = _options->getCapPerSqr();

  // Defines the different wirelengths to test and the characterization unit.
  unsigned wirelengthIterations = _options->getCharWirelengthIterations();
  unsigned maxWirelength = (_charBuf->getHeight() * 10)
                           * wirelengthIterations;  // Hard-coded limit
  if (_options->getWireSegmentUnit() == 0) {
    unsigned charaunit = _charBuf->getHeight() * 10;
    _options->setWireSegmentUnit(static_cast<unsigned>(charaunit));
  } else {
    // Updates the units to DBU.
    int dbUnitsPerMicron = block->getDbUnitsPerMicron();
    unsigned segmentDistance = _options->getWireSegmentUnit();
    _options->setWireSegmentUnit(segmentDistance * dbUnitsPerMicron);
  }

  // Required to make sure that the fake entry for minLengthSinkRegion
  // exists (see HTreeBuilder::run())
  if (_options->isFakeLutEntriesEnabled()) {
    maxWirelength = std::max(maxWirelength,
                             2 * _options->getWireSegmentUnit());
  }

  for (unsigned wirelengthInter = _options->getWireSegmentUnit();
       (wirelengthInter <= maxWirelength)
       && (wirelengthInter
           <= wirelengthIterations * _options->getWireSegmentUnit());
       wirelengthInter += _options->getWireSegmentUnit()) {
    _wirelengthsToTest.push_back(wirelengthInter);
  }

  if (_wirelengthsToTest.size() < 1) {
    _logger->error(CTS, 75,  "Error generating the wirelengths to test. Check your -wire_unit "
        "parameter or technology files.");
  }

  setLenghthUnit(static_cast<unsigned>(((_charBuf->getHeight() * 10) / 2)
                                       / dbUnitsPerMicron));

  // Gets the max slew and max cap if they weren't added as parameters.
  float maxSlew = 0.0;
  float maxCap = 0.0;
  if (_options->getMaxCharSlew() == 0 || _options->getMaxCharCap() == 0) {
    sta::Cell* masterCell = _dbNetworkChar->dbToSta(_charBuf);
    sta::LibertyCell* libertyCell = networkChar->libertyCell(masterCell);
    if (!libertyCell) {
      _logger->error(CTS, 76, "No Liberty cell found for %s.", bufMasterName.c_str());
    }

    sta::LibertyLibrary* staLib = libertyCell->libertyLibrary();
    bool maxSlewExist = false;
    bool maxCapExist = false;
    staLib->defaultMaxSlew(maxSlew, maxSlewExist);
    staLib->defaultMaxCapacitance(maxCap, maxCapExist);
    if (!maxSlewExist || !maxCapExist) {
      _logger->error(CTS, 77, "Liberty Library does not have Max Slew or Max Cap values.");
    } else {
      _charMaxSlew = maxSlew;
      _charMaxCap = maxCap;
    }
  } else {
    _charMaxSlew = _options->getMaxCharSlew();
    _charMaxCap = _options->getMaxCharCap();
  }

  // Creates the different slews and loads to test.
  unsigned slewIterations = _options->getCharSlewIterations();
  unsigned loadIterations = _options->getCharLoadIterations();
  for (float slewInter = _charSlewInter;
       (slewInter <= _charMaxSlew)
       && (slewInter <= slewIterations * _charSlewInter);
       slewInter += _charSlewInter) {
    _slewsToTest.push_back(slewInter);
  }
  for (float capInter = _charCapInter;
       ((capInter <= _charMaxCap)
        && (capInter <= loadIterations * _charCapInter));
       capInter += _charCapInter) {
    _loadsToTest.push_back(capInter);
  }

  if ((_loadsToTest.size() < 1) || (_slewsToTest.size() < 1)) {
    _logger->error(CTS, 78,  "Error generating the wirelengths to test. "
        "Check your -max_cap / -max_slew / -cap_inter / -slew_inter parameter "
        "or technology files.");
  }
}

std::vector<TechChar::SolutionData> TechChar::createPatterns(
    unsigned setupWirelength)
{
  // Sets the number of nodes (wirelength/characterization unit) that a buffer
  // can be placed and...
  //...the number of topologies (combinations of buffers, considering only 1
  // drive) that can exist.
  const unsigned numberOfNodes
      = setupWirelength / _options->getWireSegmentUnit();
  unsigned numberOfTopologies = std::pow(2, numberOfNodes);
  std::vector<SolutionData> topologiesVector;
  odb::dbNet* net = nullptr;
  odb::dbWire* wire = nullptr;

  // For each possible topology...
  for (unsigned solutionCounterInt = 0; solutionCounterInt < numberOfTopologies;
       solutionCounterInt++) {
    // Creates a bitset that represents the buffer locations.
    std::bitset<5> solutionCounter(solutionCounterInt);
    unsigned short int wireCounter = 0;
    SolutionData topology;
    // Creates the starting net.
    std::string netName = "net_" + std::to_string(setupWirelength) + "_"
                          + solutionCounter.to_string() + "_"
                          + std::to_string(wireCounter);
    net = odb::dbNet::create(_charBlock, netName.c_str());
    wire = odb::dbWire::create(net);
    net->setSigType(odb::dbSigType::SIGNAL);
    // Creates the input port.
    std::string inPortName
        = "in_" + std::to_string(setupWirelength) + solutionCounter.to_string();
    odb::dbBTerm* inPort = odb::dbBTerm::create(
        net, inPortName.c_str());  // sig type is signal by default
    inPort->setIoType(odb::dbIoType::INPUT);
    odb::dbBPin* inPortPin = odb::dbBPin::create(inPort);
    // Updates the topology with the new port.
    topology.inPort = inPortPin;
    // Iterating through possible buffers...
    unsigned nodesWithoutBuf = 0;
    bool isPureWire = true;
    for (unsigned nodeIndex = 0; nodeIndex < numberOfNodes; nodeIndex++) {
      if (solutionCounter[nodeIndex] == 0) {
        // Not a buffer, only a wire segment.
        nodesWithoutBuf++;
      } else {
        // Buffer, need to create the instance and a new net.
        nodesWithoutBuf++;
        // Creates a new buffer instance.
        std::string bufName = "buf_" + std::to_string(setupWirelength)
                              + solutionCounter.to_string() + "_"
                              + std::to_string(wireCounter);
        odb::dbInst* bufInstance
            = odb::dbInst::create(_charBlock, _charBuf, bufName.c_str());
        odb::dbITerm* bufInstanceInPin
            = bufInstance->findITerm(_charBufIn.c_str());
        odb::dbITerm* bufInstanceOutPin
            = bufInstance->findITerm(_charBufOut.c_str());
        odb::dbITerm::connect(bufInstanceInPin, net);
        // Updates the topology with the old net and number of nodes that didn't
        // have buffers until now.
        topology.netVector.push_back(net);
        topology.nodesWithoutBufVector.push_back(nodesWithoutBuf);
        // Creates a new net.
        wireCounter++;
        std::string netName = "net_" + std::to_string(setupWirelength)
                              + solutionCounter.to_string() + "_"
                              + std::to_string(wireCounter);
        net = odb::dbNet::create(_charBlock, netName.c_str());
        wire = odb::dbWire::create(net);
        odb::dbITerm::connect(bufInstanceOutPin, net);
        net->setSigType(odb::dbSigType::SIGNAL);
        // Updates the topology wih the new instance and the current topology
        // (as a vector of strings).
        topology.instVector.push_back(bufInstance);
        topology.topologyDescriptor.push_back(
            std::to_string(nodesWithoutBuf * _options->getWireSegmentUnit()));
        topology.topologyDescriptor.push_back(_charBuf->getName());
        nodesWithoutBuf = 0;
        isPureWire = false;
      }
    }
    // Finishing up the topology with the output port.
    std::string outPortName = "out_" + std::to_string(setupWirelength)
                              + solutionCounter.to_string();
    odb::dbBTerm* outPort = odb::dbBTerm::create(
        net, outPortName.c_str());  // sig type is signal by default
    outPort->setIoType(odb::dbIoType::OUTPUT);
    odb::dbBPin* outPortPin = odb::dbBPin::create(outPort);
    // Updates the topology with the output port, old new, possible instances
    // and other attributes.
    topology.outPort = outPortPin;
    if (isPureWire) {
      topology.instVector.push_back(nullptr);
    }
    topology.isPureWire = isPureWire;
    topology.netVector.push_back(net);
    topology.nodesWithoutBufVector.push_back(nodesWithoutBuf);
    if (nodesWithoutBuf != 0) {
      topology.topologyDescriptor.push_back(
          std::to_string(nodesWithoutBuf * _options->getWireSegmentUnit()));
    }
    // Go to the next topology.
    topologiesVector.push_back(topology);
  }
  return topologiesVector;
}

void TechChar::createStaInstance()
{
  // Creates a new OpenSTA instance that is used only for the characterization.
  ord::OpenRoad* openRoad = ord::OpenRoad::openRoad();
  // Creates the new instance based on the charcterization block.
  if (_openStaChar != nullptr) {
    _openStaChar->clear();
  }
  _openStaChar = sta::makeBlockSta(openRoad, _charBlock);
  // Sets the current OpenSTA instance as the new one just created.
  sta::Sta::setSta(_openStaChar);
  _openStaChar->clear();
  // Gets the new components from the new OpenSTA.
  _dbNetworkChar = openRoad->getDbNetwork();
  // Set some attributes for the new instance.
  _openStaChar->units()->timeUnit()->setScale(1);
  _openStaChar->units()->capacitanceUnit()->setScale(1);
  _openStaChar->units()->resistanceUnit()->setScale(1);
  _openStaChar->units()->powerUnit()->setScale(1);
  // Gets the corner and other analysis attributes from the new instance.
  _charCorner = _openStaChar->corners()->findCorner(0);
  sta::PathAPIndex path_ap_index
      = _charCorner->findPathAnalysisPt(sta::MinMax::max())->index();
  sta::Corners* corners = _openStaChar->search()->corners();
  _charPathAnalysis = corners->findPathAnalysisPt(path_ap_index);
}

void TechChar::setParasitics(
    std::vector<TechChar::SolutionData> topologiesVector,
    unsigned setupWirelength)
{
  // For each topology...
  for (SolutionData solution : topologiesVector) {
    // For each net in the topolgy -> set the parasitics.
    for (unsigned netIndex = 0; netIndex < solution.netVector.size();
         ++netIndex) {
      // Gets the ITerms (instance pins) and BTerms (other high-level pins) from
      // the current net.
      odb::dbNet* net = solution.netVector[netIndex];
      unsigned nodesWithoutBuf = solution.nodesWithoutBufVector[netIndex];
      odb::dbBTerm* inBTerm = solution.inPort->getBTerm();
      odb::dbBTerm* outBTerm = solution.outPort->getBTerm();
      odb::dbSet<odb::dbBTerm> netBTerms = net->getBTerms();
      odb::dbSet<odb::dbITerm> netITerms = net->getITerms();
      sta::Pin* firstPin = nullptr;
      sta::Pin* lastPin = nullptr;
      // Gets the sta::Pin from the beginning and end of the net.
      if (netBTerms.size() > 1) {  // Parasitics for a purewire segment.
                                   // First and last pin are already available.
        firstPin = _dbNetworkChar->dbToSta(inBTerm);
        lastPin = _dbNetworkChar->dbToSta(outBTerm);
      } else if (netBTerms.size()
                 == 1) {  // Parasitics for the end/start of a net.
                          // One Port and one instance pin.
        odb::dbBTerm* netBTerm = net->get1stBTerm();
        odb::dbITerm* netITerm = net->get1stITerm();
        if (netBTerm == inBTerm) {
          firstPin = _dbNetworkChar->dbToSta(netBTerm);
          lastPin = _dbNetworkChar->dbToSta(netITerm);
        } else {
          firstPin = _dbNetworkChar->dbToSta(netITerm);
          lastPin = _dbNetworkChar->dbToSta(netBTerm);
        }
      } else {  // Parasitics for a net that is between two buffers. Need to
                // iterate over the net ITerms.
        for (odb::dbITerm* iterm : netITerms) {
          if (iterm != nullptr) {
            if (iterm->getIoType() == odb::dbIoType::INPUT) {
              lastPin = _dbNetworkChar->dbToSta(iterm);
            }

            if (iterm->getIoType() == odb::dbIoType::OUTPUT) {
              firstPin = _dbNetworkChar->dbToSta(iterm);
            }

            if (firstPin != nullptr && lastPin != nullptr) {
              break;
            }
          }
        }
      }
      // Sets the Pi and Elmore information.
      unsigned charUnit = _options->getWireSegmentUnit();
      _openStaChar->makePiElmore(firstPin,
                                 sta::RiseFall::rise(),
                                 sta::MinMaxAll::all(),
                                 (nodesWithoutBuf * charUnit * _capPerDBU) / 2,
                                 nodesWithoutBuf * charUnit * _resPerDBU,
                                 (nodesWithoutBuf * charUnit * _capPerDBU) / 2);
      _openStaChar->makePiElmore(firstPin,
                                 sta::RiseFall::fall(),
                                 sta::MinMaxAll::all(),
                                 (nodesWithoutBuf * charUnit * _capPerDBU) / 2,
                                 nodesWithoutBuf * charUnit * _resPerDBU,
                                 (nodesWithoutBuf * charUnit * _capPerDBU) / 2);
      _openStaChar->setElmore(firstPin,
                              lastPin,
                              sta::RiseFall::rise(),
                              sta::MinMaxAll::all(),
                              nodesWithoutBuf * charUnit * _capPerDBU);
      _openStaChar->setElmore(firstPin,
                              lastPin,
                              sta::RiseFall::fall(),
                              sta::MinMaxAll::all(),
                              nodesWithoutBuf * charUnit * _capPerDBU);
    }
  }
}

void TechChar::setSdc(std::vector<TechChar::SolutionData> topologiesVector,
                      unsigned setupWirelength)
{
  // Creates a clock to set input and output delay.
  sta::Sdc* sdcChar = _openStaChar->sdc();
  sta::FloatSeq* characterizationClockWave = new sta::FloatSeq;
  characterizationClockWave->push_back(0);
  characterizationClockWave->push_back(1);
  const std::string characterizationClockName
      = "characlock" + std::to_string(setupWirelength);
  _openStaChar->makeClock(characterizationClockName.c_str(),
                          nullptr,
                          false,
                          1.0,
                          characterizationClockWave,
                          nullptr);
  sta::Clock* characterizationClock
      = sdcChar->findClock(characterizationClockName.c_str());
  // For each topology...
  for (SolutionData solution : topologiesVector) {
    // Gets the input and output ports.
    odb::dbBTerm* inBTerm = solution.inPort->getBTerm();
    odb::dbBTerm* outBTerm = solution.outPort->getBTerm();
    sta::Pin* inPin = _dbNetworkChar->dbToSta(inBTerm);
    sta::Pin* outPin = _dbNetworkChar->dbToSta(outBTerm);
    // Set the input delay and output delay on each one.
    _openStaChar->setInputDelay(inPin,
                                sta::RiseFallBoth::riseFall(),
                                characterizationClock,
                                sta::RiseFall::rise(),
                                nullptr,
                                false,
                                false,
                                sta::MinMaxAll::max(),
                                true,
                                0.0);
    _openStaChar->setOutputDelay(outPin,
                                 sta::RiseFallBoth::riseFall(),
                                 characterizationClock,
                                 sta::RiseFall::rise(),
                                 nullptr,
                                 false,
                                 false,
                                 sta::MinMaxAll::max(),
                                 true,
                                 0.0);
  }
}

TechChar::ResultData TechChar::computeTopologyResults(
    TechChar::SolutionData solution,
    sta::Vertex* outPinVert,
    float load,
    unsigned setupWirelength)
{
  ResultData results;
  // Computations for power, requires the PowerResults class from OpenSTA.
  float totalPower = 0;
  if (!solution.isPureWire) {
    // If it isn't a pure wire solution, get the sum of the total power of each
    // buffer.
    for (odb::dbInst* bufferInst : solution.instVector) {
      sta::Instance* bufferInstSta = _dbNetworkChar->dbToSta(bufferInst);
      sta::PowerResult instResults;
      instResults.clear();
      _openStaChar->power(bufferInstSta, _charCorner, instResults);
      totalPower = totalPower + instResults.total();
    }
  }
  results.totalPower = totalPower;
  // Computations for input capacitance.
  float incap = 0;
  if (solution.isPureWire) {
    // For pure-wire, sum of the current load with the capacitance of the net.
    incap = load + (setupWirelength * _capPerDBU);
  } else {
    // For buffered solutions, add the cap of the input of the first buffer
    // with the capacitance of the left-most net.
    float length = std::stod(solution.topologyDescriptor[0]);
    sta::LibertyCell* firstInstLiberty = _dbNetworkChar->libertyCell(
        _dbNetworkChar->dbToSta(solution.instVector[0]));
    sta::LibertyPort* firstPinLiberty
        = firstInstLiberty->findLibertyPort(_charBufIn.c_str());
    float firstPinCapRise = firstPinLiberty->capacitance(sta::RiseFall::rise(),
                                                         sta::MinMax::max());
    float firstPinCapFall = firstPinLiberty->capacitance(sta::RiseFall::fall(),
                                                         sta::MinMax::max());
    float firstPinCap = 0;
    if (firstPinCapRise > firstPinCapFall) {
      firstPinCap = firstPinCapRise;
    } else {
      firstPinCap = firstPinCapFall;
    }
    incap = firstPinCap + (length * _capPerDBU);
  }
  float totalcap = std::floor((incap + (_charCapInter / 2)) / _charCapInter)
                   * _charCapInter;
  results.totalcap = totalcap;
  // Computations for delay.
  float pinArrival = _openStaChar->vertexArrival(
      outPinVert, sta::RiseFall::fall(), _charPathAnalysis);
  results.pinArrival = pinArrival;
  // Computations for output slew.
  float pinRise = _openStaChar->vertexSlew(
      outPinVert, sta::RiseFall::rise(), sta::MinMax::max());
  float pinFall = _openStaChar->vertexSlew(
      outPinVert, sta::RiseFall::fall(), sta::MinMax::max());
  float pinSlew = std::floor((((pinRise + pinFall) / 2) + (_charSlewInter / 2))
                             / _charSlewInter)
                  * _charSlewInter;
  results.pinSlew = pinSlew;

  return results;
}

TechChar::SolutionData TechChar::updateBufferTopologies(
    TechChar::SolutionData solution)
{
  unsigned index = 0;
  // Change the buffer topology by increasing the size of the buffers.
  // After testing all the sizes for the current buffer, increment the size of
  // the next one (works like a carry mechanism). Ex for 4 different buffers:
  // 103-> 110 -> 111 -> 112 -> 113 -> 120 ...
  bool done = false;
  while (!done) {
    // Gets the iterator to the beggining of the _masterNames set.
    std::set<std::string>::iterator masterItr
        = _masterNames.find(solution.instVector[index]->getMaster()->getName());
    // Gets the iterator to the end of the _masterNames set.
    std::set<std::string>::iterator masterFinalItr = _masterNames.end();
    masterFinalItr--;
    if (masterItr == masterFinalItr) {
      // If the iterator can't increment past the final iterator...
      // change the current buf master to the _charBuf and try to go to next
      // instance.
      odb::dbInst* inst = solution.instVector[index];
      inst->swapMaster(_charBuf);
      unsigned topologyCounter = 0;
      for (unsigned topologyIndex = 0;
           topologyIndex < solution.topologyDescriptor.size();
           topologyIndex++) {
        // Iterates through the topologyDescriptor to set the new information
        //(string representing the current buffer)
        std::string topologyS = solution.topologyDescriptor[topologyIndex];
        if (!(_masterNames.find(topologyS) == _masterNames.end())) {
          if (topologyCounter == index) {
            std::set<std::string>::iterator firstMaster = _masterNames.begin();
            solution.topologyDescriptor[topologyIndex] = *firstMaster;
            break;
          }
          topologyCounter++;
        }
      }
      index++;
    } else {
      // Increment the iterator and change the current buffer to the new size.
      masterItr++;
      std::string masterString = *masterItr;
      odb::dbMaster* newBufMaster = _db->findMaster(masterString.c_str());
      odb::dbInst* inst = solution.instVector[index];
      inst->swapMaster(newBufMaster);
      unsigned topologyCounter = 0;
      for (unsigned topologyIndex = 0;
           topologyIndex < solution.topologyDescriptor.size();
           topologyIndex++) {
        std::string topologyS = solution.topologyDescriptor[topologyIndex];
        if (!(_masterNames.find(topologyS) == _masterNames.end())) {
          if (topologyCounter == index) {
            solution.topologyDescriptor[topologyIndex] = masterString;
            break;
          }
          topologyCounter++;
        }
      }
      done = true;
    }
    if (index >= solution.instVector.size()) {
      // If the next instance doesn't exist, all the topologies were tested ->
      // exit the function.
      done = true;
    }
  }
  return solution;
}

std::vector<TechChar::ResultData> TechChar::characterizationPostProcess()
{
  // Post-process of the characterization results.
  std::vector<ResultData> selectedSolutions;
  // Select only a subset of the total results. If, for a combination of input
  // cap, wirelength, load and output slew, more than 3 results exists -> select
  // only 3 of them.
  for (auto& keyResults : _solutionMap) {
    std::vector<ResultData> resultVector = keyResults.second;
    for (ResultData selectedResults : resultVector) {
      selectedSolutions.push_back(selectedResults);
    }
  }

  // Creates variables to set the max and min values. These are normalized.
  unsigned minResultWirelength = std::numeric_limits<unsigned>::max();
  unsigned maxResultWirelength = 0;
  unsigned minResultCapacitance = std::numeric_limits<unsigned>::max();
  unsigned maxResultCapacitance = 0;
  unsigned minResultSlew = std::numeric_limits<unsigned>::max();
  unsigned maxResultSlew = 0;
  std::vector<ResultData> convertedSolutions;
  for (ResultData solution : selectedSolutions) {
    if (solution.pinSlew <= _charMaxSlew) {
      ResultData convertedResult;
      // Processing and normalizing of output slew.
      convertedResult.pinSlew = normalizeCharResults(
          solution.pinSlew, _charSlewInter, &minResultSlew, &maxResultSlew);
      // Processing and normalizing of input slew.
      convertedResult.inSlew = normalizeCharResults(
          solution.inSlew, _charSlewInter, &minResultSlew, &maxResultSlew);
      // Processing and normalizing of input cap.
      convertedResult.totalcap = normalizeCharResults(solution.totalcap,
                                                      _charCapInter,
                                                      &minResultCapacitance,
                                                      &maxResultCapacitance);
      // Processing and normalizing of load.
      convertedResult.load = normalizeCharResults(solution.load,
                                                  _charCapInter,
                                                  &minResultCapacitance,
                                                  &maxResultCapacitance);
      // Processing and normalizing of the wirelength.
      convertedResult.wirelength
          = normalizeCharResults(solution.wirelength,
                                 _options->getWireSegmentUnit(),
                                 &minResultWirelength,
                                 &maxResultWirelength);
      // Processing and normalizing of delay.
      convertedResult.pinArrival = static_cast<unsigned>(
          std::ceil(solution.pinArrival / (_charSlewInter / 5)));
      // Add missing information.
      convertedResult.totalPower = solution.totalPower;
      convertedResult.isPureWire = solution.isPureWire;
      std::vector<std::string> topologyResult;
      for (int topologyIndex = 0; topologyIndex < solution.topology.size();
           topologyIndex++) {
        std::string topologyS = solution.topology[topologyIndex];
        // Normalizes the strings that represents the topology too.
        if (_masterNames.find(topologyS) == _masterNames.end()) {
          // Is a number (i.e. a wire segment).
          topologyResult.push_back(std::to_string(
              std::stod(topologyS) / static_cast<float>(solution.wirelength)));
        } else {
          topologyResult.push_back(topologyS);
        }
      }
      convertedResult.topology = topologyResult;
      // Send the results to a vector. This will be used to create the
      // wiresegments for CTS.
      convertedSolutions.push_back(convertedResult);
    }
  }
  // Sets the min and max values and returns the result vector.
  _minSlew = minResultSlew;
  _maxSlew = maxResultSlew;
  _minCapacitance = minResultCapacitance;
  _maxCapacitance = maxResultCapacitance;
  _minSegmentLength = minResultWirelength;
  _maxSegmentLength = maxResultWirelength;
  return convertedSolutions;
}

unsigned TechChar::normalizeCharResults(float value,
                                        float iter,
                                        unsigned* min,
                                        unsigned* max)
{
  unsigned normVal = static_cast<unsigned>(std::ceil(value / iter));
  if (normVal == 0) {
    normVal = 1;
  }
  *min = std::min(*min, normVal);
  *max = std::max(*max, normVal);
  return normVal;
}

void TechChar::create()
{
  // Setup of the attributes required to run the characterization.
  initCharacterization();
  long unsigned int topologiesCreated = 0;
  for (unsigned setupWirelength : _wirelengthsToTest) {
    // Creates the topologies for the current wirelength.
    std::vector<SolutionData> topologiesVector
        = createPatterns(setupWirelength);
    // Creates the new openSTA instance and setup its components with
    // updateTiming(true);
    createStaInstance();
    _openStaChar->updateTiming(true);
    // Setup of the parasitics for each net and the input/output delay.
    setParasitics(topologiesVector, setupWirelength);
    setSdc(topologiesVector, setupWirelength);
    // For each topology...
    for (SolutionData solution : topologiesVector) {
      // Gets the input and output port (as terms, pins and vertices).
      odb::dbBTerm* inBTerm = solution.inPort->getBTerm();
      odb::dbBTerm* outBTerm = solution.outPort->getBTerm();
      odb::dbNet* lastNet = solution.netVector.back();
      sta::Pin* inPin = _dbNetworkChar->dbToSta(inBTerm);
      sta::Pin* outPin = _dbNetworkChar->dbToSta(outBTerm);
      sta::Port* inPort = _dbNetworkChar->port(inPin);
      sta::Port* outPort = _dbNetworkChar->port(outPin);
      sta::Vertex* outPinVert
          = _openStaChar->graph()->vertex(outBTerm->staVertexId());
      sta::Vertex* inPinVert
          = _openStaChar->graph()->vertex(inBTerm->staVertexId());

      // Gets the first pin of the last net. Needed to set a new parasitic
      // (load) value.
      sta::Pin* firstPinLastNet = nullptr;
      if (lastNet->getBTerms().size()
          > 1) {  // Parasitics for purewire segment.
                  // First and last pin are already available.
        firstPinLastNet = inPin;
      } else {  // Parasitics for the end/start of a net. One Port and one
                // instance pin.
        odb::dbITerm* netITerm = lastNet->get1stITerm();
        firstPinLastNet = _dbNetworkChar->dbToSta(netITerm);
      }

      float c1 = 0;
      float c2 = 0;
      float r1 = 0;
      bool piExists = false;
      // Gets the parasitics that are currently used for the last net.
      _openStaChar->findPiElmore(firstPinLastNet,
                                 sta::RiseFall::rise(),
                                 sta::MinMax::max(),
                                 c1,
                                 r1,
                                 c2,
                                 piExists);
      // For each possible buffer combination (different sizes).
      unsigned buffersUpdate
          = std::pow(_masterNames.size(), solution.instVector.size());
      do {
        // For each possible load.
        for (float load : _loadsToTest) {
          // sta2->setPortExtPinCap(outPort, sta::RiseFallBoth::riseFall(),
          //                       sta::MinMaxAll::all(), load );

          // Sets the new parasitic of the last net (load added to last pin).
          _openStaChar->makePiElmore(firstPinLastNet,
                                     sta::RiseFall::rise(),
                                     sta::MinMaxAll::all(),
                                     c1,
                                     r1,
                                     c2 + load);
          _openStaChar->makePiElmore(firstPinLastNet,
                                     sta::RiseFall::fall(),
                                     sta::MinMaxAll::all(),
                                     c1,
                                     r1,
                                     c2 + load);
          _openStaChar->setElmore(firstPinLastNet,
                                  outPin,
                                  sta::RiseFall::rise(),
                                  sta::MinMaxAll::all(),
                                  c1 + c2 + load);
          _openStaChar->setElmore(firstPinLastNet,
                                  outPin,
                                  sta::RiseFall::fall(),
                                  sta::MinMaxAll::all(),
                                  c1 + c2 + load);
          // For each possible input slew.
          for (float inputslew : _slewsToTest) {
            // sta2->setInputSlew(inPort, sta::RiseFallBoth::riseFall(),
            //                   sta::MinMaxAll::all(), inputslew);

            // Sets the slew on the input vertex.
            // Here the new pattern is created (combination of load, buffers and
            // slew values).
            _openStaChar->setAnnotatedSlew(inPinVert,
                                           _charCorner,
                                           sta::MinMaxAll::all(),
                                           sta::RiseFallBoth::riseFall(),
                                           inputslew);
            // Updates timing for the new pattern.
            _openStaChar->updateTiming(true);

            // Gets the results (delay, slew, power...) for the pattern.
            ResultData results = computeTopologyResults(
                solution, outPinVert, load, setupWirelength);

            // Appends the results to a map, grouping each result by
            // wirelength, load, output slew and input cap.
            results.wirelength = setupWirelength;
            results.load = load;
            results.inSlew = inputslew;
            results.topology = solution.topologyDescriptor;
            results.isPureWire = solution.isPureWire;
            CharKey solutionKey;
            solutionKey.wirelength = results.wirelength;
            solutionKey.pinSlew = results.pinSlew;
            solutionKey.load = results.load;
            solutionKey.totalcap = results.totalcap;
            if (_solutionMap.find(solutionKey) != _solutionMap.end()) {
              _solutionMap[solutionKey].push_back(results);
            } else {
              std::vector<ResultData> resultGroup;
              resultGroup.push_back(results);
              _solutionMap[solutionKey] = resultGroup;
            }
            topologiesCreated++;
            if (topologiesCreated % 50000 == 0) {
              _logger->info(CTS, 38, "Number of created patterns = {}.", topologiesCreated);
            }
          }
        }
        // If the solution is not a pure-wire, update the buffer topologies.
        if (!solution.isPureWire) {
          solution = updateBufferTopologies(solution);
        }
        // For pure-wire solution buffersUpdate == 1, so it only runs once.
        buffersUpdate--;
      } while (buffersUpdate != 0);
    }
  }
  _logger->info(CTS, 39, "Number of created patterns = {}.", topologiesCreated);
  // Returns the OpenSTA instance to the old one.
  sta::Sta::setSta(_openSta);
  // Post-processing of the results.
  std::vector<ResultData> convertedSolutions = characterizationPostProcess();
  // Changes the segment units back to micron and creates the wire segments.
  float dbUnitsPerMicron
      = static_cast<float>(_charBlock->getDbUnitsPerMicron());
  float segmentDistance = static_cast<float>(_options->getWireSegmentUnit());
  _options->setWireSegmentUnit(
      static_cast<unsigned>(segmentDistance / dbUnitsPerMicron));
  compileLut(convertedSolutions);
  // Saves the characterization file if needed.
  if (_options->getOutputPath().length() > 0) {
    std::string lutFile = _options->getOutputPath() + "lut.txt";
    std::string solFile = _options->getOutputPath() + "sol_list.txt";
    write(lutFile);
    writeSol(solFile);
  }
  if (_openStaChar != nullptr) {
    _openStaChar->clear();
    delete _openStaChar;
    _openStaChar = nullptr;
  }
}

}  // namespace cts<|MERGE_RESOLUTION|>--- conflicted
+++ resolved
@@ -131,37 +131,22 @@
   std::ifstream lutFile(file.c_str());
 
   if (!lutFile.is_open()) {
-<<<<<<< HEAD
-    getLogger()->error(ord::CTS, 101, "Could not find LUT file.");
-=======
     _logger->error(CTS, 61, "Could not find LUT file.");
->>>>>>> 6359aa90
   }
 
   // First line of the LUT is a header with normalization values
   if (!(lutFile >> _minSegmentLength >> _maxSegmentLength >> _minCapacitance
         >> _maxCapacitance >> _minSlew >> _maxSlew)) {
-<<<<<<< HEAD
-    getLogger()->error(ord::CTS, 102, "Problem reading the LUT file.");
-=======
     _logger->error(CTS, 62, "Problem reading the LUT file.");
->>>>>>> 6359aa90
   }
 
   if (_options->getWireSegmentUnit() == 0) {
     unsigned presetWireUnit = 0;
     if (!(lutFile >> presetWireUnit)) {
-<<<<<<< HEAD
-      getLogger()->error(ord::CTS, 102, "Problem reading the LUT file.");
-    }
-    if (presetWireUnit == 0) {
-      getLogger()->error(ord::CTS, 102, "Problem reading the LUT file.");
-=======
       _logger->error(CTS, 63, "Problem reading the LUT file.");
     }
     if (presetWireUnit == 0) {
       _logger->error(CTS, 64, "Problem reading the LUT file.");
->>>>>>> 6359aa90
     }
     _options->setWireSegmentUnit(presetWireUnit);
     setLenghthUnit(static_cast<unsigned>(presetWireUnit) / 2);
@@ -252,18 +237,11 @@
       || _minCapacitance > MAX_NORMALIZED_VAL
       || _maxCapacitance > MAX_NORMALIZED_VAL || _minSlew > MAX_NORMALIZED_VAL
       || _maxSlew > MAX_NORMALIZED_VAL) {
-<<<<<<< HEAD
-    _options->getLogger()->error(ord::CTS, 105, "Normalized values in the LUT should be in the range [1, {}]\n"
-           "Check the table"
-           "above to see the normalization ranges and check "
-           "your characterization configuration.", std::to_string(MAX_NORMALIZED_VAL));
-=======
     _logger->error(CTS, 65, ("Normalized values in the LUT should be in the range [1, "
            + std::to_string(MAX_NORMALIZED_VAL) + "\n Check the table "
            + "above to see the normalization ranges and check "
            + "your characterization configuration.")
               .c_str());
->>>>>>> 6359aa90
   }
 }
 
