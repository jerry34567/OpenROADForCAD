--- conflicted
+++ resolved
@@ -1,4 +1,3 @@
-<<<<<<< HEAD
 [INFO ODB-0000] Reading LEF file: Nangate45/Nangate45.lef
 [INFO ODB-0000]     Created 22 technology layers
 [INFO ODB-0000]     Created 27 technology vias
@@ -9,44 +8,5 @@
 [INFO ODB-0000]     Created 2 components and 8 component-terminals.
 [INFO ODB-0000]     Created 1 nets and 2 connections.
 [INFO ODB-0000] Finished DEF file: no_clock.def
- *****************
- * TritonCTS 2.0 *
- *****************
- *****************************
- *  Import characterization  *
- *****************************
-[INFO CTS-0085]  Reading LUT file "lut.txt"
-Min. len    Max. len    Min. cap    Max. cap    Min. slew   Max. slew
-2           8           1           52          1           24          
-[WARNING CTS-0044] 180 wires are pure wire and no slew degration.
-TritonCTS forced slew degradation on these wires.
-[INFO CTS-0049]     Num wire segments: 4994
-[INFO CTS-0050]     Num keys in characterization LUT: 1677
-[INFO CTS-0051]     Actual min input cap: 8
-[INFO CTS-0086]  Reading solution list file "sol_list.txt".
- **********************
- *  Find clock roots  *
- **********************
-[INFO CTS-0002]  User did not specify clock roots.
- ************************
- *  Populate TritonCTS  *
- ************************
- Initializing clock nets
- Looking for clock nets in the design
-[ERROR CTS-0083] No clock nets have been found.
-CTS-0083
-=======
-Notice 0: Reading LEF file:  Nangate45/Nangate45.lef
-Notice 0:     Created 22 technology layers
-Notice 0:     Created 27 technology vias
-Notice 0:     Created 134 library cells
-Notice 0: Finished LEF file:  Nangate45/Nangate45.lef
-Notice 0: 
-Reading DEF file: no_clock.def
-Notice 0: Design: test_no_clk
-Notice 0:     Created 2 components and 8 component-terminals.
-Notice 0:     Created 1 nets and 2 connections.
-Notice 0: Finished DEF file: no_clock.def
 [ERROR CTS-0055] Missing argument -buf_list
-CTS-0055
->>>>>>> 6b9ad583
+CTS-0055