/////////////////////////////////////////////////////////////////////////////
//
// BSD 3-Clause License
//
// Copyright (c) 2019, The Regents of the University of California
// All rights reserved.
//
// Redistribution and use in source and binary forms, with or without
// modification, are permitted provided that the following conditions are met:
//
// * Redistributions of source code must retain the above copyright notice, this
//   list of conditions and the following disclaimer.
//
// * Redistributions in binary form must reproduce the above copyright notice,
//   this list of conditions and the following disclaimer in the documentation
//   and/or other materials provided with the distribution.
//
// * Neither the name of the copyright holder nor the names of its
//   contributors may be used to endorse or promote products derived from
//   this software without specific prior written permission.
//
// THIS SOFTWARE IS PROVIDED BY THE COPYRIGHT HOLDERS AND CONTRIBUTORS "AS IS"
// AND ANY EXPRESS OR IMPLIED WARRANTIES, INCLUDING, BUT NOT LIMITED TO, THE
// IMPLIED WARRANTIES OF MERCHANTABILITY AND FITNESS FOR A PARTICULAR PURPOSE
// ARE DISCLAIMED. IN NO EVENT SHALL THE COPYRIGHT HOLDER OR CONTRIBUTORS BE
// LIABLE FOR ANY DIRECT, INDIRECT, INCIDENTAL, SPECIAL, EXEMPLARY, OR
// CONSEQUENTIAL DAMAGES (INCLUDING, BUT NOT LIMITED TO, PROCUREMENT OF
// SUBSTITUTE GOODS OR SERVICES; LOSS OF USE, DATA, OR PROFITS; OR BUSINESS
// INTERRUPTION) HOWEVER CAUSED AND ON ANY THEORY OF LIABILITY, WHETHER IN
// CONTRACT, STRICT LIABILITY, OR TORT (INCLUDING NEGLIGENCE OR OTHERWISE)
// ARISING IN ANY WAY OUT OF THE USE OF THIS SOFTWARE, EVEN IF ADVISED OF THE
// POSSIBILITY OF SUCH DAMAGE.
//
///////////////////////////////////////////////////////////////////////////////

#pragma once

#include <cstdint>
#include <iostream>
#include <optional>
#include <sstream>
#include <string>
#include <vector>

#include "CtsObserver.h"
#include "Util.h"
#include "db.h"
#include "utl/Logger.h"

namespace stt {
class SteinerTreeBuilder;
}
namespace cts {

class CtsOptions
{
 public:
  CtsOptions(utl::Logger* logger, stt::SteinerTreeBuilder* sttBuildder)
      : logger_(logger), sttBuilder_(sttBuildder)
  {
  }

  void setClockNets(const std::string& clockNets) { clockNets_ = clockNets; }
  std::string getClockNets() const { return clockNets_; }
  void setRootBuffer(const std::string& buffer) { rootBuffer_ = buffer; }
  std::string getRootBuffer() const { return rootBuffer_; }
  void setBufferList(const std::vector<std::string>& buffers)
  {
    bufferList_ = buffers;
  }
  std::vector<std::string> getBufferList() const { return bufferList_; }
  void setDbUnits(int units) { dbUnits_ = units; }
  int getDbUnits() const { return dbUnits_; }
  void setWireSegmentUnit(unsigned wireSegmentUnit)
  {
    wireSegmentUnit_ = wireSegmentUnit;
  }
  unsigned getWireSegmentUnit() const { return wireSegmentUnit_; }
  void setPlotSolution(bool plot) { plotSolution_ = plot; }
  bool getPlotSolution() const { return plotSolution_; }

  void setObserver(std::unique_ptr<CtsObserver> observer)
  {
    observer_ = std::move(observer);
  }
  CtsObserver* getObserver() const { return observer_.get(); }

  void setSinkClustering(bool enable) { sinkClusteringEnable_ = enable; }
  bool getSinkClustering() const { return sinkClusteringEnable_; }
  void setSinkClusteringUseMaxCap(bool useMaxCap)
  {
    sinkClusteringUseMaxCap_ = useMaxCap;
  }
  bool getSinkClusteringUseMaxCap() const { return sinkClusteringUseMaxCap_; }
  void setNumMaxLeafSinks(unsigned numSinks) { numMaxLeafSinks_ = numSinks; }
  unsigned getNumMaxLeafSinks() const { return numMaxLeafSinks_; }
  void setMaxSlew(unsigned slew) { maxSlew_ = slew; }
  unsigned getMaxSlew() const { return maxSlew_; }
  void setMaxCharSlew(double slew) { maxCharSlew_ = slew; }
  double getMaxCharSlew() const { return maxCharSlew_; }
  void setMaxCharCap(double cap) { maxCharCap_ = cap; }
  double getMaxCharCap() const { return maxCharCap_; }
  void setCharWirelengthIterations(unsigned wirelengthIterations)
  {
    charWirelengthIterations_ = wirelengthIterations;
  }
  unsigned getCharWirelengthIterations() const
  {
    return charWirelengthIterations_;
  }
  void setCapSteps(int steps) { capSteps_ = steps; }
  int getCapSteps() const { return capSteps_; }
  void setSlewSteps(int steps) { slewSteps_ = steps; }
  int getSlewSteps() const { return slewSteps_; }
  void setClockTreeMaxDepth(unsigned depth) { clockTreeMaxDepth_ = depth; }
  unsigned getClockTreeMaxDepth() const { return clockTreeMaxDepth_; }
  void setEnableFakeLutEntries(bool enable) { enableFakeLutEntries_ = enable; }
  unsigned isFakeLutEntriesEnabled() const { return enableFakeLutEntries_; }
  void setForceBuffersOnLeafLevel(bool force)
  {
    forceBuffersOnLeafLevel_ = force;
  }
  bool forceBuffersOnLeafLevel() const { return forceBuffersOnLeafLevel_; }
  void setBufDistRatio(double ratio) { bufDistRatio_ = ratio; }
  double getBufDistRatio() { return bufDistRatio_; }
  void setClockNetsObjs(const std::vector<odb::dbNet*>& nets)
  {
    clockNetsObjs_ = nets;
  }
  std::vector<odb::dbNet*> getClockNetsObjs() const { return clockNetsObjs_; }
  void setMetricsFile(const std::string& metricFile)
  {
    metricFile_ = metricFile;
  }
  std::string getMetricsFile() const { return metricFile_; }
  void setNumClockRoots(unsigned roots) { clockRoots_ = roots; }
  int getNumClockRoots() const { return clockRoots_; }
  void setNumClockSubnets(int nets) { clockSubnets_ = nets; }
  int getNumClockSubnets() const { return clockSubnets_; }
  void setNumBuffersInserted(int buffers) { buffersInserted_ = buffers; }
  int getNumBuffersInserted() const { return buffersInserted_; }
  void setNumSinks(int sinks) { sinks_ = sinks; }
  int getNumSinks() const { return sinks_; }
  void setTreeBuffer(const std::string& buffer) { treeBuffer_ = buffer; }
  std::string getTreeBuffer() const { return treeBuffer_; }
  unsigned getClusteringPower() const { return clusteringPower_; }
  void setClusteringPower(unsigned power) { clusteringPower_ = power; }
  double getClusteringCapacity() const { return clusteringCapacity_; }
  void setClusteringCapacity(double capacity)
  {
    clusteringCapacity_ = capacity;
  }

  // BufferDistance is in DBU
  int32_t getBufferDistance() const
  {
    if (bufDistance_) {
      return *bufDistance_;
    }

    if (dbUnits_ == -1) {
      logger_->error(
          utl::CTS, 542, "Must provide a dbUnit conversion though setDbUnits.");
    }

    return 100 /*um*/ * dbUnits_;
  }
  void setBufferDistance(int32_t distance_dbu) { bufDistance_ = distance_dbu; }

  // VertexBufferDistance is in DBU
  int32_t getVertexBufferDistance() const
  {
    if (vertexBufDistance_) {
      return *vertexBufDistance_;
    }

    if (dbUnits_ == -1) {
      logger_->error(
          utl::CTS, 543, "Must provide a dbUnit conversion though setDbUnits.");
    }

    return 240 /*um*/ * dbUnits_;
  }
  void setVertexBufferDistance(int32_t distance_dbu)
  {
    vertexBufDistance_ = distance_dbu;
  }
  bool isVertexBuffersEnabled() const { return vertexBuffersEnable_; }
  void setVertexBuffersEnabled(bool enable) { vertexBuffersEnable_ = enable; }
  bool isSimpleSegmentEnabled() const { return simpleSegmentsEnable_; }
  void setSimpleSegmentsEnabled(bool enable) { simpleSegmentsEnable_ = enable; }
  double getMaxDiameter() const { return maxDiameter_; }
  void setMaxDiameter(double distance)
  {
    maxDiameter_ = distance;
    sinkClusteringUseMaxCap_ = false;
    maxDiameterSet_ = true;
  }
  bool isMaxDiameterSet() const { return maxDiameterSet_; }
  unsigned getSinkClusteringSize() const { return sinkClustersSize_; }
  void setSinkClusteringSize(unsigned size)
  {
    sinkClustersSize_ = size;
    sinkClusteringUseMaxCap_ = false;
    sinkClustersSizeSet_ = true;
  }
  bool isSinkClusteringSizeSet() const { return sinkClustersSizeSet_; }
  unsigned getSinkClusteringLevels() const { return sinkClusteringLevels_; }
  void setSinkClusteringLevels(unsigned levels)
  {
    sinkClusteringLevels_ = levels;
  }
  unsigned getNumStaticLayers() const { return numStaticLayers_; }
  void setBalanceLevels(bool balance) { balanceLevels_ = balance; }
  bool getBalanceLevels() const { return balanceLevels_; }
  void setNumStaticLayers(unsigned num) { numStaticLayers_ = num; }
  void setSinkBuffer(const std::string& buffer) { sinkBuffer_ = buffer; }
  void setSinkBufferInputCap(double cap) { sinkBufferInputCap_ = cap; }
  double getSinkBufferInputCap() const { return sinkBufferInputCap_; }
  std::string getSinkBuffer() const { return sinkBuffer_; }
  utl::Logger* getLogger() const { return logger_; }
  stt::SteinerTreeBuilder* getSttBuilder() const { return sttBuilder_; }
  void setObstructionAware(bool obs) { obsAware_ = obs; }
  bool getObstructionAware() const { return obsAware_; }
  void setApplyNDR(bool ndr) { applyNDR_ = ndr; }
  bool applyNDR() const { return applyNDR_; }
  void enableInsertionDelay(bool insDelay) { insertionDelay_ = insDelay; }
  bool insertionDelayEnabled() const { return insertionDelay_; }
<<<<<<< HEAD
  void enableDummyLoad(bool dummyLoad) { dummyLoad_ = dummyLoad; }
  bool dummyLoadEnabled() const { return dummyLoad_; }
=======
  void setBufferListInferred(bool inferred) { bufferListInferred_ = inferred; }
  bool isBufferListInferred() const { return bufferListInferred_; }
  void setSinkBufferInferred(bool inferred) { sinkBufferInferred_ = inferred; }
  bool isSinkBufferInferred() const { return sinkBufferInferred_; }
  void setRootBufferInferred(bool inferred) { rootBufferInferred_ = inferred; }
  bool isRootBufferInferred() const { return rootBufferInferred_; }
  void setSinkBufferMaxCapDerate(float derate)
  {
    sinkBufferMaxCapDerate_ = derate;
    sinkBufferMaxCapDerateSet_ = true;
  }
  float getSinkBufferMaxCapDerate() const { return sinkBufferMaxCapDerate_; }
  bool isSinkBufferMaxCapDerateSet() const
  {
    return sinkBufferMaxCapDerateSet_;
  }
>>>>>>> 6420269c

 private:
  std::string clockNets_ = "";
  std::string rootBuffer_ = "";
  std::string sinkBuffer_ = "";
  std::string treeBuffer_ = "";
  std::string metricFile_ = "";
  int dbUnits_ = -1;
  unsigned wireSegmentUnit_ = 0;
  bool plotSolution_ = false;
  bool sinkClusteringEnable_ = true;
  bool sinkClusteringUseMaxCap_ = true;
  bool simpleSegmentsEnable_ = false;
  bool vertexBuffersEnable_ = false;
  std::unique_ptr<CtsObserver> observer_;
  std::optional<int> vertexBufDistance_;
  std::optional<int> bufDistance_;
  double clusteringCapacity_ = 0.6;
  unsigned clusteringPower_ = 4;
  unsigned numMaxLeafSinks_ = 15;
  unsigned maxSlew_ = 4;
  double maxCharSlew_ = 0;
  double maxCharCap_ = 0;
  double sinkBufferInputCap_ = 0;
  int capSteps_ = 20;
  int slewSteps_ = 7;
  unsigned charWirelengthIterations_ = 4;
  unsigned clockTreeMaxDepth_ = 100;
  bool enableFakeLutEntries_ = true;
  bool forceBuffersOnLeafLevel_ = true;
  double bufDistRatio_ = 0.1;
  int clockRoots_ = 0;
  int clockSubnets_ = 0;
  int buffersInserted_ = 0;
  int sinks_ = 0;
  double maxDiameter_ = 50;
  bool maxDiameterSet_ = false;
  unsigned sinkClustersSize_ = 20;
  bool sinkClustersSizeSet_ = false;
  bool balanceLevels_ = false;
  unsigned sinkClusteringLevels_ = 0;
  unsigned numStaticLayers_ = 0;
  std::vector<std::string> bufferList_;
  std::vector<odb::dbNet*> clockNetsObjs_;
  utl::Logger* logger_ = nullptr;
  stt::SteinerTreeBuilder* sttBuilder_ = nullptr;
  bool obsAware_ = false;
  bool applyNDR_ = false;
  bool insertionDelay_ = false;
<<<<<<< HEAD
  bool dummyLoad_ = false;
=======
  bool bufferListInferred_ = false;
  bool sinkBufferInferred_ = false;
  bool rootBufferInferred_ = false;
  bool sinkBufferMaxCapDerateSet_ = false;
  float sinkBufferMaxCapDerateDefault_ = 0.01;
  float sinkBufferMaxCapDerate_ = sinkBufferMaxCapDerateDefault_;
>>>>>>> 6420269c
};

}  // namespace cts<|MERGE_RESOLUTION|>--- conflicted
+++ resolved
@@ -226,10 +226,6 @@
   bool applyNDR() const { return applyNDR_; }
   void enableInsertionDelay(bool insDelay) { insertionDelay_ = insDelay; }
   bool insertionDelayEnabled() const { return insertionDelay_; }
-<<<<<<< HEAD
-  void enableDummyLoad(bool dummyLoad) { dummyLoad_ = dummyLoad; }
-  bool dummyLoadEnabled() const { return dummyLoad_; }
-=======
   void setBufferListInferred(bool inferred) { bufferListInferred_ = inferred; }
   bool isBufferListInferred() const { return bufferListInferred_; }
   void setSinkBufferInferred(bool inferred) { sinkBufferInferred_ = inferred; }
@@ -246,7 +242,8 @@
   {
     return sinkBufferMaxCapDerateSet_;
   }
->>>>>>> 6420269c
+  void enableDummyLoad(bool dummyLoad) { dummyLoad_ = dummyLoad; }
+  bool dummyLoadEnabled() const { return dummyLoad_; }
 
  private:
   std::string clockNets_ = "";
@@ -296,16 +293,13 @@
   bool obsAware_ = false;
   bool applyNDR_ = false;
   bool insertionDelay_ = false;
-<<<<<<< HEAD
-  bool dummyLoad_ = false;
-=======
   bool bufferListInferred_ = false;
   bool sinkBufferInferred_ = false;
   bool rootBufferInferred_ = false;
   bool sinkBufferMaxCapDerateSet_ = false;
   float sinkBufferMaxCapDerateDefault_ = 0.01;
   float sinkBufferMaxCapDerate_ = sinkBufferMaxCapDerateDefault_;
->>>>>>> 6420269c
+  bool dummyLoad_ = false;
 };
 
 }  // namespace cts