/////////////////////////////////////////////////////////////////////////////
//
// BSD 3-Clause License
//
// Copyright (c) 2019, The Regents of the University of California
// All rights reserved.
//
// Redistribution and use in source and binary forms, with or without
// modification, are permitted provided that the following conditions are met:
//
// * Redistributions of source code must retain the above copyright notice, this
//   list of conditions and the following disclaimer.
//
// * Redistributions in binary form must reproduce the above copyright notice,
//   this list of conditions and the following disclaimer in the documentation
//   and/or other materials provided with the distribution.
//
// * Neither the name of the copyright holder nor the names of its
//   contributors may be used to endorse or promote products derived from
//   this software without specific prior written permission.
//
// THIS SOFTWARE IS PROVIDED BY THE COPYRIGHT HOLDERS AND CONTRIBUTORS "AS IS"
// AND ANY EXPRESS OR IMPLIED WARRANTIES, INCLUDING, BUT NOT LIMITED TO, THE
// IMPLIED WARRANTIES OF MERCHANTABILITY AND FITNESS FOR A PARTICULAR PURPOSE
// ARE DISCLAIMED. IN NO EVENT SHALL THE COPYRIGHT HOLDER OR CONTRIBUTORS BE
// LIABLE FOR ANY DIRECT, INDIRECT, INCIDENTAL, SPECIAL, EXEMPLARY, OR
// CONSEQUENTIAL DAMAGES (INCLUDING, BUT NOT LIMITED TO, PROCUREMENT OF
// SUBSTITUTE GOODS OR SERVICES; LOSS OF USE, DATA, OR PROFITS; OR BUSINESS
// INTERRUPTION) HOWEVER CAUSED AND ON ANY THEORY OF LIABILITY, WHETHER IN
// CONTRACT, STRICT LIABILITY, OR TORT (INCLUDING NEGLIGENCE OR OTHERWISE)
// ARISING IN ANY WAY OUT OF THE USE OF THIS SOFTWARE, EVEN IF ADVISED OF THE
// POSSIBILITY OF SUCH DAMAGE.
//
///////////////////////////////////////////////////////////////////////////////

#include "cts/TritonCTS.h"

#include <cctype>
#include <chrono>
#include <ctime>
#include <fstream>
#include <iterator>
#include <unordered_set>

#include "Clock.h"
#include "CtsOptions.h"
#include "HTreeBuilder.h"
#include "LevelBalancer.h"
#include "TechChar.h"
#include "TreeBuilder.h"
#include "db_sta/dbNetwork.hh"
#include "db_sta/dbSta.hh"
#include "odb/db.h"
#include "odb/dbShape.h"
#include "ord/OpenRoad.hh"
#include "rsz/Resizer.hh"
#include "sta/Fuzzy.hh"
#include "sta/Graph.hh"
#include "sta/GraphDelayCalc.hh"
#include "sta/Liberty.hh"
#include "sta/PathAnalysisPt.hh"
#include "sta/PathEnd.hh"
#include "sta/PathExpanded.hh"
#include "sta/PatternMatch.hh"
#include "sta/Sdc.hh"
#include "utl/Logger.h"

namespace cts {

using utl::CTS;

void TritonCTS::init(utl::Logger* logger,
                     odb::dbDatabase* db,
                     sta::dbNetwork* network,
                     sta::dbSta* sta,
                     stt::SteinerTreeBuilder* st_builder,
                     rsz::Resizer* resizer)
{
  logger_ = logger;
  db_ = db;
  network_ = network;
  openSta_ = sta;
  resizer_ = resizer;

  options_ = new CtsOptions(logger_, st_builder);
  techChar_ = new TechChar(options_, db_, openSta_, resizer, network_, logger_);
  builders_ = new std::vector<TreeBuilder*>;
}

TritonCTS::~TritonCTS()
{
  delete options_;
  delete techChar_;
  delete builders_;
}

void TritonCTS::runTritonCts()
{
  setupCharacterization();
  findClockRoots();
  populateTritonCTS();
  if (builders_->empty()) {
    logger_->warn(CTS, 82, "No valid clock nets in the design.");
  } else {
    checkCharacterization();
    buildClockTrees();
    writeDataToDb();
    balanceMacroRegisterLatencies();
  }
}

void TritonCTS::addBuilder(TreeBuilder* builder)
{
  builders_->push_back(builder);
}

void TritonCTS::setupCharacterization()
{
  // Finalize root/sink buffers
  std::string rootBuffer = selectRootBuffer(rootBuffers_);
  options_->setRootBuffer(rootBuffer);
  std::string sinkBuffer = selectSinkBuffer(sinkBuffers_);
  options_->setSinkBuffer(sinkBuffer);

  // A new characteriztion is always created.
  techChar_->create();

  // Also resets metrics everytime the setup is done
  options_->setNumSinks(0);
  options_->setNumBuffersInserted(0);
  options_->setNumClockRoots(0);
  options_->setNumClockSubnets(0);
}

void TritonCTS::checkCharacterization()
{
  std::unordered_set<std::string> visitedMasters;
  techChar_->forEachWireSegment([&](unsigned idx, const WireSegment& wireSeg) {
    for (int buf = 0; buf < wireSeg.getNumBuffers(); ++buf) {
      const std::string& master = wireSeg.getBufferMaster(buf);
      if (visitedMasters.count(master) == 0) {
        if (masterExists(master)) {
          visitedMasters.insert(master);
        } else {
          logger_->error(CTS, 81, "Buffer {} is not in the loaded DB.", master);
        }
      }
    }
  });

  logger_->info(CTS,
                97,
                "Characterization used {} buffer(s) types.",
                visitedMasters.size());
}

void TritonCTS::findClockRoots()
{
  if (!options_->getClockNets().empty()) {
    logger_->info(CTS,
                  1,
                  "Running TritonCTS with user-specified clock roots: {}.",
                  options_->getClockNets());
  }
}

void TritonCTS::buildClockTrees()
{
  for (TreeBuilder* builder : *builders_) {
    builder->setTechChar(*techChar_);
    builder->setDb(db_);
    builder->setLogger(logger_);
    builder->initBlockages();
    builder->run();
  }

  if (options_->getBalanceLevels()) {
    for (TreeBuilder* builder : *builders_) {
      if (!builder->getParent()
          && !builder->getChildren().empty()
          // don't balance levels for macro cell tree
          && builder->getTreeType() != TreeType::MacroTree) {
        LevelBalancer balancer(
            builder, options_, logger_, techChar_->getLengthUnit());
        balancer.run();
      }
    }
  }
}

void TritonCTS::initOneClockTree(odb::dbNet* driverNet,
                                 odb::dbNet* clkInputNet,
                                 const std::string& sdcClockName,
                                 TreeBuilder* parent)
{
  TreeBuilder* clockBuilder = nullptr;
  if (driverNet->isSpecial()) {
    logger_->info(
        CTS, 116, "Special net \"{}\" skipped.", driverNet->getName());
  } else {
    clockBuilder = initClock(driverNet, clkInputNet, sdcClockName, parent);
  }
  // Treat gated clocks as separate clock trees
  // TODO: include sinks from gated clocks together with other sinks and build
  // one clock tree
  visitedClockNets_.insert(driverNet);
  odb::dbITerm* driver = driverNet->getFirstOutput();
  odb::dbSet<odb::dbITerm> iterms = driverNet->getITerms();
  for (odb::dbITerm* iterm : iterms) {
    if (iterm != driver && iterm->isInputSignal()) {
      if (!isSink(iterm)) {
        odb::dbITerm* outputPin = getSingleOutput(iterm->getInst(), iterm);
        if (outputPin && outputPin->getNet()) {
          odb::dbNet* outputNet = outputPin->getNet();
          if (visitedClockNets_.find(outputNet) == visitedClockNets_.end()
              && !openSta_->sdc()->isLeafPinClock(
                  network_->dbToSta(outputPin))) {
            initOneClockTree(outputNet, clkInputNet, sdcClockName, clockBuilder);
          }
        }
      }
    }
  }
}

void TritonCTS::countSinksPostDbWrite(
    TreeBuilder* builder,
    odb::dbNet* net,
    unsigned& sinks_cnt,
    unsigned& leafSinks,
    unsigned currWireLength,
    double& sinkWireLength,
    int& minDepth,
    int& maxDepth,
    int depth,
    bool fullTree,
    const std::unordered_set<odb::dbITerm*>& sinks,
    const std::unordered_set<odb::dbInst*>& dummies)
{
  odb::dbSet<odb::dbITerm> iterms = net->getITerms();
  int driverX = 0;
  int driverY = 0;
  for (odb::dbITerm* iterm : iterms) {
    if (iterm->getIoType() != odb::dbIoType::INPUT) {
      iterm->getAvgXY(&driverX, &driverY);
      break;
    }
  }
  odb::dbSet<odb::dbBTerm> bterms = net->getBTerms();
  for (odb::dbBTerm* bterm : bterms) {
    if (bterm->getIoType() == odb::dbIoType::INPUT) {
      for (odb::dbBPin* pin : bterm->getBPins()) {
        odb::dbPlacementStatus status = pin->getPlacementStatus();
        if (status == odb::dbPlacementStatus::NONE
            || status == odb::dbPlacementStatus::UNPLACED) {
          continue;
        }
        for (odb::dbBox* box : pin->getBoxes()) {
          if (box) {
            driverX = box->xMin();
            driverY = box->yMin();
            break;
          }
        }
        break;
      }
    }
  }
  for (odb::dbITerm* iterm : iterms) {
    if (iterm->getIoType() == odb::dbIoType::INPUT) {
      std::string name = iterm->getInst()->getName();
      int receiverX, receiverY;
      iterm->getAvgXY(&receiverX, &receiverY);
      unsigned dist = abs(driverX - receiverX) + abs(driverY - receiverY);
      odb::dbInst* inst = iterm->getInst();
      bool terminate = fullTree
                           ? (sinks.find(iterm) != sinks.end())
                           : !builder->isAnyTreeBuffer(getClockFromInst(inst));
      odb::dbITerm* outputPin = iterm->getInst()->getFirstOutput();
      bool trueSink = true;
      if (outputPin && outputPin->getNet() == net) {
        // Skip feedback loop.  When input pin and output pin are
        // connected to the same net this can lead to infinite recursion. For
        // example, some designs have Q pin connected to SI pin.
        terminate = true;
        trueSink = false;
      }

      if (!terminate && inst) {
        if (inst->isBlock()) {
          // Skip non-sink macro blocks
          terminate = true;
          trueSink = false;
        } else {
          sta::Cell* masterCell = network_->dbToSta(inst->getMaster());
          if (masterCell) {
            sta::LibertyCell* libCell = network_->libertyCell(masterCell);
            if (libCell) {
              if (libCell->hasSequentials()) {
                // Skip non-sink registers
                terminate = true;
                trueSink = false;
              }
            }
          }
        }
      }

      if (!terminate) {
        // ignore dummy buffer and inverters added to balance loads
        if (outputPin && outputPin->getNet() != nullptr) {
          countSinksPostDbWrite(builder,
                                outputPin->getNet(),
                                sinks_cnt,
                                leafSinks,
                                (currWireLength + dist),
                                sinkWireLength,
                                minDepth,
                                maxDepth,
                                depth + 1,
                                fullTree,
                                sinks,
                                dummies);
        } else {
          std::string cellType = "Complex cell";
          odb::dbInst* inst = iterm->getInst();
          sta::Cell* masterCell = network_->dbToSta(inst->getMaster());
          if (masterCell) {
            sta::LibertyCell* libCell = network_->libertyCell(masterCell);
            if (libCell) {
              if (libCell->isInverter()) {
                cellType = "Inverter";
              } else if (libCell->isBuffer()) {
                cellType = "Buffer";
              }
            }
          }

          if (dummies.find(inst) == dummies.end()) {
            logger_->info(CTS,
                          121,
                          "{} '{}' has unconnected output pin.",
                          cellType,
                          name);
          }
        }
        if (builder->isLeafBuffer(getClockFromInst(iterm->getInst()))) {
          leafSinks++;
        }
      } else if (trueSink) {
        sinks_cnt++;
        double currSinkWl
            = (dist + currWireLength) / double(options_->getDbUnits());
        sinkWireLength += currSinkWl;
        if (depth > maxDepth) {
          maxDepth = depth;
        }
        if ((minDepth > 0 && depth < minDepth) || (minDepth == 0)) {
          minDepth = depth;
        }
      }
    }
  }  // ignoring block pins/feedthrus
}

ClockInst* TritonCTS::getClockFromInst(odb::dbInst* inst)
{
  return (inst2clkbuf_.find(inst) != inst2clkbuf_.end()) ? inst2clkbuf_[inst]
                                                         : nullptr;
}

void TritonCTS::writeDataToDb()
{
  std::set<odb::dbNet*> clkLeafNets;
  std::unordered_set<odb::dbInst*> clkDummies;

  for (TreeBuilder* builder : *builders_) {
    writeClockNetsToDb(builder, clkLeafNets);
    if (options_->applyNDR()) {
      writeClockNDRsToDb(clkLeafNets);
    }
    if (options_->dummyLoadEnabled()) {
      writeDummyLoadsToDb(builder->getClock(), clkDummies);
    }
  }

  for (TreeBuilder* builder : *builders_) {
    odb::dbNet* topClockNet = builder->getClock().getNetObj();
    unsigned sinkCount = 0;
    unsigned leafSinks = 0;
    double allSinkDistance = 0.0;
    int minDepth = 0;
    int maxDepth = 0;
    bool reportFullTree = !builder->getParent()
                          && !builder->getChildren().empty()
                          && options_->getBalanceLevels();

    std::unordered_set<odb::dbITerm*> sinks;
    builder->getClock().forEachSink([&sinks](const ClockInst& inst) {
      sinks.insert(inst.getDbInputPin());
    });
    if (sinks.size() < 2) {
      logger_->info(
          CTS, 124, "Clock net \"{}\"", builder->getClock().getName());
      logger_->info(CTS, 125, " Sinks {}", sinks.size());
    } else {
      countSinksPostDbWrite(builder,
                            topClockNet,
                            sinkCount,
                            leafSinks,
                            0,
                            allSinkDistance,
                            minDepth,
                            maxDepth,
                            0,
                            reportFullTree,
                            sinks,
                            clkDummies);
      logger_->info(CTS, 98, "Clock net \"{}\"", builder->getClock().getName());
      logger_->info(CTS, 99, " Sinks {}", sinkCount);
      logger_->info(CTS, 100, " Leaf buffers {}", leafSinks);
      if (sinkCount > 0) {
        double avgWL = allSinkDistance / sinkCount;
        logger_->info(CTS, 101, " Average sink wire length {:.2f} um", avgWL);
      }
      logger_->info(CTS, 102, " Path depth {} - {}", minDepth, maxDepth);
      if (options_->dummyLoadEnabled()) {
        logger_->info(CTS, 207, " Leaf load cells {}", dummyLoadIndex_);
      }
    }
  }
}

void TritonCTS::forEachBuilder(
    const std::function<void(const TreeBuilder*)>& func) const
{
  for (const TreeBuilder* builder : *builders_) {
    func(builder);
  }
}

void TritonCTS::reportCtsMetrics()
{
  std::string filename = options_->getMetricsFile();

  if (!filename.empty()) {
    std::ofstream file(filename.c_str());

    if (!file.is_open()) {
      logger_->error(
          CTS, 87, "Could not open output metric file {}.", filename.c_str());
    }

    file << "Total number of Clock Roots: " << options_->getNumClockRoots()
         << ".\n";
    file << "Total number of Buffers Inserted: "
         << options_->getNumBuffersInserted() << ".\n";
    file << "Total number of Clock Subnets: " << options_->getNumClockSubnets()
         << ".\n";
    file << "Total number of Sinks: " << options_->getNumSinks() << ".\n";
    file.close();

  } else {
    logger_->info(CTS,
                  3,
                  "Total number of Clock Roots: {}.",
                  options_->getNumClockRoots());
    logger_->info(CTS,
                  4,
                  "Total number of Buffers Inserted: {}.",
                  options_->getNumBuffersInserted());
    logger_->info(CTS,
                  5,
                  "Total number of Clock Subnets: {}.",
                  options_->getNumClockSubnets());
    logger_->info(
        CTS, 6, "Total number of Sinks: {}.", options_->getNumSinks());
  }
}

int TritonCTS::setClockNets(const char* names)
{
  odb::dbChip* chip = db_->getChip();
  odb::dbBlock* block = chip->getBlock();

  options_->setClockNets(names);
  std::stringstream ss(names);
  std::istream_iterator<std::string> begin(ss);
  std::istream_iterator<std::string> end;
  std::vector<std::string> nets(begin, end);

  std::vector<odb::dbNet*> netObjects;

  for (const std::string& name : nets) {
    odb::dbNet* net = block->findNet(name.c_str());
    bool netFound = false;
    if (net != nullptr) {
      // Since a set is unique, only the nets not found by dbSta are added.
      netObjects.push_back(net);
      netFound = true;
    } else {
      // User input was a pin, transform it into an iterm if possible
      odb::dbITerm* iterm = block->findITerm(name.c_str());
      if (iterm != nullptr) {
        net = iterm->getNet();
        if (net != nullptr) {
          // Since a set is unique, only the nets not found by dbSta are added.
          netObjects.push_back(net);
          netFound = true;
        }
      }
    }
    if (!netFound) {
      return 1;
    }
  }
  options_->setClockNetsObjs(netObjects);
  return 0;
}

void TritonCTS::setBufferList(const char* buffers)
{
  std::stringstream ss(buffers);
  std::istream_iterator<std::string> begin(ss);
  std::istream_iterator<std::string> end;
  std::vector<std::string> bufferList(begin, end);
  if (bufferList.empty()) {
    inferBufferList(bufferList);
  }
  options_->setBufferList(bufferList);
}

void TritonCTS::inferBufferList(std::vector<std::string>& buffers)
{
  // first, look for buffers with "is_clock_cell: true" cell attribute
  sta::LibertyLibraryIterator* lib_iter = network_->libertyLibraryIterator();
  while (lib_iter->hasNext()) {
    sta::LibertyLibrary* lib = lib_iter->next();
    for (sta::LibertyCell* buffer : *lib->buffers()) {
      if (buffer->isClockCell() && isClockCellCandidate(buffer)) {
        buffers.emplace_back(buffer->name());
        // clang-format off
        debugPrint(logger_, CTS, "buffering", 1, "{} has clock cell attribute",
                   buffer->name());
        // clang-format on
      }
    }
  }

  // second, look for all buffers with name CLKBUF or clkbuf
  if (buffers.empty()) {
    sta::PatternMatch patternClkBuf("*CLKBUF*",
                                    /* is_regexp */ true,
                                    /* nocase */ true,
                                    /* Tcl_interp* */ nullptr);
    sta::LibertyLibraryIterator* lib_iter = network_->libertyLibraryIterator();
    while (lib_iter->hasNext()) {
      sta::LibertyLibrary* lib = lib_iter->next();
      for (sta::LibertyCell* buffer :
           lib->findLibertyCellsMatching(&patternClkBuf)) {
        if (buffer->isBuffer() && isClockCellCandidate(buffer)) {
          buffers.emplace_back(buffer->name());
        }
      }
    }
  }

  // third, look for all buffers with name BUF or buf
  if (buffers.empty()) {
    sta::PatternMatch patternBuf("*BUF*",
                                 /* is_regexp */ true,
                                 /* nocase */ true,
                                 /* Tcl_interp* */ nullptr);
    lib_iter = network_->libertyLibraryIterator();
    while (lib_iter->hasNext()) {
      sta::LibertyLibrary* lib = lib_iter->next();
      for (sta::LibertyCell* buffer :
           lib->findLibertyCellsMatching(&patternBuf)) {
        if (buffer->isBuffer() && isClockCellCandidate(buffer)) {
          buffers.emplace_back(buffer->name());
        }
      }
    }
  }

  // abandon attributes & name patterns, just look for all buffers
  if (buffers.empty()) {
    lib_iter = network_->libertyLibraryIterator();
    while (lib_iter->hasNext()) {
      sta::LibertyLibrary* lib = lib_iter->next();
      for (sta::LibertyCell* buffer : *lib->buffers()) {
        if (isClockCellCandidate(buffer)) {
          buffers.emplace_back(buffer->name());
        }
      }
    }

    if (buffers.empty()) {
      logger_->error(
          CTS,
          110,
          "No clock buffer candidates could be found from any libraries.");
    }

    // it's possible that pattern-based lib cell search missed
    // clock buffers (because they are not loaded or linked?)
    std::string pattern("clkbuf");
    std::vector<std::string> clockBuffers
        = findMatchingSubset(pattern, buffers);
    // clang-format off
    debugPrint(logger_, CTS, "buffering", 1, "{} buffers with 'clkbuf' "
               "have been found", clockBuffers.size());
    // clang-format on
    if (!clockBuffers.empty()) {
      buffers = std::move(clockBuffers);
    } else {
      pattern = std::string("buf");
      clockBuffers = findMatchingSubset(pattern, buffers);
      // clang-format off
      debugPrint(logger_, CTS, "buffering", 1, "{} buffers with 'buf' "
                 "have been found", clockBuffers.size());
      // clang-format on
      if (!clockBuffers.empty()) {
        buffers = std::move(clockBuffers);
      }
    }
  }

  options_->setBufferListInferred(true);
  if (logger_->debugCheck(utl::CTS, "buffering", 1)) {
    for (const std::string& bufName : buffers) {
      logger_->report("{} has been inferred as clock buffer", bufName);
    }
  }
}

std::string toLowerCase(std::string str)
{
  std::transform(str.begin(), str.end(), str.begin(), [](unsigned char c) {
    return std::tolower(c);
  });
  return str;
}

std::vector<std::string> TritonCTS::findMatchingSubset(
    const std::string& pattern,
    const std::vector<std::string>& buffers)
{
  std::vector<std::string> subset;
  std::copy_if(buffers.begin(),
               buffers.end(),
               std::back_inserter(subset),
               [&pattern](const std::string& str) {
                 std::string lowerCaseStr = toLowerCase(str);
                 return lowerCaseStr.find(pattern) != std::string::npos;
               });
  return subset;
}

bool TritonCTS::isClockCellCandidate(sta::LibertyCell* cell)
{
  return (!cell->dontUse() && !resizer_->dontUse(cell) && !cell->alwaysOn()
          && !cell->isIsolationCell() && !cell->isLevelShifter());
}

void TritonCTS::setRootBuffer(const char* buffers)
{
  std::stringstream ss(buffers);
  std::istream_iterator<std::string> begin(ss);
  std::istream_iterator<std::string> end;
  std::vector<std::string> bufferList(begin, end);
  rootBuffers_ = std::move(bufferList);
}

std::string TritonCTS::selectRootBuffer(std::vector<std::string>& buffers)
{
  // if -root_buf is not specified, choose from the buffer list
  if (buffers.empty()) {
    buffers = options_->getBufferList();
  }

  if (buffers.size() == 1) {
    return buffers.front();
  }

  options_->setRootBufferInferred(true);
  // estimate wire cap for root buffer
  // assume sink buffer needs to drive clk buffers at two far ends of chip
  // at midpoint
  //
  //  --------------
  //  |      .     |
  //  |   ===x===  |
  //  |      .     |
  //  --------------
  odb::dbBlock* block = db_->getChip()->getBlock();
  odb::Rect coreArea = block->getCoreArea();
  float sinkWireLength
      = static_cast<float>(std::max(coreArea.dx(), coreArea.dy()))
        / block->getDbUnitsPerMicron();
  sta::Corner* corner = openSta_->cmdCorner();
  float rootWireCap
      = resizer_->wireSignalCapacitance(corner) * 1e-6 * sinkWireLength / 2.0;
  std::string rootBuf = selectBestMaxCapBuffer(buffers, rootWireCap);
  return rootBuf;
}

void TritonCTS::setSinkBuffer(const char* buffers)
{
  std::stringstream ss(buffers);
  std::istream_iterator<std::string> begin(ss);
  std::istream_iterator<std::string> end;
  std::vector<std::string> bufferList(begin, end);
  sinkBuffers_ = std::move(bufferList);
}

std::string TritonCTS::selectSinkBuffer(std::vector<std::string>& buffers)
{
  // if -sink_clustering_buf is not specified, choose from the buffer list
  if (buffers.empty()) {
    buffers = options_->getBufferList();
  }

  if (buffers.size() == 1) {
    return buffers.front();
  }

  options_->setSinkBufferInferred(true);
  // estimate wire cap for sink buffer
  // assume sink buffer needs to drive clk buffers at two far ends of chip
  // to account for unknown pin caps
  //
  //  --------------
  //  |======x=====|
  //  |      .     |
  //  |----- .-----|
  //  |      .     |
  //  --------------
  odb::dbBlock* block = db_->getChip()->getBlock();
  odb::Rect coreArea = block->getCoreArea();
  float sinkWireLength
      = static_cast<float>(std::max(coreArea.dx(), coreArea.dy()))
        / block->getDbUnitsPerMicron();
  sta::Corner* corner = openSta_->cmdCorner();
  float sinkWireCap
      = resizer_->wireSignalCapacitance(corner) * 1e-6 * sinkWireLength;

  std::string sinkBuf = selectBestMaxCapBuffer(buffers, sinkWireCap);
  // clang-format off
  debugPrint(logger_, CTS, "buffering", 1, "{} has been selected as sink "
             "buffer to drive sink wire cap of {:0.2e}", sinkBuf, sinkWireCap);
  // clang-format on
  return sinkBuf;
}

// pick the smallest buffer that can drive total cap
// if no such buffer exists, pick one that has the largest max cap
std::string TritonCTS::selectBestMaxCapBuffer(
    const std::vector<std::string>& buffers,
    float totalCap)
{
  std::string bestBuf, nextBestBuf;
  float bestArea = std::numeric_limits<float>::max();
  float bestCap = 0.0;

  for (const std::string& name : buffers) {
    odb::dbMaster* master = db_->findMaster(name.c_str());
    if (master == nullptr) {
      logger_->error(
          CTS, 117, "Physical master could not be found for cell '{}'", name);
    }
    sta::Cell* masterCell = network_->dbToSta(master);
    sta::LibertyCell* libCell = network_->libertyCell(masterCell);
    if (libCell == nullptr) {
      logger_->error(
          CTS, 112, "Liberty cell could not be found for cell '{}'", name);
    }
    sta::LibertyPort *in, *out;
    libCell->bufferPorts(in, out);
    float area = libCell->area();
    float maxCap = 0.0;
    bool maxCapExists = false;
    out->capacitanceLimit(sta::MinMax::max(), maxCap, maxCapExists);
    // clang-format off
    debugPrint(logger_, CTS, "buffering", 1, "{} has cap limit:{}"
               " vs. total cap:{}, derate:{}", name,
               maxCap * options_->getSinkBufferMaxCapDerate(), totalCap,
               options_->getSinkBufferMaxCapDerate());
    // clang-format on
    if (maxCapExists
        && ((maxCap * options_->getSinkBufferMaxCapDerate()) > totalCap)
        && area < bestArea) {
      bestBuf = name;
      bestArea = area;
    }
    if (maxCap > bestCap) {
      nextBestBuf = name;
      bestCap = maxCap;
    }
  }

  if (bestBuf.empty()) {
    bestBuf = std::move(nextBestBuf);
  }

  return bestBuf;
}

// db functions

void TritonCTS::populateTritonCTS()
{
  block_ = db_->getChip()->getBlock();
  options_->setDbUnits(block_->getDbUnitsPerMicron());

  clearNumClocks();

  // Use dbSta to find all clock nets in the design.
  std::vector<std::pair<std::set<odb::dbNet*>, std::string>> clockNetsInfo;

  // Checks the user input in case there are other nets that need to be added to
  // the set.
  std::vector<odb::dbNet*> inputClkNets = options_->getClockNetsObjs();

  if (!inputClkNets.empty()) {
    std::set<odb::dbNet*> clockNets;
    for (odb::dbNet* net : inputClkNets) {
      // Since a set is unique, only the nets not found by dbSta are added.
      clockNets.insert(net);
    }
    clockNetsInfo.emplace_back(std::make_pair(clockNets, std::string("")));
  } else {
    std::set<odb::dbNet*> allClkNets;
    staClockNets_ = openSta_->findClkNets();
    sta::Sdc* sdc = openSta_->sdc();
    for (auto clk : *sdc->clocks()) {
      std::string clkName = clk->name();
      std::set<odb::dbNet*> clkNets;
      findClockRoots(clk, clkNets);
      for (auto net : clkNets) {
        if (allClkNets.find(net) != allClkNets.end()) {
          logger_->error(
              CTS, 114, "Clock {} overlaps a previous clock.", clkName);
        }
      }
      clockNetsInfo.emplace_back(std::make_pair(clkNets, clkName));
      allClkNets.insert(clkNets.begin(), clkNets.end());
    }
  }

  // Iterate over all the nets found by the user-input and dbSta
  for (const auto& clockInfo : clockNetsInfo) {
    std::set<odb::dbNet*> clockNets = clockInfo.first;
    std::string clkName = clockInfo.second;
    for (odb::dbNet* net : clockNets) {
      if (net != nullptr) {
        if (clkName.empty()) {
          logger_->info(CTS, 95, "Net \"{}\" found.", net->getName());
        } else {
          logger_->info(CTS,
                        7,
                        "Net \"{}\" found for clock \"{}\".",
                        net->getName(),
                        clkName);
        }
        // Initializes the net in TritonCTS. If the number of sinks is less than
        // 2, the net is discarded.
        if (visitedClockNets_.find(net) == visitedClockNets_.end()) {
          initOneClockTree(net, net, clkName, nullptr);
        }
      } else {
        logger_->warn(
            CTS,
            40,
            "Net was not found in the design for {}, please check. Skipping...",
            clkName);
      }
    }
  }

  if (getNumClocks() == 0) {
    logger_->warn(CTS, 83, "No clock nets have been found.");
  }

  logger_->info(CTS, 8, "TritonCTS found {} clock nets.", getNumClocks());
  options_->setNumClockRoots(getNumClocks());
}

TreeBuilder* TritonCTS::initClock(odb::dbNet* firstNet,
                                  odb::dbNet* clkInputNet,
                                  const std::string& sdcClock,
                                  TreeBuilder* parentBuilder)
{
  std::string driver;
  odb::dbITerm* iterm = firstNet->getFirstOutput();
  int xPin, yPin;
  if (iterm == nullptr) {
    odb::dbBTerm* bterm = firstNet->get1stBTerm();  // Clock pin
    if (bterm == nullptr) {
      logger_->info(
          CTS,
          122,
          "Clock net \"{}\" is skipped for CTS because it is not "
          "connected to any output instance pin or input block terminal.",
          firstNet->getName());
      return nullptr;
    }
    driver = bterm->getConstName();
    bterm->getFirstPinLocation(xPin, yPin);
  } else {
    odb::dbInst* inst = iterm->getInst();
    odb::dbMTerm* mterm = iterm->getMTerm();
    std::string driver = std::string(inst->getConstName()) + "/"
                         + std::string(mterm->getConstName());
    int xTmp, yTmp;
    computeITermPosition(iterm, xTmp, yTmp);
    xPin = xTmp;
    yPin = yTmp;
  }

  // Initialize clock net
  Clock clockNet(firstNet->getConstName(), driver, sdcClock, xPin, yPin);
  clockNet.setDriverPin(iterm);

  // Build a set of all the clock buffers' masters
  std::unordered_set<odb::dbMaster*> buffer_masters;
  for (const std::string& name : options_->getBufferList()) {
    auto master = db_->findMaster(name.c_str());
    if (master) {
      buffer_masters.insert(master);
    }
  }

  // Add the root buffer
  {
    const std::string& name = options_->getRootBuffer();
    auto master = db_->findMaster(name.c_str());
    if (master) {
      buffer_masters.insert(master);
    }
  }

  // Build a clock tree to drive macro cells with insertion delays
  // separated from registers or leaves without insertion delays
  HTreeBuilder* builder = initClockTreeForMacrosAndRegs(
      firstNet, clkInputNet, buffer_masters, clockNet, parentBuilder);
  return builder;
}

// Build a separate clock tree to pull macro cells with insertion delays
// ahead of cells without insertion delays.  If sinks consist of
// both macros and FFs, clock tree for macros is built first.  A new net and a
// new buffer are created to drive cells without insertion delays.   New
// buffer will be sized later based on macro cell insertion delays.
//
//                |----|>----[] cells with insertion delays
//       firstNet |
//            |   |----|>----[]
//            v   |
//   [root]-------|                  |---|>----[] cells without insertion
//                |
//                |----|>------------|
//                      ^        ^   |
//                      |        |   |
//               new buffer secondNet|---|>----[]
//
HTreeBuilder* TritonCTS::initClockTreeForMacrosAndRegs(
    odb::dbNet*& firstNet,
    odb::dbNet* clkInputNet,
    const std::unordered_set<odb::dbMaster*>& buffer_masters,
    Clock& clockNet,
    TreeBuilder* parentBuilder)
{
  // Separate sinks into two buckets: one with insertion delays and another
  // without
  std::vector<std::pair<odb::dbInst*, odb::dbMTerm*>> macroSinks;
  std::vector<std::pair<odb::dbInst*, odb::dbMTerm*>> registerSinks;
  if (!separateMacroRegSinks(
          firstNet, clockNet, buffer_masters, registerSinks, macroSinks)) {
    return nullptr;
  }

  if (!options_->insertionDelayEnabled() || macroSinks.empty()
      || registerSinks.empty()) {
    // There is no need for separate clock trees
    for (odb::dbITerm* iterm : firstNet->getITerms()) {
      odb::dbInst* inst = iterm->getInst();
      if (iterm->isInputSignal() && inst->isPlaced()) {
        odb::dbMTerm* mterm = iterm->getMTerm();
        std::string name = std::string(inst->getConstName()) + "/"
                           + std::string(mterm->getConstName());
        int x, y;
        computeITermPosition(iterm, x, y);
        float insDelay = computeInsertionDelay(name, inst, mterm);
        clockNet.addSink(name, x, y, iterm, getInputPinCap(iterm), insDelay);
      }
    }
    if (clockNet.getNumSinks() < 2) {
      logger_->warn(CTS,
                    41,
                    "Net \"{}\" has {} sinks. Skipping...",
                    clockNet.getName(),
                    clockNet.getNumSinks());
      return nullptr;
    }
    logger_->info(CTS,
                  10,
                  " Clock net \"{}\" has {} sinks.",
                  firstNet->getConstName(),
                  clockNet.getNumSinks());
    int totalSinks = options_->getNumSinks() + clockNet.getNumSinks();
    options_->setNumSinks(totalSinks);
    incrementNumClocks();
    clockNet.setNetObj(firstNet);
    HTreeBuilder* builder
        = new HTreeBuilder(options_, clockNet, parentBuilder, logger_, db_);
    addBuilder(builder);
    return builder;
  }

  // add macro sinks to existing firstNet
  HTreeBuilder* firstBuilder
      = addClockSinks(clockNet,
                      firstNet,
                      macroSinks,
                      dynamic_cast<HTreeBuilder*>(parentBuilder),
                      "macros");
  if (firstBuilder) {
    firstBuilder->setTreeType(TreeType::MacroTree);
    firstBuilder->setTopInputNet(clkInputNet);
  }

  // create a new net 'secondNet' to drive register sinks
  odb::dbNet* secondNet;
  std::string topBufferName;
  Clock clockNet2 = forkRegisterClockNetwork(
      clockNet, registerSinks, firstNet, secondNet, topBufferName);

  // add register sinks to secondNet
  HTreeBuilder* secondBuilder = addClockSinks(
      clockNet2,
      secondNet,
      registerSinks,
      firstBuilder ? firstBuilder : dynamic_cast<HTreeBuilder*>(parentBuilder),
      "registers");
  if (secondBuilder) {
    secondBuilder->setTreeType(TreeType::RegisterTree);
    secondBuilder->setTopBufferName(topBufferName);
    secondBuilder->setDrivingNet(firstNet);
    secondBuilder->setTopInputNet(clkInputNet);
  }

  return secondBuilder;
}

// Separate sinks into registers (no insertion delay) and macros (insertion
// delay)
bool TritonCTS::separateMacroRegSinks(
    odb::dbNet*& net,
    Clock& clockNet,
    const std::unordered_set<odb::dbMaster*>& buffer_masters,
    std::vector<std::pair<odb::dbInst*, odb::dbMTerm*>>& registerSinks,
    std::vector<std::pair<odb::dbInst*, odb::dbMTerm*>>& macroSinks)
{
  for (odb::dbITerm* iterm : net->getITerms()) {
    odb::dbInst* inst = iterm->getInst();

    if (buffer_masters.find(inst->getMaster()) != buffer_masters.end()) {
      logger_->warn(CTS,
                    105,
                    "Net \"{}\" already has clock buffer {}. Skipping...",
                    clockNet.getName(),
                    inst->getName());
      return false;
    }

    if (iterm->isInputSignal() && inst->isPlaced()) {
      odb::dbMTerm* mterm = iterm->getMTerm();
      // Treat clock gaters like macro sink
      if (hasInsertionDelay(inst, mterm) || !isSink(iterm)) {
        macroSinks.emplace_back(inst, mterm);
      } else {
        registerSinks.emplace_back(inst, mterm);
      }
    }
  }
  return true;
}

HTreeBuilder* TritonCTS::addClockSinks(
    Clock& clockNet,
    odb::dbNet* physicalNet,
    const std::vector<std::pair<odb::dbInst*, odb::dbMTerm*>>& sinks,
    HTreeBuilder* parentBuilder,
    const std::string& macrosOrRegs)
{
  for (auto elem : sinks) {
    odb::dbInst* inst = elem.first;
    odb::dbMTerm* mterm = elem.second;
    std::string name = std::string(inst->getConstName()) + "/"
                       + std::string(mterm->getConstName());
    int x, y;
    odb::dbITerm* iterm = inst->getITerm(mterm);
    computeITermPosition(iterm, x, y);
    float insDelay = computeInsertionDelay(name, inst, mterm);
    clockNet.addSink(name, x, y, iterm, getInputPinCap(iterm), insDelay);
  }
  logger_->info(CTS,
                11,
                " Clock net \"{}\" for {} has {} sinks.",
                physicalNet->getConstName(),
                macrosOrRegs,
                clockNet.getNumSinks());
  int totalSinks = options_->getNumSinks() + clockNet.getNumSinks();
  options_->setNumSinks(totalSinks);
  incrementNumClocks();
  clockNet.setNetObj(physicalNet);
  HTreeBuilder* builder
      = new HTreeBuilder(options_, clockNet, parentBuilder, logger_, db_);
  addBuilder(builder);
  return builder;
}

Clock TritonCTS::forkRegisterClockNetwork(
    Clock& clockNet,
    const std::vector<std::pair<odb::dbInst*, odb::dbMTerm*>>& registerSinks,
    odb::dbNet*& firstNet,
    odb::dbNet*& secondNet,
    std::string& topBufferName)
{
  // create a new clock net to drive register sinks
  std::string newClockName = clockNet.getName() + "_regs";
  secondNet = odb::dbNet::create(block_, newClockName.c_str());
  secondNet->setSigType(odb::dbSigType::CLOCK);

  // move register sinks from previous clock net to new clock net
  for (auto elem : registerSinks) {
    odb::dbInst* inst = elem.first;
    odb::dbMTerm* mterm = elem.second;
    odb::dbITerm* iterm = inst->getITerm(mterm);
    iterm->disconnect();
    iterm->connect(secondNet);
  }

  // create a new clock buffer
  odb::dbMaster* master = db_->findMaster(options_->getRootBuffer().c_str());
  topBufferName = "clkbuf_regs_" + std::to_string(regTreeRootBufIndex_++) + "_"
                  + clockNet.getSdcName();
  odb::dbInst* clockBuf
      = odb::dbInst::create(block_, master, topBufferName.c_str());
  odb::dbITerm* inputTerm = getFirstInput(clockBuf);
  odb::dbITerm* outputTerm = clockBuf->getFirstOutput();
  inputTerm->connect(firstNet);
  outputTerm->connect(secondNet);

  // place new clock buffer near center of mass for registers
  odb::Rect bbox = secondNet->getTermBBox();
  clockBuf->setSourceType(odb::dbSourceType::TIMING);
  clockBuf->setLocation(bbox.xCenter(), bbox.yCenter());
  clockBuf->setPlacementStatus(odb::dbPlacementStatus::PLACED);

  // initialize new clock net
  std::string driver = std::string(clockBuf->getConstName()) + "/"
                       + std::string(outputTerm->getMTerm()->getConstName());
  int xPin, yPin;
  computeITermPosition(outputTerm, xPin, yPin);
  Clock clockNet2(
      secondNet->getConstName(), driver, clockNet.getSdcName(), xPin, yPin);
  clockNet2.setDriverPin(outputTerm);

  return clockNet2;
}

void TritonCTS::computeITermPosition(odb::dbITerm* term, int& x, int& y) const
{
  odb::dbITermShapeItr itr;

  odb::dbShape shape;
  x = 0;
  y = 0;
  unsigned numShapes = 0;
  for (itr.begin(term); itr.next(shape);) {
    if (!shape.isVia()) {
      x += shape.xMin() + (shape.xMax() - shape.xMin()) / 2;
      y += shape.yMin() + (shape.yMax() - shape.yMin()) / 2;
      ++numShapes;
    }
  }
  if (numShapes > 0) {
    x /= numShapes;
    y /= numShapes;
  }
};

void TritonCTS::writeClockNetsToDb(TreeBuilder* builder,
                                   std::set<odb::dbNet*>& clkLeafNets)
{
  Clock& clockNet = builder->getClock();
  odb::dbNet* topClockNet = clockNet.getNetObj();

  disconnectAllSinksFromNet(topClockNet);

  // re-connect top buffer that separates macros from registers
  if (builder->getTreeType() == TreeType::RegisterTree) {
    odb::dbInst* topRegBuffer
        = block_->findInst(builder->getTopBufferName().c_str());
    if (topRegBuffer) {
      odb::dbITerm* topRegBufferInputPin = getFirstInput(topRegBuffer);
      odb::dbITerm* topRegBufferOutPin = topRegBuffer->getFirstOutput();
      topRegBufferInputPin->connect(builder->getDrivingNet());
    }
  }

  createClockBuffers(clockNet);

  // connect top buffer on the clock pin
  std::string topClockInstName = "clkbuf_0_" + clockNet.getName();
  odb::dbInst* topClockInst = block_->findInst(topClockInstName.c_str());
  odb::dbITerm* topClockInstInputPin = getFirstInput(topClockInst);
  topClockInstInputPin->connect(topClockNet);
  topClockNet->setSigType(odb::dbSigType::CLOCK);

  std::map<int, odb::uint> fanoutcount;

  // create subNets
  numClkNets_ = 0;
  numFixedNets_ = 0;
  ClockSubNet* rootSubNet = nullptr;
  std::set<ClockInst*> removedSinks;
  clockNet.forEachSubNet([&](ClockSubNet& subNet) {
    bool outputPinFound = true;
    bool inputPinFound = true;
    bool leafLevelNet = subNet.isLeafLevel();
    if (("clknet_0_" + clockNet.getName()) == subNet.getName()) {
      rootSubNet = &subNet;
    }
    odb::dbNet* clkSubNet
        = odb::dbNet::create(block_, subNet.getName().c_str());
    ++numClkNets_;
    clkSubNet->setSigType(odb::dbSigType::CLOCK);

    odb::dbInst* driver = subNet.getDriver()->getDbInst();
    odb::dbITerm* driverInputPin = getFirstInput(driver);
    odb::dbNet* inputNet = driverInputPin->getNet();
    odb::dbITerm* outputPin = driver->getFirstOutput();
    if (outputPin == nullptr) {
      outputPinFound = false;
    }
    if (outputPinFound) {
      outputPin->connect(clkSubNet);
    }

    if (subNet.getNumSinks() == 0) {
      inputPinFound = false;
    }

    subNet.forEachSink([&](ClockInst* inst) {
      odb::dbITerm* inputPin = nullptr;
      if (inst->isClockBuffer()) {
        odb::dbInst* sink = inst->getDbInst();
        inputPin = getFirstInput(sink);
      } else {
        inputPin = inst->getDbInputPin();
      }
      if (inputPin == nullptr) {
        inputPinFound = false;
      } else {
        if (!inputPin->getInst()->isPlaced()) {
          inputPinFound = false;
        }
      }
      if (inputPinFound) {
        inputPin->connect(clkSubNet);
      }
    });

    if (leafLevelNet) {
      // Report fanout values only for sink nets
      if (fanoutcount.find(subNet.getNumSinks()) == fanoutcount.end()) {
        fanoutcount[subNet.getNumSinks()] = 0;
      }
      fanoutcount[subNet.getNumSinks()] = fanoutcount[subNet.getNumSinks()] + 1;
      clkLeafNets.insert(clkSubNet);
    }

    if (!inputPinFound || !outputPinFound) {
      // Net not fully connected. Removing it.
      disconnectAllPinsFromNet(clkSubNet);
      odb::dbNet::destroy(clkSubNet);
      ++numFixedNets_;
      --numClkNets_;
      odb::dbInst::destroy(driver);
      removedSinks.insert(subNet.getDriver());
      checkUpstreamConnections(inputNet);
    }
  });

  if (!rootSubNet) {
    logger_->error(
        CTS, 85, "Could not find the root of {}", clockNet.getName());
  }

  int minPath = std::numeric_limits<int>::max();
  int maxPath = std::numeric_limits<int>::min();
  rootSubNet->forEachSink([&](ClockInst* inst) {
    // skip removed sinks
    if (removedSinks.find(inst) == removedSinks.end()) {
      if (inst->isClockBuffer()) {
        std::pair<int, int> resultsForBranch
            = branchBufferCount(inst, 1, clockNet);
        if (resultsForBranch.first < minPath) {
          minPath = resultsForBranch.first;
        }
        if (resultsForBranch.second > maxPath) {
          maxPath = resultsForBranch.second;
        }
      }
    } else {
      rootSubNet->removeSinks(removedSinks);
    }
  });

  logger_->info(
      CTS, 12, "    Minimum number of buffers in the clock path: {}.", minPath);
  logger_->info(
      CTS, 13, "    Maximum number of buffers in the clock path: {}.", maxPath);

  if (numFixedNets_ > 0) {
    logger_->info(
        CTS, 14, "    {} clock nets were removed/fixed.", numFixedNets_);
  }

  logger_->info(CTS, 15, "    Created {} clock nets.", numClkNets_);
  int totalNets = options_->getNumClockSubnets() + numClkNets_;
  options_->setNumClockSubnets(totalNets);

  std::string fanout;
  for (auto const& x : fanoutcount) {
    fanout += std::to_string(x.first) + ':' + std::to_string(x.second) + ", ";
  }

  logger_->info(CTS,
                16,
                "    Fanout distribution for the current clock = {}.",
                fanout.substr(0, fanout.size() - 2) + ".");
  logger_->info(
      CTS, 17, "    Max level of the clock tree: {}.", clockNet.getMaxLevel());
}

void TritonCTS::writeClockNDRsToDb(const std::set<odb::dbNet*>& clkLeafNets)
{
  char ruleName[64];
  int ruleIndex = 0;
  odb::dbTechNonDefaultRule* clockNDR;

  // create a new non-default rule in *block* not tech
  while (ruleIndex >= 0) {
    snprintf(ruleName, 64, "CTS_NDR_%d", ruleIndex++);
    clockNDR = odb::dbTechNonDefaultRule::create(block_, ruleName);
    if (clockNDR) {
      break;
    }
  }
  assert(clockNDR != nullptr);

  // define NDR for all routing layers
  odb::dbTech* tech = db_->getTech();
  for (int i = 1; i <= tech->getRoutingLayerCount(); i++) {
    odb::dbTechLayer* layer = tech->findRoutingLayer(i);
    odb::dbTechLayerRule* layerRule = clockNDR->getLayerRule(layer);
    if (!layerRule) {
      layerRule = odb::dbTechLayerRule::create(clockNDR, layer);
    }
    assert(layerRule != nullptr);
    int defaultSpace = layer->getSpacing();
    int defaultWidth = layer->getWidth();
    layerRule->setSpacing(defaultSpace * 2);
    layerRule->setWidth(defaultWidth);
    // clang-format off
    debugPrint(logger_, CTS, "clustering", 1, "  NDR rule set to layer {} {} as "
	       "space={} width={} vs. default space={} width={}",
	       i, layer->getName(),
	       layerRule->getSpacing(), layerRule->getWidth(),
	       defaultSpace, defaultWidth);
    // clang-format on
  }

  // apply NDR to all non-leaf clock nets
  int clkNets = 0;
  for (odb::dbNet* net : block_->getNets()) {
    if (net->getSigType() == odb::dbSigType::CLOCK
        && (clkLeafNets.find(net) == clkLeafNets.end())) {
      net->setNonDefaultRule(clockNDR);
      clkNets++;
    }
  }

  logger_->info(CTS,
                202,
                "Non-default rule {} for double spacing has been applied to {} "
                "clock nets",
                ruleName,
                clkNets);
}

std::pair<int, int> TritonCTS::branchBufferCount(ClockInst* inst,
                                                 int bufCounter,
                                                 Clock& clockNet)
{
  odb::dbInst* sink = inst->getDbInst();
  odb::dbITerm* outITerm = sink->getFirstOutput();
  int minPath = std::numeric_limits<int>::max();
  int maxPath = std::numeric_limits<int>::min();
  for (odb::dbITerm* sinkITerms : outITerm->getNet()->getITerms()) {
    if (sinkITerms != outITerm) {
      ClockInst* clockInst
          = clockNet.findClockByName(sinkITerms->getInst()->getName());
      if (clockInst == nullptr) {
        int newResult = bufCounter + 1;
        if (newResult > maxPath) {
          maxPath = newResult;
        }
        if (newResult < minPath) {
          minPath = newResult;
        }
      } else {
        std::pair<int, int> newResults
            = branchBufferCount(clockInst, bufCounter + 1, clockNet);
        if (newResults.first < minPath) {
          minPath = newResults.first;
        }
        if (newResults.second > maxPath) {
          maxPath = newResults.second;
        }
      }
    }
  }
  std::pair<int, int> results(minPath, maxPath);
  return results;
}

void TritonCTS::disconnectAllSinksFromNet(odb::dbNet* net)
{
  odb::dbSet<odb::dbITerm> iterms = net->getITerms();
  for (odb::dbITerm* iterm : iterms) {
    if (iterm->getIoType() == odb::dbIoType::INPUT) {
      iterm->disconnect();
    }
  }
}

void TritonCTS::disconnectAllPinsFromNet(odb::dbNet* net)
{
  odb::dbSet<odb::dbITerm> iterms = net->getITerms();
  for (odb::dbITerm* iterm : iterms) {
    iterm->disconnect();
  }
}

void TritonCTS::checkUpstreamConnections(odb::dbNet* net)
{
  while (net->getITermCount() <= 1) {
    // Net is incomplete, only 1 pin.
    odb::dbITerm* firstITerm = net->get1stITerm();
    if (firstITerm == nullptr) {
      disconnectAllPinsFromNet(net);
      odb::dbNet::destroy(net);
      break;
    }
    odb::dbInst* bufferInst = firstITerm->getInst();
    odb::dbITerm* driverInputPin = getFirstInput(bufferInst);
    disconnectAllPinsFromNet(net);
    odb::dbNet::destroy(net);
    net = driverInputPin->getNet();
    ++numFixedNets_;
    --numClkNets_;
    odb::dbInst::destroy(bufferInst);
  }
}

void TritonCTS::createClockBuffers(Clock& clockNet)
{
  unsigned numBuffers = 0;
  clockNet.forEachClockBuffer([&](ClockInst& inst) {
    odb::dbMaster* master = db_->findMaster(inst.getMaster().c_str());
    odb::dbInst* newInst
        = odb::dbInst::create(block_, master, inst.getName().c_str());
    newInst->setSourceType(odb::dbSourceType::TIMING);
    inst.setInstObj(newInst);
    inst2clkbuf_[newInst] = &inst;
    inst.setInputPinObj(getFirstInput(newInst));
    newInst->setLocation(inst.getX(), inst.getY());
    newInst->setPlacementStatus(odb::dbPlacementStatus::PLACED);
    ++numBuffers;
  });
  logger_->info(CTS, 18, "    Created {} clock buffers.", numBuffers);
  int totalBuffers = options_->getNumBuffersInserted() + numBuffers;
  options_->setNumBuffersInserted(totalBuffers);
}

odb::dbITerm* TritonCTS::getFirstInput(odb::dbInst* inst) const
{
  odb::dbSet<odb::dbITerm> iterms = inst->getITerms();
  for (odb::dbITerm* iterm : iterms) {
    if (iterm->isInputSignal()) {
      return iterm;
    }
  }

  return nullptr;
}

odb::dbITerm* TritonCTS::getSingleOutput(odb::dbInst* inst,
                                         odb::dbITerm* input) const
{
  odb::dbSet<odb::dbITerm> iterms = inst->getITerms();
  odb::dbITerm* output = nullptr;
  for (odb::dbITerm* iterm : iterms) {
    if (iterm != input && iterm->isOutputSignal()) {
      odb::dbNet* net = iterm->getNet();
      if (net) {
        if (staClockNets_.find(net) != staClockNets_.end()) {
          output = iterm;
          break;
        }
      }
    }
  }
  return output;
}
bool TritonCTS::masterExists(const std::string& master) const
{
  return db_->findMaster(master.c_str());
};

void TritonCTS::findClockRoots(sta::Clock* clk,
                               std::set<odb::dbNet*>& clockNets)
{
  for (const sta::Pin* pin : clk->leafPins()) {
    odb::dbITerm* instTerm;
    odb::dbBTerm* port;
    odb::dbModITerm* moditerm;
    odb::dbModBTerm* modbterm;
    network_->staToDb(pin, instTerm, port, moditerm, modbterm);
    odb::dbNet* net = instTerm ? instTerm->getNet() : port->getNet();
    clockNets.insert(net);
  }
}

float TritonCTS::getInputPinCap(odb::dbITerm* iterm)
{
  odb::dbInst* inst = iterm->getInst();
  sta::Cell* masterCell = network_->dbToSta(inst->getMaster());
  sta::LibertyCell* libertyCell = network_->libertyCell(masterCell);
  if (!libertyCell) {
    return 0.0;
  }

  sta::LibertyPort* inputPort
      = libertyCell->findLibertyPort(iterm->getMTerm()->getConstName());
  if (inputPort) {
    return inputPort->capacitance();
  }

  return 0.0;
}

bool TritonCTS::isSink(odb::dbITerm* iterm)
{
  odb::dbInst* inst = iterm->getInst();
  sta::Cell* masterCell = network_->dbToSta(inst->getMaster());
  sta::LibertyCell* libertyCell = network_->libertyCell(masterCell);
  if (!libertyCell) {
    return true;
  }

  if (inst->isBlock()) {
    return true;
  }

  sta::LibertyPort* inputPort
      = libertyCell->findLibertyPort(iterm->getMTerm()->getConstName());
  if (inputPort) {
    return inputPort->isRegClk();
  }

  return false;
}

bool TritonCTS::hasInsertionDelay(odb::dbInst* inst, odb::dbMTerm* mterm)
{
  if (options_->insertionDelayEnabled()) {
    sta::LibertyCell* libCell = network_->libertyCell(network_->dbToSta(inst));
    if (libCell) {
      sta::LibertyPort* libPort
          = libCell->findLibertyPort(mterm->getConstName());
      if (libPort) {
        const float rise = libPort->clkTreeDelay(
            0.0, sta::RiseFall::rise(), sta::MinMax::max());
        const float fall = libPort->clkTreeDelay(
            0.0, sta::RiseFall::fall(), sta::MinMax::max());

        if (rise != 0 || fall != 0) {
          return true;
        }
      }
    }
  }
  return false;
}

double TritonCTS::computeInsertionDelay(const std::string& name,
                                        odb::dbInst* inst,
                                        odb::dbMTerm* mterm)
{
  double insDelayPerMicron = 0.0;

  if (!options_->insertionDelayEnabled()) {
    return insDelayPerMicron;
  }

  sta::LibertyCell* libCell = network_->libertyCell(network_->dbToSta(inst));
  if (libCell) {
    sta::LibertyPort* libPort = libCell->findLibertyPort(mterm->getConstName());
    if (libPort) {
      const float rise = libPort->clkTreeDelay(
          0.0, sta::RiseFall::rise(), sta::MinMax::max());
      const float fall = libPort->clkTreeDelay(
          0.0, sta::RiseFall::fall(), sta::MinMax::max());

      if (rise != 0 || fall != 0) {
        // use average of max rise and max fall
        // TODO: do we need to look at min insertion delays?
        double delayPerSec = (rise + fall) / 2.0;
        // convert delay to length because HTree uses lengths
        sta::Corner* corner = openSta_->cmdCorner();
        double capPerMicron = resizer_->wireSignalCapacitance(corner) * 1e-6;
        double resPerMicron = resizer_->wireSignalResistance(corner) * 1e-6;
        if (sta::fuzzyEqual(capPerMicron, 1e-18)
            || sta::fuzzyEqual(resPerMicron, 1e-18)) {
          logger_->warn(CTS,
                        203,
                        "Insertion delay cannot be used because unit "
                        "capacitance or unit resistance is zero.  Check "
                        "layer RC settings.");
          return 0.0;
        }
        insDelayPerMicron = delayPerSec / (capPerMicron * resPerMicron);
        // clang-format off
          debugPrint(logger_, CTS, "clustering", 1, "sink {} has ins "
                     "delay={:.2e} and micron leng={:0.1f} dbUnits/um={}",
                     name, delayPerSec, insDelayPerMicron,
                     block_->getDbUnitsPerMicron());
          debugPrint(logger_, CTS, "clustering", 1, "capPerMicron={:.2e} "
                     "resPerMicron={:.2e}", capPerMicron, resPerMicron);
        // clang-format on
      }
    }
  }
  return insDelayPerMicron;
}

float getInputCap(const sta::LibertyCell* cell)
{
  sta::LibertyPort *in, *out;
  cell->bufferPorts(in, out);
  if (in != nullptr) {
    return in->capacitance();
  }
  return 0.0;
}

sta::LibertyCell* findBestDummyCell(
    const std::vector<sta::LibertyCell*>& dummyCandidates,
    float deltaCap)
{
  float minDiff = std::numeric_limits<float>::max();
  sta::LibertyCell* bestCell = nullptr;
  for (sta::LibertyCell* cell : dummyCandidates) {
    float diff = std::abs(getInputCap(cell) - deltaCap);
    if (diff < minDiff) {
      minDiff = diff;
      bestCell = cell;
    }
  }
  return bestCell;
}

void TritonCTS::writeDummyLoadsToDb(Clock& clockNet,
                                    std::unordered_set<odb::dbInst*>& dummies)
{
  // Traverse clock tree and compute ideal output caps for clock
  // buffers in the same level
  if (!computeIdealOutputCaps(clockNet)) {
    // No cap adjustment is needed
    return;
  }

  // Find suitable candidate cells for dummy loads
  std::vector<sta::LibertyCell*> dummyCandidates;
  findCandidateDummyCells(dummyCandidates);

  clockNet.forEachSubNet([&](ClockSubNet& subNet) {
    subNet.forEachSink([&](ClockInst* inst) {
      if (inst->isClockBuffer()
          && !sta::fuzzyEqual(inst->getOutputCap(),
                              inst->getIdealOutputCap())) {
        odb::dbInst* dummyInst
            = insertDummyCell(clockNet, inst, dummyCandidates);
        if (dummyInst != nullptr) {
          dummies.insert(dummyInst);
        }
      }
    });
  });

  if (logger_->debugCheck(utl::CTS, "dummy load", 1)) {
    printClockNetwork(clockNet);
  }
}

// Return true if any clock buffers need cap adjustment; false otherwise
bool TritonCTS::computeIdealOutputCaps(Clock& clockNet)
{
  bool needAdjust = false;

  // pass 1: compute actual output caps seen by each clock instance
  clockNet.forEachSubNet([&](ClockSubNet& subNet) {
    // build driver -> subNet map
    ClockInst* driver = subNet.getDriver();
    driver2subnet_[driver] = &subNet;
    float sinkCapTotal = 0.0;
    subNet.forEachSink([&](ClockInst* inst) {
      odb::dbITerm* inputPin = inst->isClockBuffer()
                                   ? getFirstInput(inst->getDbInst())
                                   : inst->getDbInputPin();
      float cap = getInputPinCap(inputPin);
      // TODO: include wire caps?
      sinkCapTotal += cap;
    });
    driver->setOutputCap(sinkCapTotal);
  });

  // pass 2: compute ideal output caps for perfectly balanced tree
  clockNet.forEachSubNet([&](const ClockSubNet& subNet) {
    ClockInst* driver = subNet.getDriver();
    float maxCap = std::numeric_limits<float>::min();
    subNet.forEachSink([&](ClockInst* inst) {
      if (inst->isClockBuffer() && inst->getOutputCap() > maxCap) {
        maxCap = inst->getOutputCap();
      }
    });
    subNet.forEachSink([&](ClockInst* inst) {
      if (inst->isClockBuffer()) {
        inst->setIdealOutputCap(maxCap);
        float cap = inst->getOutputCap();
        if (!sta::fuzzyEqual(cap, maxCap)) {
          needAdjust = true;
          // clang-format off
          debugPrint(logger_, CTS, "dummy load", 1, "{} => {} "
                     "cap:{:0.2e} idealCap:{:0.2e} delCap:{:0.2e}",
                     driver->getName(), inst->getName(), cap, maxCap,
                     maxCap-cap);
          // clang-format on
        }
      }
    });
  });

  return needAdjust;
}

// Find clock buffers and inverters to use as dummy loads
void TritonCTS::findCandidateDummyCells(
    std::vector<sta::LibertyCell*>& dummyCandidates)
{
  // Add existing buffer list
  for (const std::string& buffer : options_->getBufferList()) {
    odb::dbMaster* master = db_->findMaster(buffer.c_str());

    if (master) {
      sta::Cell* masterCell = network_->dbToSta(master);
      if (masterCell) {
        sta::LibertyCell* libCell = network_->libertyCell(masterCell);
        if (libCell) {
          dummyCandidates.emplace_back(libCell);
        }
      }
    }
  }

  // Add additional inverter cells
  // first, look for inverters with "is_clock_cell: true" cell attribute
  std::vector<sta::LibertyCell*> inverters;
  sta::LibertyLibraryIterator* lib_iter = network_->libertyLibraryIterator();
  while (lib_iter->hasNext()) {
    sta::LibertyLibrary* lib = lib_iter->next();
    for (sta::LibertyCell* inv : *lib->inverters()) {
      if (inv->isClockCell() && isClockCellCandidate(inv)) {
        inverters.emplace_back(inv);
        dummyCandidates.emplace_back(inv);
      }
    }
  }

  // second, look for all inverters with name CLKINV or clkinv
  if (inverters.empty()) {
    sta::PatternMatch patternClkInv("*CLKINV*",
                                    /* is_regexp */ true,
                                    /* nocase */ true,
                                    /* Tcl_interp* */ nullptr);
    lib_iter = network_->libertyLibraryIterator();
    while (lib_iter->hasNext()) {
      sta::LibertyLibrary* lib = lib_iter->next();
      for (sta::LibertyCell* inv :
           lib->findLibertyCellsMatching(&patternClkInv)) {
        if (inv->isInverter() && isClockCellCandidate(inv)) {
          inverters.emplace_back(inv);
          dummyCandidates.emplace_back(inv);
        }
      }
    }
  }

  // third, look for all inverters with name INV or inv
  if (inverters.empty()) {
    sta::PatternMatch patternInv("*INV*",
                                 /* is_regexp */ true,
                                 /* nocase */ true,
                                 /* Tcl_interp* */ nullptr);
    lib_iter = network_->libertyLibraryIterator();
    while (lib_iter->hasNext()) {
      sta::LibertyLibrary* lib = lib_iter->next();
      for (sta::LibertyCell* inv : lib->findLibertyCellsMatching(&patternInv)) {
        if (inv->isInverter() && isClockCellCandidate(inv)) {
          inverters.emplace_back(inv);
          dummyCandidates.emplace_back(inv);
        }
      }
    }
  }

  // abandon attributes & name patterns, just look for all inverters
  if (inverters.empty()) {
    lib_iter = network_->libertyLibraryIterator();
    while (lib_iter->hasNext()) {
      sta::LibertyLibrary* lib = lib_iter->next();
      for (sta::LibertyCell* inv : *lib->inverters()) {
        if (isClockCellCandidate(inv)) {
          inverters.emplace_back(inv);
          dummyCandidates.emplace_back(inv);
        }
      }
    }
  }

  // Sort cells in ascending order of input cap
  std::sort(dummyCandidates.begin(),
            dummyCandidates.end(),
            [](const sta::LibertyCell* cell1, const sta::LibertyCell* cell2) {
              return (getInputCap(cell1) < getInputCap(cell2));
            });

  if (logger_->debugCheck(utl::CTS, "dummy load", 1)) {
    for (const sta::LibertyCell* libCell : dummyCandidates) {
      // clang-format off
      logger_->debug(CTS, "dummy load",
                     "  {} is a dummy cell candidate with input cap={:0.3e}",
                     libCell->name(), getInputCap(libCell));
      // clang-format on
    }
  }
}

odb::dbInst* TritonCTS::insertDummyCell(
    Clock& clockNet,
    ClockInst* inst,
    const std::vector<sta::LibertyCell*>& dummyCandidates)
{
  float deltaCap = inst->getIdealOutputCap() - inst->getOutputCap();
  sta::LibertyCell* dummyCell = findBestDummyCell(dummyCandidates, deltaCap);
  // clang-format off
  debugPrint(logger_, CTS, "dummy load", 1, "insertDummyCell {} at {}",
             inst->getName(), dummyCell->name());
  // clang-format on
  odb::dbInst* dummyInst = nullptr;
  ClockInst& dummyClock = placeDummyCell(clockNet, inst, dummyCell, dummyInst);
  if (driver2subnet_.find(inst) == driver2subnet_.end()) {
    logger_->error(
        CTS, 120, "Subnet was not found for clock buffer {}.", inst->getName());
    return nullptr;
  }
  ClockSubNet* subNet = driver2subnet_[inst];
  connectDummyCell(inst, dummyInst, *subNet, dummyClock);
  return dummyInst;
}

ClockInst& TritonCTS::placeDummyCell(Clock& clockNet,
                                     const ClockInst* inst,
                                     const sta::LibertyCell* dummyCell,
                                     odb::dbInst*& dummyInst)
{
  odb::dbMaster* master = network_->staToDb(dummyCell);
  if (master == nullptr) {
    logger_->error(CTS,
                   118,
                   "No phyiscal master cell found for dummy cell {}.",
                   dummyCell->name());
  }
  std::string cellName
      = std::string("clkload") + std::to_string(dummyLoadIndex_++);
  dummyInst = odb::dbInst::create(block_, master, cellName.c_str());
  dummyInst->setSourceType(odb::dbSourceType::TIMING);
  dummyInst->setLocation(inst->getX(), inst->getY());
  dummyInst->setPlacementStatus(odb::dbPlacementStatus::PLACED);
  ClockInst& dummyClock = clockNet.addClockBuffer(
      cellName, master->getName(), inst->getX(), inst->getY());
  // clang-format off
  debugPrint(logger_, CTS, "dummy load", 1, "  placed dummy instance {} at {}",
             dummyInst->getName(), dummyInst->getLocation());
  return dummyClock;
  // clang-format on
}

void TritonCTS::connectDummyCell(const ClockInst* inst,
                                 odb::dbInst* dummyInst,
                                 ClockSubNet& subNet,
                                 ClockInst& dummyClock)
{
  odb::dbInst* sinkInst = inst->getDbInst();
  if (sinkInst == nullptr) {
    logger_->error(
        CTS, 119, "Phyiscal instance {} is not found.", inst->getName());
  }
  odb::dbITerm* iTerm = sinkInst->getFirstOutput();
  odb::dbNet* sinkNet = iTerm->getNet();
  odb::dbITerm* dummyInputPin = getFirstInput(dummyInst);
  dummyInputPin->connect(sinkNet);
  dummyClock.setInputPinObj(dummyInputPin);
  subNet.addInst(dummyClock);
}

void TritonCTS::printClockNetwork(const Clock& clockNet) const
{
  clockNet.forEachSubNet([&](const ClockSubNet& subNet) {
    ClockInst* driver = subNet.getDriver();
    logger_->report("{} has {} sinks", driver->getName(), subNet.getNumSinks());
    subNet.forEachSink([&](const ClockInst* inst) {
      logger_->report("{} -> {}", driver->getName(), inst->getName());
    });
  });
}

// Balance macro cell latencies with register latencies.
// This is needed only if special insertion delay handling
// is invoked.
void TritonCTS::balanceMacroRegisterLatencies()
{
  if (!options_->insertionDelayEnabled()) {
    return;
  }

  // Visit builders from bottom up such that latencies are adjusted near bottom
  // trees first
  for (auto iter = builders_->rbegin(); iter != builders_->rend(); ++iter) {
    TreeBuilder* registerBuilder = *iter;
    if (registerBuilder->getTreeType() == TreeType::RegisterTree) {
      TreeBuilder* macroBuilder = registerBuilder->getParent();
      if (macroBuilder) {
        computeAveSinkArrivals(registerBuilder);
        computeAveSinkArrivals(macroBuilder);
        adjustLatencies(macroBuilder, registerBuilder);
      }
    }
  }
}

float TritonCTS::getVertexClkArrival(sta::Vertex* sinVertex, odb::dbNet* topNet, odb::dbITerm* iterm)
{
  sta::VertexPathIterator path_iter(sinVertex, openSta_);
  float clkPathArrival = 0.0;
  int paths_accepted = 0;
  while (path_iter.hasNext()) {
    sta::Path* path = path_iter.next();
    bool path_transition = true;
    bool path_min_max = true;
    if (path->clkEdge(openSta_)->transition() != sta::RiseFall::rise()) {
      // only populate with rising edges
      path_transition = false; 
    }
    if (path->dcalcAnalysisPt(openSta_)->delayMinMax()
        != sta::MinMax::max()) {
      // only populate with max delay
      path_min_max = false;
    }

    sta::PathExpanded expand(path, openSta_);

    const sta::Clock* clock = path->clock(openSta_);
    if (clock) {
      const sta::PathRef* start = expand.startPath();

      odb::dbNet* path_start_net;
      if (start->clkEdge(openSta_)->transition() != sta::RiseFall::rise()) {
        // only populate with rising edges
        continue;
      }

      if (start->dcalcAnalysisPt(openSta_)->delayMinMax()
          != sta::MinMax::max()) {
	      continue;
        // only populate with max delay
      }

      odb::dbITerm* term;
      odb::dbBTerm* port;
      odb::dbModITerm* moditerm;
      odb::dbModBTerm* modbterm;
      network_->staToDb(start->pin(openSta_), term, port, moditerm, modbterm);
      if (term) {
        path_start_net = term->getNet();
      }
      if (port) {
        path_start_net = port->getNet();
	
      }
      if (path_start_net == topNet) {
        clkPathArrival = path->arrival(openSta_);
        paths_accepted += 1;
	      return clkPathArrival;
      }	
    }
  }
  if (paths_accepted > 1 || paths_accepted == 0) {
    
    logger_->report("Number of clock paths is not 1 for pin {}. Number of clock paths: {}",
                   iterm->getName(),
                   paths_accepted);
  }
  return clkPathArrival;
}

void TritonCTS::computeAveSinkArrivals(TreeBuilder* builder)
{
  openSta_->ensureGraph();
  openSta_->searchPreamble();
  openSta_->ensureClkNetwork();
  openSta_->ensureClkArrivals();
  Clock clock = builder->getClock();
  odb::dbNet* topInputClockNet = clock.getNetObj();
  if (builder->getTopInputNet() != nullptr) {
    topInputClockNet = builder->getTopInputNet();
  }
  // compute average input arrival at all sinks
  float sumArrivals = 0.0;
  unsigned numSinks = 0;
  clock.forEachSink([&](const ClockInst& sink) {
    odb::dbITerm* iterm = sink.getDbInputPin();
<<<<<<< HEAD
    computeSinkArrivalRecur(topInputClockNet, iterm, sumArrivals, numSinks);
=======
    odb::dbInst* inst = iterm->getInst();
    sta::Pin* pin = network_->dbToSta(iterm);
    // ignore arrival fall (no inverters in current clock tree)
    arrival
        += openSta_->pinArrival(pin, sta::RiseFall::rise(), sta::MinMax::max());
    // add insertion delay
    ins_delay = 0.0;
    sta::LibertyCell* libCell = network_->libertyCell(network_->dbToSta(inst));
    odb::dbMTerm* mterm = iterm->getMTerm();
    if (libCell && mterm) {
      sta::LibertyPort* libPort
          = libCell->findLibertyPort(mterm->getConstName());
      if (libPort) {
        const float rise = libPort->clkTreeDelay(
            0.0, sta::RiseFall::rise(), sta::MinMax::max());
        const float fall = libPort->clkTreeDelay(
            0.0, sta::RiseFall::fall(), sta::MinMax::max());

        if (rise != 0 || fall != 0) {
          ins_delay = (rise + fall) / 2.0;
        }
      }
    }
    arrival += ins_delay;
>>>>>>> e69eb482
  });
  float aveArrival = sumArrivals / (float) numSinks;
  builder->setAveSinkArrival(aveArrival);
  debugPrint(logger_,
             CTS,
             "insertion delay",
             1,
             "{} {}: average sink arrival is {:0.3e}",
             (builder->getTreeType() == TreeType::MacroTree) ? "macro tree"
                                                             : "register tree",
             clock.getName(),
             builder->getAveSinkArrival());
}

void TritonCTS::computeSinkArrivalRecur(odb::dbNet* topClokcNet,
                                        odb::dbITerm* iterm,
                                        float& sumArrivals,
                                        unsigned& numSinks)
{
  if (iterm) {
    odb::dbInst* inst = iterm->getInst();
    if (inst) {
      if (isSink(iterm)) {
        // either register or macro input pin
        sta::Pin* pin = network_->dbToSta(iterm);
        if (pin) {
          sta::Graph* graph = openSta_->graph();
          sta::Vertex* drvr_vertex = graph->pinDrvrVertex(pin);
          float arrival = getVertexClkArrival(drvr_vertex, topClokcNet, iterm);
          // ignore arrival fall (no inverters in current clock tree)
          float pin_arrival = openSta_->pinArrival(
              pin, sta::RiseFall::rise(), sta::MinMax::max());

          // add insertion delay
          float insDelay = 0.0;
          sta::LibertyCell* libCell
              = network_->libertyCell(network_->dbToSta(inst));
          odb::dbMTerm* mterm = iterm->getMTerm();
          if (libCell && mterm) {
            sta::LibertyPort* libPort
                = libCell->findLibertyPort(mterm->getConstName());
            if (libPort) {
              const sta::RiseFallMinMax insDelays
                  = libPort->clockTreePathDelays();
              if (insDelays.hasValue()) {
                insDelay = (insDelays.value(sta::RiseFall::rise(),
                                            sta::MinMax::max())
                            + insDelays.value(sta::RiseFall::fall(),
                                              sta::MinMax::max()))
                           / 2.0;
              }
            }
          }
          sumArrivals += (arrival + insDelay);
          numSinks++;
        }
        return;
      } else {
        // not a sink, but a clock gater
        odb::dbITerm* outTerm = inst->getFirstOutput();
        if (outTerm) {
          odb::dbNet* outNet = outTerm->getNet();
          if (outNet) {
            odb::dbSet<odb::dbITerm> iterms = outNet->getITerms();
            odb::dbSet<odb::dbITerm>::iterator iter;
            for (iter = iterms.begin(); iter != iterms.end(); ++iter) {
              odb::dbITerm* inTerm = *iter;
              if (inTerm->getIoType() == odb::dbIoType::INPUT) {
                computeSinkArrivalRecur(
                    topClokcNet, inTerm, sumArrivals, numSinks);
              }
            }
          }
        }
      }
    }
  }
  return;
}

// Balance latencies between macro tree and register tree
// by adding delay buffers to one tree
void TritonCTS::adjustLatencies(TreeBuilder* macroBuilder,
                                TreeBuilder* registerBuilder)
{
  // compute top buffer delays
  computeTopBufferDelay(registerBuilder);
  computeTopBufferDelay(macroBuilder);

  float latencyDiff = macroBuilder->getAveSinkArrival()
                      - registerBuilder->getAveSinkArrival();
  int numBuffers = 0;
  TreeBuilder* builder = nullptr;
  if (latencyDiff > 0) {
    // add buffers to register tree
    numBuffers = (int) (latencyDiff / registerBuilder->getTopBufferDelay());
    builder = registerBuilder;
  } else {
    // add buffers to macro tree (not common but why not?)
    numBuffers
        = (int) (std::abs(latencyDiff) / macroBuilder->getTopBufferDelay());
    builder = macroBuilder;
  }

  // We don't want to add more delay buffers than needed because
  // wire delays are not considered.  The fewer the delay buffers, the better.
  numBuffers = numBuffers * options_->getDelayBufferDerate();
  if (numBuffers == 0) {
    // clang-format off
    debugPrint(logger_, CTS, "insertion delay", 1, "no delay buffers are needed"
               " to adjust latencies");
    // clang-format on
    return;
  }
  // clang-format off
  debugPrint(logger_, CTS, "insertion delay", 1, "{} delay buffers are needed"
             " to adjust latencies at {} tree", numBuffers,
             (builder->getTreeType() == TreeType::MacroTree)? "macro" : "register");
  // clang-format on

  // disconnect driver output
  odb::dbInst* driver = builder->getTopBuffer();
  odb::dbITerm* driverOutputTerm = driver->getFirstOutput();
  odb::dbNet* outputNet = driverOutputTerm->getNet();

  // get bbox of current load pins without driver output pin
  driverOutputTerm->disconnect();
  odb::Rect bbox = outputNet->getTermBBox();
  int destX = bbox.xCenter();
  int destY = bbox.yCenter();
  int sourceX, sourceY;
  driver->getLocation(sourceX, sourceY);
  float offsetX = (float) (destX - sourceX) / (numBuffers + 1);
  float offsetY = (float) (destY - sourceY) / (numBuffers + 1);

  double scalingFactor = techChar_->getLengthUnit();
  for (int i = 0; i < numBuffers; i++) {
    double locX = (double) (sourceX + offsetX * (i + 1)) / scalingFactor;
    double locY = (double) (sourceY + offsetY * (i + 1)) / scalingFactor;
    Point<double> bufferLoc(locX, locY);
    Point<double> legalBufferLoc
        = builder->legalizeOneBuffer(bufferLoc, options_->getRootBuffer());
    odb::dbInst* buffer
        = insertDelayBuffer(driver,
                            builder->getClock().getSdcName(),
                            legalBufferLoc.getX() * scalingFactor,
                            legalBufferLoc.getY() * scalingFactor);
    driver = buffer;
  }
  // take care of output pin connections
  // driver is now the last delay buffer
  driverOutputTerm = driver->getFirstOutput();
  driverOutputTerm->disconnect();
  driverOutputTerm->connect(outputNet);
}

void TritonCTS::computeTopBufferDelay(TreeBuilder* builder)
{
  Clock clock = builder->getClock();
  std::string topBufferName;
  if (builder->getTreeType() == TreeType::RegisterTree) {
    topBufferName = builder->getTopBufferName();
  } else {
    topBufferName = "clkbuf_0_" + clock.getName();
  }
  odb::dbInst* topBuffer = block_->findInst(topBufferName.c_str());
  if (topBuffer) {
    builder->setTopBuffer(topBuffer);
    odb::dbITerm* inputTerm = getFirstInput(topBuffer);
    odb::dbITerm* outputTerm = topBuffer->getFirstOutput();
    sta::Pin* inputPin = network_->dbToSta(inputTerm);
    sta::Pin* outputPin = network_->dbToSta(outputTerm);

    float inputArrival = openSta_->pinArrival(
        inputPin, sta::RiseFall::rise(), sta::MinMax::max());
    float outputArrival = openSta_->pinArrival(
        outputPin, sta::RiseFall::rise(), sta::MinMax::max());
    float bufferDelay = outputArrival - inputArrival;
    builder->setTopBufferDelay(bufferDelay);
    debugPrint(logger_,
               CTS,
               "insertion delay",
               1,
               "top buffer delay for {} {} is {:0.3e}",
               (builder->getTreeType() == TreeType::MacroTree)
                   ? "macro tree"
                   : "register tree",
               topBuffer->getName(),
               builder->getTopBufferDelay());
  }
}

// Create a new delay buffer and connect output pin of driver to input pin of
// new buffer. Output pin of new buffer will be connected later.
odb::dbInst* TritonCTS::insertDelayBuffer(odb::dbInst* driver,
                                          const std::string& clockName,
                                          int locX,
                                          int locY)
{
  // creat a new input net
  std::string newNetName
      = "delaynet_" + std::to_string(delayBufIndex_) + "_" + clockName;
  odb::dbNet* newNet = odb::dbNet::create(block_, newNetName.c_str());
  newNet->setSigType(odb::dbSigType::CLOCK);

  // create a new delay buffer
  std::string newBufName
      = "delaybuf_" + std::to_string(delayBufIndex_++) + "_" + clockName;
  odb::dbMaster* master = db_->findMaster(options_->getRootBuffer().c_str());
  odb::dbInst* newBuf = odb::dbInst::create(block_, master, newBufName.c_str());
  newBuf->setSourceType(odb::dbSourceType::TIMING);
  newBuf->setLocation(locX, locY);
  newBuf->setPlacementStatus(odb::dbPlacementStatus::PLACED);

  // connect driver output with new buffer input
  odb::dbITerm* driverOutTerm = driver->getFirstOutput();
  odb::dbITerm* newBufInTerm = getFirstInput(newBuf);
  driverOutTerm->disconnect();
  driverOutTerm->connect(newNet);
  newBufInTerm->connect(newNet);

  debugPrint(logger_,
             CTS,
             "insertion delay",
             1,
             "new delay buffer {} is inserted at ({} {})",
             newBuf->getName(),
             locX,
             locY);

  return newBuf;
}

}  // namespace cts<|MERGE_RESOLUTION|>--- conflicted
+++ resolved
@@ -2056,34 +2056,7 @@
   unsigned numSinks = 0;
   clock.forEachSink([&](const ClockInst& sink) {
     odb::dbITerm* iterm = sink.getDbInputPin();
-<<<<<<< HEAD
     computeSinkArrivalRecur(topInputClockNet, iterm, sumArrivals, numSinks);
-=======
-    odb::dbInst* inst = iterm->getInst();
-    sta::Pin* pin = network_->dbToSta(iterm);
-    // ignore arrival fall (no inverters in current clock tree)
-    arrival
-        += openSta_->pinArrival(pin, sta::RiseFall::rise(), sta::MinMax::max());
-    // add insertion delay
-    ins_delay = 0.0;
-    sta::LibertyCell* libCell = network_->libertyCell(network_->dbToSta(inst));
-    odb::dbMTerm* mterm = iterm->getMTerm();
-    if (libCell && mterm) {
-      sta::LibertyPort* libPort
-          = libCell->findLibertyPort(mterm->getConstName());
-      if (libPort) {
-        const float rise = libPort->clkTreeDelay(
-            0.0, sta::RiseFall::rise(), sta::MinMax::max());
-        const float fall = libPort->clkTreeDelay(
-            0.0, sta::RiseFall::fall(), sta::MinMax::max());
-
-        if (rise != 0 || fall != 0) {
-          ins_delay = (rise + fall) / 2.0;
-        }
-      }
-    }
-    arrival += ins_delay;
->>>>>>> e69eb482
   });
   float aveArrival = sumArrivals / (float) numSinks;
   builder->setAveSinkArrival(aveArrival);
@@ -2126,14 +2099,13 @@
             sta::LibertyPort* libPort
                 = libCell->findLibertyPort(mterm->getConstName());
             if (libPort) {
-              const sta::RiseFallMinMax insDelays
-                  = libPort->clockTreePathDelays();
-              if (insDelays.hasValue()) {
-                insDelay = (insDelays.value(sta::RiseFall::rise(),
-                                            sta::MinMax::max())
-                            + insDelays.value(sta::RiseFall::fall(),
-                                              sta::MinMax::max()))
-                           / 2.0;
+              const float rise = libPort->clkTreeDelay(
+                  0.0, sta::RiseFall::rise(), sta::MinMax::max());
+              const float fall = libPort->clkTreeDelay(
+                  0.0, sta::RiseFall::fall(), sta::MinMax::max());
+
+              if (rise != 0 || fall != 0) {
+                insDelay = (rise + fall) / 2.0;
               }
             }
           }
