[INFO ODB-0227] LEF file: Nangate45/Nangate45_tech.lef, created 22 layers, 27 vias
[INFO ODB-0227] LEF file: Nangate45/Nangate45_stdcell.lef, created 135 library cells
[INFO ODB-0227] LEF file: array_tile.lef, created 1 library cells
[INFO IFP-0001] Added 3528 rows of 26000 site FreePDK45_38x28_10R_NP_162NW_34O.
[INFO ODB-0303] The initial 3528 rows (91728000 sites) were cut with 225 shapes for a total of 52263 rows (14219856 sites).
[INFO CTS-0050] Root buffer is BUF_X4.
[INFO CTS-0051] Sink buffer is BUF_X4.
[INFO CTS-0052] The following clock buffers will be used for CTS:
                    BUF_X4
[INFO CTS-0049] Characterization buffer is BUF_X4.
[INFO CTS-0007] Net "clk" found for clock "clk".
[INFO CTS-0010]  Clock net "clk" has 2475 sinks.
[INFO CTS-0008] TritonCTS found 1 clock nets.
[INFO CTS-0097] Characterization used 1 buffer(s) types.
[INFO CTS-0200] 225 placement blockages have been identified.
[INFO CTS-0027] Generating H-Tree topology for net clk.
[INFO CTS-0028]  Total number of sinks: 2475.
[INFO CTS-0029]  Sinks will be clustered in groups of up to 20 and with maximum cluster diameter of 100.0 um.
[INFO CTS-0030]  Number of static layers: 0.
[INFO CTS-0020]  Wire segment unit: 14000  dbu (7 um).
[INFO CTS-0204] A clustering solution was found from clustering size of 30 and clustering diameter of 100.
[INFO CTS-0205] Better solution may be possible if either -sink_clustering_size, -sink_clustering_max_diameter, or both options are omitted to enable automatic clustering.
[INFO CTS-0019]  Total number of sinks after clustering: 279.
[INFO CTS-0024]  Normalized sink region: [(1.43857, 3.42643), (661.439, 704.276)].
[INFO CTS-0025]     Width:  660.0000.
[INFO CTS-0026]     Height: 700.8493.
 Level 1
    Direction: Vertical
    Sinks per sub-region: 140
    Sub-region size: 660.0000 X 350.4246
[INFO CTS-0034]     Segment length (rounded): 176.
 Level 2
    Direction: Horizontal
    Sinks per sub-region: 70
    Sub-region size: 330.0000 X 350.4246
[INFO CTS-0034]     Segment length (rounded): 166.
 Level 3
    Direction: Vertical
    Sinks per sub-region: 35
    Sub-region size: 330.0000 X 175.2123
[INFO CTS-0034]     Segment length (rounded): 88.
 Level 4
    Direction: Horizontal
    Sinks per sub-region: 18
    Sub-region size: 165.0000 X 175.2123
[INFO CTS-0034]     Segment length (rounded): 82.
 Level 5
    Direction: Vertical
    Sinks per sub-region: 9
    Sub-region size: 165.0000 X 87.6062
[INFO CTS-0034]     Segment length (rounded): 44.
[INFO CTS-0032]  Stop criterion found. Max number of sinks is 15.
[INFO CTS-0035]  Number of sinks covered: 279.
[INFO CTS-0018]     Created 231 clock buffers.
[INFO CTS-0012]     Minimum number of buffers in the clock path: 18.
[INFO CTS-0013]     Maximum number of buffers in the clock path: 19.
[INFO CTS-0015]     Created 231 clock nets.
[INFO CTS-0016]     Fanout distribution for the current clock = 2:1, 5:1, 6:1, 7:6, 8:11, 9:7, 10:8, 11:3, 12:2, 14:2, 15:1, 19:1, 20:3, 21:36, 30:45..
[INFO CTS-0017]     Max level of the clock tree: 5.
[INFO CTS-0098] Clock net "clk"
[INFO CTS-0099]  Sinks 2537
[INFO CTS-0100]  Leaf buffers 96
[INFO CTS-0101]  Average sink wire length 9247.25 um
[INFO CTS-0102]  Path depth 18 - 19
[INFO CTS-0207]  Leaf load cells 62
[INFO RSZ-0058] Using max wire length 693um.
[INFO RSZ-0047] Found 33 long wires.
[INFO RSZ-0048] Inserted 92 buffers in 33 nets.
Placement Analysis
---------------------------------
<<<<<<< HEAD
total displacement       2925.7 u
average displacement        1.0 u
max displacement           85.3 u
original HPWL          133123.3 u
legalized HPWL         133452.8 u
=======
total displacement       2683.7 u
average displacement        1.0 u
max displacement          111.5 u
original HPWL          133043.7 u
legalized HPWL         133342.2 u
>>>>>>> f0718643
delta HPWL                    0 %

Clock clk
   1.27 source latency inst_7_12/clk ^
  -1.14 target latency inst_8_12/clk ^
   0.00 CRPR
--------------
   0.13 setup skew

Startpoint: inst_1_1 (rising edge-triggered flip-flop clocked by clk)
Endpoint: inst_2_1 (rising edge-triggered flip-flop clocked by clk)
Path Group: clk
Path Type: max

  Delay    Time   Description
---------------------------------------------------------
   0.00    0.00   clock clk (rise edge)
   0.00    0.00   clock source latency
   0.00    0.00 ^ clk (in)
   0.03    0.03 ^ wire7/Z (BUF_X8)
   0.06    0.09 ^ wire6/Z (BUF_X16)
   0.07    0.15 ^ wire5/Z (BUF_X32)
   0.06    0.22 ^ wire4/Z (BUF_X32)
   0.06    0.28 ^ wire3/Z (BUF_X32)
   0.06    0.34 ^ wire2/Z (BUF_X32)
   0.06    0.41 ^ wire1/Z (BUF_X32)
   0.06    0.47 ^ clkbuf_0_clk/Z (BUF_X4)
   0.04    0.51 ^ clkbuf_1_0_0_clk/Z (BUF_X4)
   0.03    0.54 ^ clkbuf_1_0_1_clk/Z (BUF_X4)
   0.04    0.58 ^ clkbuf_1_0_2_clk/Z (BUF_X4)
   0.03    0.61 ^ clkbuf_1_0_3_clk/Z (BUF_X4)
   0.04    0.66 ^ clkbuf_1_0_4_clk/Z (BUF_X4)
   0.05    0.70 ^ clkbuf_2_0_0_clk/Z (BUF_X4)
   0.03    0.74 ^ clkbuf_2_0_1_clk/Z (BUF_X4)
   0.03    0.77 ^ clkbuf_2_0_2_clk/Z (BUF_X4)
   0.03    0.80 ^ clkbuf_2_0_3_clk/Z (BUF_X4)
   0.03    0.84 ^ clkbuf_2_0_4_clk/Z (BUF_X4)
   0.03    0.87 ^ clkbuf_3_0_0_clk/Z (BUF_X4)
   0.03    0.90 ^ clkbuf_3_0_1_clk/Z (BUF_X4)
   0.04    0.94 ^ clkbuf_3_0_2_clk/Z (BUF_X4)
   0.04    0.98 ^ clkbuf_4_0_0_clk/Z (BUF_X4)
   0.03    1.01 ^ clkbuf_4_0_1_clk/Z (BUF_X4)
   0.03    1.04 ^ clkbuf_4_0_2_clk/Z (BUF_X4)
   0.04    1.08 ^ clkbuf_5_0_0_clk/Z (BUF_X4)
   0.03    1.11 ^ max_length10/Z (BUF_X8)
   0.04    1.15 ^ inst_1_1/clk (array_tile)
   0.21    1.36 ^ inst_1_1/e_out (array_tile)
   0.00    1.36 ^ inst_2_1/w_in (array_tile)
           1.36   data arrival time

   5.00    5.00   clock clk (rise edge)
   0.00    5.00   clock source latency
   0.00    5.00 ^ clk (in)
   0.03    5.03 ^ wire7/Z (BUF_X8)
   0.06    5.09 ^ wire6/Z (BUF_X16)
   0.07    5.15 ^ wire5/Z (BUF_X32)
   0.06    5.22 ^ wire4/Z (BUF_X32)
   0.06    5.28 ^ wire3/Z (BUF_X32)
   0.06    5.34 ^ wire2/Z (BUF_X32)
   0.06    5.41 ^ wire1/Z (BUF_X32)
   0.06    5.47 ^ clkbuf_0_clk/Z (BUF_X4)
   0.04    5.51 ^ clkbuf_1_0_0_clk/Z (BUF_X4)
   0.03    5.54 ^ clkbuf_1_0_1_clk/Z (BUF_X4)
   0.04    5.58 ^ clkbuf_1_0_2_clk/Z (BUF_X4)
   0.03    5.61 ^ clkbuf_1_0_3_clk/Z (BUF_X4)
   0.04    5.66 ^ clkbuf_1_0_4_clk/Z (BUF_X4)
   0.05    5.70 ^ clkbuf_2_0_0_clk/Z (BUF_X4)
   0.03    5.74 ^ clkbuf_2_0_1_clk/Z (BUF_X4)
   0.03    5.77 ^ clkbuf_2_0_2_clk/Z (BUF_X4)
   0.03    5.80 ^ clkbuf_2_0_3_clk/Z (BUF_X4)
   0.03    5.84 ^ clkbuf_2_0_4_clk/Z (BUF_X4)
   0.03    5.87 ^ clkbuf_3_0_0_clk/Z (BUF_X4)
   0.03    5.90 ^ clkbuf_3_0_1_clk/Z (BUF_X4)
   0.04    5.94 ^ clkbuf_3_0_2_clk/Z (BUF_X4)
   0.04    5.98 ^ clkbuf_4_0_0_clk/Z (BUF_X4)
   0.03    6.01 ^ clkbuf_4_0_1_clk/Z (BUF_X4)
   0.03    6.04 ^ clkbuf_4_0_2_clk/Z (BUF_X4)
   0.04    6.08 ^ clkbuf_5_1_0_clk/Z (BUF_X4)
   0.01    6.09 ^ inst_2_1/clk (array_tile)
   0.00    6.09   clock reconvergence pessimism
  -0.05    6.04   library setup time
           6.04   data required time
---------------------------------------------------------
           6.04   data required time
          -1.36   data arrival time
---------------------------------------------------------
           4.67   slack (MET)


Startpoint: inst_2_1 (rising edge-triggered flip-flop clocked by clk)
Endpoint: inst_1_1 (rising edge-triggered flip-flop clocked by clk)
Path Group: clk
Path Type: max

  Delay    Time   Description
---------------------------------------------------------
   0.00    0.00   clock clk (rise edge)
   0.00    0.00   clock source latency
   0.00    0.00 ^ clk (in)
   0.03    0.03 ^ wire7/Z (BUF_X8)
   0.06    0.09 ^ wire6/Z (BUF_X16)
   0.07    0.15 ^ wire5/Z (BUF_X32)
   0.06    0.22 ^ wire4/Z (BUF_X32)
   0.06    0.28 ^ wire3/Z (BUF_X32)
   0.06    0.34 ^ wire2/Z (BUF_X32)
   0.06    0.41 ^ wire1/Z (BUF_X32)
   0.06    0.47 ^ clkbuf_0_clk/Z (BUF_X4)
   0.04    0.51 ^ clkbuf_1_0_0_clk/Z (BUF_X4)
   0.03    0.54 ^ clkbuf_1_0_1_clk/Z (BUF_X4)
   0.04    0.58 ^ clkbuf_1_0_2_clk/Z (BUF_X4)
   0.03    0.61 ^ clkbuf_1_0_3_clk/Z (BUF_X4)
   0.04    0.66 ^ clkbuf_1_0_4_clk/Z (BUF_X4)
   0.05    0.70 ^ clkbuf_2_0_0_clk/Z (BUF_X4)
   0.03    0.74 ^ clkbuf_2_0_1_clk/Z (BUF_X4)
   0.03    0.77 ^ clkbuf_2_0_2_clk/Z (BUF_X4)
   0.03    0.80 ^ clkbuf_2_0_3_clk/Z (BUF_X4)
   0.03    0.84 ^ clkbuf_2_0_4_clk/Z (BUF_X4)
   0.03    0.87 ^ clkbuf_3_0_0_clk/Z (BUF_X4)
   0.03    0.90 ^ clkbuf_3_0_1_clk/Z (BUF_X4)
   0.04    0.94 ^ clkbuf_3_0_2_clk/Z (BUF_X4)
   0.04    0.98 ^ clkbuf_4_0_0_clk/Z (BUF_X4)
   0.03    1.01 ^ clkbuf_4_0_1_clk/Z (BUF_X4)
   0.03    1.04 ^ clkbuf_4_0_2_clk/Z (BUF_X4)
   0.04    1.08 ^ clkbuf_5_1_0_clk/Z (BUF_X4)
   0.01    1.09 ^ inst_2_1/clk (array_tile)
   0.21    1.30 ^ inst_2_1/w_out (array_tile)
   0.00    1.30 ^ inst_1_1/e_in (array_tile)
           1.30   data arrival time

   5.00    5.00   clock clk (rise edge)
   0.00    5.00   clock source latency
   0.00    5.00 ^ clk (in)
   0.03    5.03 ^ wire7/Z (BUF_X8)
   0.06    5.09 ^ wire6/Z (BUF_X16)
   0.07    5.15 ^ wire5/Z (BUF_X32)
   0.06    5.22 ^ wire4/Z (BUF_X32)
   0.06    5.28 ^ wire3/Z (BUF_X32)
   0.06    5.34 ^ wire2/Z (BUF_X32)
   0.06    5.41 ^ wire1/Z (BUF_X32)
   0.06    5.47 ^ clkbuf_0_clk/Z (BUF_X4)
   0.04    5.51 ^ clkbuf_1_0_0_clk/Z (BUF_X4)
   0.03    5.54 ^ clkbuf_1_0_1_clk/Z (BUF_X4)
   0.04    5.58 ^ clkbuf_1_0_2_clk/Z (BUF_X4)
   0.03    5.61 ^ clkbuf_1_0_3_clk/Z (BUF_X4)
   0.04    5.66 ^ clkbuf_1_0_4_clk/Z (BUF_X4)
   0.05    5.70 ^ clkbuf_2_0_0_clk/Z (BUF_X4)
   0.03    5.74 ^ clkbuf_2_0_1_clk/Z (BUF_X4)
   0.03    5.77 ^ clkbuf_2_0_2_clk/Z (BUF_X4)
   0.03    5.80 ^ clkbuf_2_0_3_clk/Z (BUF_X4)
   0.03    5.84 ^ clkbuf_2_0_4_clk/Z (BUF_X4)
   0.03    5.87 ^ clkbuf_3_0_0_clk/Z (BUF_X4)
   0.03    5.90 ^ clkbuf_3_0_1_clk/Z (BUF_X4)
   0.04    5.94 ^ clkbuf_3_0_2_clk/Z (BUF_X4)
   0.04    5.98 ^ clkbuf_4_0_0_clk/Z (BUF_X4)
   0.03    6.01 ^ clkbuf_4_0_1_clk/Z (BUF_X4)
   0.03    6.04 ^ clkbuf_4_0_2_clk/Z (BUF_X4)
   0.04    6.08 ^ clkbuf_5_0_0_clk/Z (BUF_X4)
   0.03    6.11 ^ max_length10/Z (BUF_X8)
   0.04    6.15 ^ inst_1_1/clk (array_tile)
   0.00    6.15   clock reconvergence pessimism
  -0.05    6.10   library setup time
           6.10   data required time
---------------------------------------------------------
           6.10   data required time
          -1.30   data arrival time
---------------------------------------------------------
           4.80   slack (MET)

<|MERGE_RESOLUTION|>--- conflicted
+++ resolved
@@ -68,19 +68,11 @@
 [INFO RSZ-0048] Inserted 92 buffers in 33 nets.
 Placement Analysis
 ---------------------------------
-<<<<<<< HEAD
-total displacement       2925.7 u
-average displacement        1.0 u
-max displacement           85.3 u
-original HPWL          133123.3 u
-legalized HPWL         133452.8 u
-=======
 total displacement       2683.7 u
 average displacement        1.0 u
 max displacement          111.5 u
 original HPWL          133043.7 u
 legalized HPWL         133342.2 u
->>>>>>> f0718643
 delta HPWL                    0 %
 
 Clock clk
