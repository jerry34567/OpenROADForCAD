[INFO ODB-0227] LEF file: Nangate45/Nangate45_tech.lef, created 22 layers, 27 vias
[INFO ODB-0227] LEF file: Nangate45/Nangate45_stdcell.lef, created 135 library cells
[INFO ODB-0227] LEF file: array_tile.lef, created 1 library cells
[INFO IFP-0001] Added 3528 rows of 26000 site FreePDK45_38x28_10R_NP_162NW_34O.
[INFO ODB-0303] The initial 3528 rows (91728000 sites) were cut with 225 shapes for a total of 52263 rows (14219856 sites).
[INFO CTS-0050] Root buffer is BUF_X4.
[INFO CTS-0051] Sink buffer is BUF_X4.
[INFO CTS-0052] The following clock buffers will be used for CTS:
                    BUF_X4
[INFO CTS-0049] Characterization buffer is BUF_X4.
[INFO CTS-0007] Net "clk" found for clock "clk".
[INFO CTS-0011]  Clock net "clk" for macros has 225 sinks.
[INFO CTS-0011]  Clock net "clk_regs" for registers has 2250 sinks.
[INFO CTS-0008] TritonCTS found 2 clock nets.
[INFO CTS-0097] Characterization used 1 buffer(s) types.
[INFO CTS-0200] 225 placement blockages have been identified.
[INFO CTS-0027] Generating H-Tree topology for net clk.
[INFO CTS-0028]  Total number of sinks: 225.
[INFO CTS-0029]  Sinks will be clustered in groups of up to 20 and with maximum cluster diameter of 100.0 um.
[INFO CTS-0030]  Number of static layers: 0.
[INFO CTS-0020]  Wire segment unit: 14000  dbu (7 um).
[INFO CTS-0204] A clustering solution was found from clustering size of 10 and clustering diameter of 100.
[INFO CTS-0205] Better solution may be possible if either -sink_clustering_size, -sink_clustering_max_diameter, or both options are omitted to enable automatic clustering.
[INFO CTS-0019]  Total number of sinks after clustering: 225.
[INFO CTS-0024]  Normalized sink region: [(1.43857, 44.2757), (661.439, 704.276)].
[INFO CTS-0025]     Width:  660.0000.
[INFO CTS-0026]     Height: 660.0000.
 Level 1
    Direction: Horizontal
    Sinks per sub-region: 113
    Sub-region size: 330.0000 X 660.0000
[INFO CTS-0034]     Segment length (rounded): 166.
 Level 2
    Direction: Vertical
    Sinks per sub-region: 57
    Sub-region size: 330.0000 X 330.0000
[INFO CTS-0034]     Segment length (rounded): 164.
 Level 3
    Direction: Horizontal
    Sinks per sub-region: 29
    Sub-region size: 165.0000 X 330.0000
[INFO CTS-0034]     Segment length (rounded): 82.
 Level 4
    Direction: Vertical
    Sinks per sub-region: 15
    Sub-region size: 165.0000 X 165.0000
[INFO CTS-0034]     Segment length (rounded): 82.
 Level 5
    Direction: Horizontal
    Sinks per sub-region: 8
    Sub-region size: 82.5000 X 165.0000
[INFO CTS-0034]     Segment length (rounded): 42.
[INFO CTS-0032]  Stop criterion found. Max number of sinks is 15.
[INFO CTS-0035]  Number of sinks covered: 225.
[INFO CTS-0200] 225 placement blockages have been identified.
[INFO CTS-0027] Generating H-Tree topology for net clk_regs.
[INFO CTS-0028]  Total number of sinks: 2250.
[INFO CTS-0029]  Sinks will be clustered in groups of up to 20 and with maximum cluster diameter of 100.0 um.
[INFO CTS-0030]  Number of static layers: 0.
[INFO CTS-0020]  Wire segment unit: 14000  dbu (7 um).
[INFO CTS-0204] A clustering solution was found from clustering size of 10 and clustering diameter of 100.
[INFO CTS-0205] Better solution may be possible if either -sink_clustering_size, -sink_clustering_max_diameter, or both options are omitted to enable automatic clustering.
[INFO CTS-0019]  Total number of sinks after clustering: 227.
[INFO CTS-0024]  Normalized sink region: [(189.626, 2.21643), (661.055, 670.416)].
[INFO CTS-0025]     Width:  471.4286.
[INFO CTS-0026]     Height: 668.2000.
 Level 1
    Direction: Vertical
    Sinks per sub-region: 114
    Sub-region size: 471.4286 X 334.1000
[INFO CTS-0034]     Segment length (rounded): 168.
 Level 2
    Direction: Horizontal
    Sinks per sub-region: 57
    Sub-region size: 235.7143 X 334.1000
[INFO CTS-0034]     Segment length (rounded): 118.
 Level 3
    Direction: Vertical
    Sinks per sub-region: 29
    Sub-region size: 235.7143 X 167.0500
[INFO CTS-0034]     Segment length (rounded): 84.
 Level 4
    Direction: Horizontal
    Sinks per sub-region: 15
    Sub-region size: 117.8572 X 167.0500
[INFO CTS-0034]     Segment length (rounded): 58.
 Level 5
    Direction: Vertical
    Sinks per sub-region: 8
    Sub-region size: 117.8572 X 83.5250
[INFO CTS-0034]     Segment length (rounded): 42.
[INFO CTS-0032]  Stop criterion found. Max number of sinks is 15.
[INFO CTS-0035]  Number of sinks covered: 227.
[INFO CTS-0018]     Created 135 clock buffers.
[INFO CTS-0012]     Minimum number of buffers in the clock path: 18.
[INFO CTS-0013]     Maximum number of buffers in the clock path: 18.
[INFO CTS-0015]     Created 135 clock nets.
[INFO CTS-0016]     Fanout distribution for the current clock = 3:1, 5:3, 6:7, 7:3, 8:18..
[INFO CTS-0017]     Max level of the clock tree: 5.
[INFO CTS-0018]     Created 366 clock buffers.
[INFO CTS-0012]     Minimum number of buffers in the clock path: 17.
[INFO CTS-0013]     Maximum number of buffers in the clock path: 17.
[INFO CTS-0015]     Created 366 clock nets.
[INFO CTS-0016]     Fanout distribution for the current clock = 2:1, 4:3, 5:9, 6:5, 7:4, 8:3, 9:4, 10:230..
[INFO CTS-0017]     Max level of the clock tree: 5.
[INFO CTS-0098] Clock net "clk"
[INFO CTS-0099]  Sinks 225
[INFO CTS-0100]  Leaf buffers 0
[INFO CTS-0101]  Average sink wire length 9153.89 um
[INFO CTS-0102]  Path depth 18 - 18
[INFO CTS-0207]  Leaf load cells 4
[INFO CTS-0098] Clock net "clk_regs"
[INFO CTS-0099]  Sinks 2254
[INFO CTS-0100]  Leaf buffers 227
[INFO CTS-0101]  Average sink wire length 4120.02 um
[INFO CTS-0102]  Path depth 17 - 17
[INFO CTS-0207]  Leaf load cells 4
[INFO RSZ-0058] Using max wire length 693um.
[INFO RSZ-0047] Found 50 long wires.
[INFO RSZ-0048] Inserted 109 buffers in 50 nets.
Placement Analysis
---------------------------------
<<<<<<< HEAD
total displacement       4682.9 u
average displacement        1.5 u
max displacement          153.0 u
original HPWL          182322.8 u
legalized HPWL         183155.3 u
=======
total displacement       4698.2 u
average displacement        1.5 u
max displacement          153.5 u
original HPWL          182314.0 u
legalized HPWL         183132.9 u
>>>>>>> 8ac5c381
delta HPWL                    0 %

Clock clk
   1.25 source latency inst_1_0/clk ^
  -1.15 target latency inst_2_0/clk ^
   0.00 CRPR
--------------
   0.10 setup skew

Startpoint: inst_1_1 (rising edge-triggered flip-flop clocked by clk)
Endpoint: inst_2_1 (rising edge-triggered flip-flop clocked by clk)
Path Group: clk
Path Type: max

  Delay    Time   Description
---------------------------------------------------------
   0.00    0.00   clock clk (rise edge)
   0.00    0.00   clock source latency
   0.00    0.00 ^ clk (in)
   0.04    0.04 ^ wire8/Z (BUF_X8)
   0.03    0.08 ^ wire7/Z (BUF_X16)
   0.07    0.14 ^ wire6/Z (BUF_X32)
   0.06    0.20 ^ wire5/Z (BUF_X32)
   0.06    0.27 ^ wire4/Z (BUF_X32)
   0.06    0.33 ^ wire3/Z (BUF_X32)
   0.06    0.39 ^ wire2/Z (BUF_X32)
   0.06    0.45 ^ clkbuf_0_clk/Z (BUF_X4)
   0.04    0.49 ^ delaybuf_0_clk/Z (BUF_X4)
   0.03    0.52 ^ clkbuf_1_0_0_clk/Z (BUF_X4)
   0.03    0.56 ^ clkbuf_1_0_1_clk/Z (BUF_X4)
   0.03    0.59 ^ clkbuf_1_0_2_clk/Z (BUF_X4)
   0.03    0.63 ^ clkbuf_1_0_3_clk/Z (BUF_X4)
   0.03    0.66 ^ clkbuf_1_0_4_clk/Z (BUF_X4)
   0.03    0.69 ^ clkbuf_2_0_0_clk/Z (BUF_X4)
   0.03    0.72 ^ clkbuf_2_0_1_clk/Z (BUF_X4)
   0.03    0.76 ^ clkbuf_2_0_2_clk/Z (BUF_X4)
   0.03    0.79 ^ clkbuf_2_0_3_clk/Z (BUF_X4)
   0.04    0.82 ^ clkbuf_2_0_4_clk/Z (BUF_X4)
   0.03    0.86 ^ clkbuf_3_0_0_clk/Z (BUF_X4)
   0.03    0.89 ^ clkbuf_3_0_1_clk/Z (BUF_X4)
   0.03    0.93 ^ clkbuf_3_0_2_clk/Z (BUF_X4)
   0.03    0.96 ^ clkbuf_4_0_0_clk/Z (BUF_X4)
   0.03    0.99 ^ clkbuf_4_0_1_clk/Z (BUF_X4)
   0.03    1.03 ^ clkbuf_4_0_2_clk/Z (BUF_X4)
   0.03    1.06 ^ clkbuf_5_0_0_clk/Z (BUF_X4)
   0.08    1.14 ^ max_length10/Z (BUF_X8)
   0.04    1.18 ^ inst_1_1/clk (array_tile)
   0.21    1.40 ^ inst_1_1/e_out (array_tile)
   0.00    1.40 ^ inst_2_1/w_in (array_tile)
           1.40   data arrival time

   5.00    5.00   clock clk (rise edge)
   0.00    5.00   clock source latency
   0.00    5.00 ^ clk (in)
   0.04    5.04 ^ wire8/Z (BUF_X8)
   0.03    5.08 ^ wire7/Z (BUF_X16)
   0.07    5.14 ^ wire6/Z (BUF_X32)
   0.06    5.20 ^ wire5/Z (BUF_X32)
   0.06    5.27 ^ wire4/Z (BUF_X32)
   0.06    5.33 ^ wire3/Z (BUF_X32)
   0.06    5.39 ^ wire2/Z (BUF_X32)
   0.06    5.45 ^ clkbuf_0_clk/Z (BUF_X4)
   0.04    5.49 ^ delaybuf_0_clk/Z (BUF_X4)
   0.03    5.52 ^ clkbuf_1_0_0_clk/Z (BUF_X4)
   0.03    5.56 ^ clkbuf_1_0_1_clk/Z (BUF_X4)
   0.03    5.59 ^ clkbuf_1_0_2_clk/Z (BUF_X4)
   0.03    5.63 ^ clkbuf_1_0_3_clk/Z (BUF_X4)
   0.03    5.66 ^ clkbuf_1_0_4_clk/Z (BUF_X4)
   0.03    5.69 ^ clkbuf_2_0_0_clk/Z (BUF_X4)
   0.03    5.72 ^ clkbuf_2_0_1_clk/Z (BUF_X4)
   0.03    5.76 ^ clkbuf_2_0_2_clk/Z (BUF_X4)
   0.03    5.79 ^ clkbuf_2_0_3_clk/Z (BUF_X4)
   0.04    5.82 ^ clkbuf_2_0_4_clk/Z (BUF_X4)
   0.03    5.86 ^ clkbuf_3_0_0_clk/Z (BUF_X4)
   0.03    5.89 ^ clkbuf_3_0_1_clk/Z (BUF_X4)
   0.03    5.93 ^ clkbuf_3_0_2_clk/Z (BUF_X4)
   0.03    5.96 ^ clkbuf_4_0_0_clk/Z (BUF_X4)
   0.03    5.99 ^ clkbuf_4_0_1_clk/Z (BUF_X4)
   0.03    6.03 ^ clkbuf_4_0_2_clk/Z (BUF_X4)
   0.04    6.07 ^ clkbuf_5_1_0_clk/Z (BUF_X4)
   0.03    6.11 ^ max_length13/Z (BUF_X8)
   0.04    6.14 ^ inst_2_1/clk (array_tile)
   0.00    6.14   clock reconvergence pessimism
  -0.05    6.09   library setup time
           6.09   data required time
---------------------------------------------------------
           6.09   data required time
          -1.40   data arrival time
---------------------------------------------------------
           4.70   slack (MET)


Startpoint: inst_2_1 (rising edge-triggered flip-flop clocked by clk)
Endpoint: inst_3_1 (rising edge-triggered flip-flop clocked by clk)
Path Group: clk
Path Type: max

  Delay    Time   Description
---------------------------------------------------------
   0.00    0.00   clock clk (rise edge)
   0.00    0.00   clock source latency
   0.00    0.00 ^ clk (in)
   0.04    0.04 ^ wire8/Z (BUF_X8)
   0.03    0.08 ^ wire7/Z (BUF_X16)
   0.07    0.14 ^ wire6/Z (BUF_X32)
   0.06    0.20 ^ wire5/Z (BUF_X32)
   0.06    0.27 ^ wire4/Z (BUF_X32)
   0.06    0.33 ^ wire3/Z (BUF_X32)
   0.06    0.39 ^ wire2/Z (BUF_X32)
   0.06    0.45 ^ clkbuf_0_clk/Z (BUF_X4)
   0.04    0.49 ^ delaybuf_0_clk/Z (BUF_X4)
   0.03    0.52 ^ clkbuf_1_0_0_clk/Z (BUF_X4)
   0.03    0.56 ^ clkbuf_1_0_1_clk/Z (BUF_X4)
   0.03    0.59 ^ clkbuf_1_0_2_clk/Z (BUF_X4)
   0.03    0.63 ^ clkbuf_1_0_3_clk/Z (BUF_X4)
   0.03    0.66 ^ clkbuf_1_0_4_clk/Z (BUF_X4)
   0.03    0.69 ^ clkbuf_2_0_0_clk/Z (BUF_X4)
   0.03    0.72 ^ clkbuf_2_0_1_clk/Z (BUF_X4)
   0.03    0.76 ^ clkbuf_2_0_2_clk/Z (BUF_X4)
   0.03    0.79 ^ clkbuf_2_0_3_clk/Z (BUF_X4)
   0.04    0.82 ^ clkbuf_2_0_4_clk/Z (BUF_X4)
   0.03    0.86 ^ clkbuf_3_0_0_clk/Z (BUF_X4)
   0.03    0.89 ^ clkbuf_3_0_1_clk/Z (BUF_X4)
   0.03    0.93 ^ clkbuf_3_0_2_clk/Z (BUF_X4)
   0.03    0.96 ^ clkbuf_4_0_0_clk/Z (BUF_X4)
   0.03    0.99 ^ clkbuf_4_0_1_clk/Z (BUF_X4)
   0.03    1.03 ^ clkbuf_4_0_2_clk/Z (BUF_X4)
   0.04    1.07 ^ clkbuf_5_1_0_clk/Z (BUF_X4)
   0.03    1.11 ^ max_length13/Z (BUF_X8)
   0.04    1.14 ^ inst_2_1/clk (array_tile)
   0.21    1.35 ^ inst_2_1/e_out (array_tile)
   0.00    1.35 ^ inst_3_1/w_in (array_tile)
           1.35   data arrival time

   5.00    5.00   clock clk (rise edge)
   0.00    5.00   clock source latency
   0.00    5.00 ^ clk (in)
   0.04    5.04 ^ wire8/Z (BUF_X8)
   0.03    5.08 ^ wire7/Z (BUF_X16)
   0.07    5.14 ^ wire6/Z (BUF_X32)
   0.06    5.20 ^ wire5/Z (BUF_X32)
   0.06    5.27 ^ wire4/Z (BUF_X32)
   0.06    5.33 ^ wire3/Z (BUF_X32)
   0.06    5.39 ^ wire2/Z (BUF_X32)
   0.06    5.45 ^ clkbuf_0_clk/Z (BUF_X4)
   0.04    5.49 ^ delaybuf_0_clk/Z (BUF_X4)
   0.03    5.52 ^ clkbuf_1_0_0_clk/Z (BUF_X4)
   0.03    5.56 ^ clkbuf_1_0_1_clk/Z (BUF_X4)
   0.03    5.59 ^ clkbuf_1_0_2_clk/Z (BUF_X4)
   0.03    5.63 ^ clkbuf_1_0_3_clk/Z (BUF_X4)
   0.03    5.66 ^ clkbuf_1_0_4_clk/Z (BUF_X4)
   0.03    5.69 ^ clkbuf_2_0_0_clk/Z (BUF_X4)
   0.03    5.72 ^ clkbuf_2_0_1_clk/Z (BUF_X4)
   0.03    5.76 ^ clkbuf_2_0_2_clk/Z (BUF_X4)
   0.03    5.79 ^ clkbuf_2_0_3_clk/Z (BUF_X4)
   0.04    5.82 ^ clkbuf_2_0_4_clk/Z (BUF_X4)
   0.03    5.86 ^ clkbuf_3_0_0_clk/Z (BUF_X4)
   0.03    5.89 ^ clkbuf_3_0_1_clk/Z (BUF_X4)
   0.03    5.93 ^ clkbuf_3_0_2_clk/Z (BUF_X4)
   0.03    5.96 ^ clkbuf_4_0_0_clk/Z (BUF_X4)
   0.03    5.99 ^ clkbuf_4_0_1_clk/Z (BUF_X4)
   0.03    6.03 ^ clkbuf_4_0_2_clk/Z (BUF_X4)
   0.04    6.07 ^ clkbuf_5_1_0_clk/Z (BUF_X4)
   0.04    6.11 ^ wire12/Z (BUF_X8)
   0.04    6.15 ^ inst_3_1/clk (array_tile)
   0.00    6.15   clock reconvergence pessimism
  -0.05    6.10   library setup time
           6.10   data required time
---------------------------------------------------------
           6.10   data required time
          -1.35   data arrival time
---------------------------------------------------------
           4.75   slack (MET)

<|MERGE_RESOLUTION|>--- conflicted
+++ resolved
@@ -120,19 +120,11 @@
 [INFO RSZ-0048] Inserted 109 buffers in 50 nets.
 Placement Analysis
 ---------------------------------
-<<<<<<< HEAD
-total displacement       4682.9 u
-average displacement        1.5 u
-max displacement          153.0 u
-original HPWL          182322.8 u
-legalized HPWL         183155.3 u
-=======
-total displacement       4698.2 u
+total displacement       4696.0 u
 average displacement        1.5 u
 max displacement          153.5 u
 original HPWL          182314.0 u
-legalized HPWL         183132.9 u
->>>>>>> 8ac5c381
+legalized HPWL         183152.1 u
 delta HPWL                    0 %
 
 Clock clk
