/////////////////////////////////////////////////////////////////////////////
//
// Copyright (c) 2019, The Regents of the University of California
// All rights reserved.
//
// BSD 3-Clause License
//
// Redistribution and use in source and binary forms, with or without
// modification, are permitted provided that the following conditions are met:
//
// * Redistributions of source code must retain the above copyright notice, this
//   list of conditions and the following disclaimer.
//
// * Redistributions in binary form must reproduce the above copyright notice,
//   this list of conditions and the following disclaimer in the documentation
//   and/or other materials provided with the distribution.
//
// * Neither the name of the copyright holder nor the names of its
//   contributors may be used to endorse or promote products derived from
//   this software without specific prior written permission.
//
// THIS SOFTWARE IS PROVIDED BY THE COPYRIGHT HOLDERS AND CONTRIBUTORS "AS IS"
// AND ANY EXPRESS OR IMPLIED WARRANTIES, INCLUDING, BUT NOT LIMITED TO, THE
// IMPLIED WARRANTIES OF MERCHANTABILITY AND FITNESS FOR A PARTICULAR PURPOSE
// ARE DISCLAIMED. IN NO EVENT SHALL THE COPYRIGHT HOLDER OR CONTRIBUTORS BE
// LIABLE FOR ANY DIRECT, INDIRECT, INCIDENTAL, SPECIAL, EXEMPLARY, OR
// CONSEQUENTIAL DAMAGES (INCLUDING, BUT NOT LIMITED TO, PROCUREMENT OF
// SUBSTITUTE GOODS OR SERVICES; LOSS OF USE, DATA, OR PROFITS; OR BUSINESS
// INTERRUPTION) HOWEVER CAUSED AND ON ANY THEORY OF LIABILITY, WHETHER IN
// CONTRACT, STRICT LIABILITY, OR TORT (INCLUDING NEGLIGENCE OR OTHERWISE)
// ARISING IN ANY WAY OUT OF THE USE OF THIS SOFTWARE, EVEN IF ADVISED OF THE
// POSSIBILITY OF SUCH DAMAGE.
//
///////////////////////////////////////////////////////////////////////////////

// dbSta, OpenSTA on OpenDB

#include "db_sta/dbNetwork.hh"

#include "odb/db.h"
#include "sta/Liberty.hh"
#include "sta/PatternMatch.hh"
#include "sta/PortDirection.hh"
#include "utl/Logger.h"

namespace sta {

using utl::ORD;

using odb::dbBlock;
using odb::dbBoolProperty;
using odb::dbBTerm;
using odb::dbBTermObj;
using odb::dbChip;
using odb::dbDatabase;
using odb::dbInst;
using odb::dbInstObj;
using odb::dbIntProperty;
using odb::dbIoType;
using odb::dbITerm;
using odb::dbITermObj;
using odb::dbLib;
using odb::dbMaster;
using odb::dbModInstObj;
using odb::dbModule;
using odb::dbMTerm;
using odb::dbNet;
using odb::dbObject;
using odb::dbObjectType;
using odb::dbPlacementStatus;
using odb::dbSet;
using odb::dbSigType;

// TODO: move to StringUtil
char*
tmpStringCopy(const char* str)
{
  char* tmp = makeTmpString(strlen(str) + 1);
  strcpy(tmp, str);
  return tmp;
}

class DbLibraryIterator1 : public Iterator<Library*>
{
public:
  DbLibraryIterator1(ConcreteLibraryIterator* iter);
  ~DbLibraryIterator1();
  virtual bool hasNext();
  virtual Library* next();

private:
  ConcreteLibraryIterator* iter_;
};

DbLibraryIterator1::DbLibraryIterator1(ConcreteLibraryIterator* iter) :
  iter_(iter)
{
}

DbLibraryIterator1::~DbLibraryIterator1()
{
  delete iter_;
}

bool
DbLibraryIterator1::hasNext()
{
  return iter_->hasNext();
}

Library*
DbLibraryIterator1::next()
{
  return reinterpret_cast<Library*>(iter_->next());
}

////////////////////////////////////////////////////////////////

class DbInstanceChildIterator : public InstanceChildIterator
{
public:
  DbInstanceChildIterator(const Instance* instance, const dbNetwork* network);
  bool hasNext();
  Instance* next();

private:
  const dbNetwork* network_;
  bool top_;
  dbSet<dbInst>::iterator iter_;
  dbSet<dbInst>::iterator end_;
};

DbInstanceChildIterator::DbInstanceChildIterator(const Instance* instance,
                                                 const dbNetwork* network) :
  network_(network)
{
  dbBlock* block = network->block();
  if (instance == network->topInstance() && block) {
    dbSet<dbInst> insts = block->getInsts();
    top_ = true;
    iter_ = insts.begin();
    end_ = insts.end();
  }
  else
    top_ = false;
}

bool
DbInstanceChildIterator::hasNext()
{
  return top_ && iter_ != end_;
}

Instance*
DbInstanceChildIterator::next()
{
  dbInst* child = *iter_;
  iter_++;
  return network_->dbToSta(child);
}

class DbInstanceNetIterator : public InstanceNetIterator
{
public:
  DbInstanceNetIterator(const Instance* instance, const dbNetwork* network);
  bool hasNext();
  Net* next();

private:
  const dbNetwork* network_;
  dbSet<dbNet>::iterator iter_;
  dbSet<dbNet>::iterator end_;
  Net* next_;
};

DbInstanceNetIterator::DbInstanceNetIterator(const Instance* instance,
                                             const dbNetwork* network) :
  network_(network),
  next_(nullptr)
{
  if (instance == network->topInstance()) {
    dbSet<dbNet> nets = network->block()->getNets();
    iter_ = nets.begin();
    end_ = nets.end();
  }
}

bool
DbInstanceNetIterator::hasNext()
{
  while (iter_ != end_) {
    dbNet* net = *iter_;
    if (!net->getSigType().isSupply() || !net->isSpecial()) {
      next_ = network_->dbToSta(*iter_);
      ++iter_;
      return true;
    }
    iter_++;
  }
  return false;
}

Net*
DbInstanceNetIterator::next()
{
  return next_;
}

////////////////////////////////////////////////////////////////

class DbInstancePinIterator : public InstancePinIterator
{
public:
  DbInstancePinIterator(const Instance* inst, const dbNetwork* network);
  bool hasNext();
  Pin* next();

private:
  const dbNetwork* network_;
  bool top_;
  dbSet<dbITerm>::iterator iitr_;
  dbSet<dbITerm>::iterator iitr_end_;
  dbSet<dbBTerm>::iterator bitr_;
  dbSet<dbBTerm>::iterator bitr_end_;
  Pin* next_;
};

DbInstancePinIterator::DbInstancePinIterator(const Instance* inst,
                                             const dbNetwork* network) :
  network_(network)
{
  top_ = (inst == network->topInstance());
  if (top_) {
    dbBlock* block = network->block();
    bitr_ = block->getBTerms().begin();
    bitr_end_ = block->getBTerms().end();
  }
  else {
    dbInst* db_inst;
    dbModInst* mod_inst;  // has no inst pins in odb
    network_->staToDb(inst, db_inst, mod_inst);
    if (db_inst) {
      iitr_ = db_inst->getITerms().begin();
      iitr_end_ = db_inst->getITerms().end();
    }
  }
}

bool
DbInstancePinIterator::hasNext()
{
  if (top_) {
    if (bitr_ == bitr_end_) {
      return false;
    } else {
      dbBTerm* bterm = *bitr_;
      next_ = network_->dbToSta(bterm);
      bitr_++;
      return true;
    }
  }
  else {
    while (iitr_ != iitr_end_) {
      dbITerm* iterm = *iitr_;
<<<<<<< HEAD
      if (!iterm->getSigType().isSupply()) {
=======
      if (!(iterm->getSigType() == dbSigType::POWER || iterm->getSigType() == dbSigType::GROUND)) {
>>>>>>> 09bd0290
        next_ = network_->dbToSta(*iitr_);
        ++iitr_;
        return true;
      }
      iitr_++;
    }
    return false;
  }
}

Pin*
DbInstancePinIterator::next()
{
  return next_;
}

////////////////////////////////////////////////////////////////

class DbNetPinIterator : public NetPinIterator
{
public:
  DbNetPinIterator(const Net* net, const dbNetwork* network);
  bool hasNext();
  Pin* next();

private:
  dbSet<dbITerm>::iterator iitr_;
  dbSet<dbITerm>::iterator iitr_end_;
  Pin* next_;
};

DbNetPinIterator::DbNetPinIterator(const Net* net,
                                   const dbNetwork* /* network */)
{
  dbNet* dnet = reinterpret_cast<dbNet*>(const_cast<Net*>(net));
  iitr_ = dnet->getITerms().begin();
  iitr_end_ = dnet->getITerms().end();
  next_ = nullptr;
}

bool
DbNetPinIterator::hasNext()
{
  while (iitr_ != iitr_end_) {
    dbITerm* iterm = *iitr_;
<<<<<<< HEAD
    if (!iterm->getSigType().isSupply()) {
=======
    if (!(iterm->getSigType() == dbSigType::POWER || iterm->getSigType() == dbSigType::GROUND)) {
>>>>>>> 09bd0290
      next_ = reinterpret_cast<Pin*>(*iitr_);
      ++iitr_;
      return true;
    }
    iitr_++;
  }
  return false;
}

Pin*
DbNetPinIterator::next()
{
  return next_;
}

////////////////////////////////////////////////////////////////

class DbNetTermIterator : public NetTermIterator
{
public:
  DbNetTermIterator(const Net* net, const dbNetwork* network);
  bool hasNext();
  Term* next();

private:
  const dbNetwork* network_;
  dbSet<dbBTerm>::iterator iter_;
  dbSet<dbBTerm>::iterator end_;
};

DbNetTermIterator::DbNetTermIterator(const Net* net, const dbNetwork* network) :
  network_(network)
{
  dbNet* dnet = network_->staToDb(net);
  dbSet<dbBTerm> terms = dnet->getBTerms();
  iter_ = terms.begin();
  end_ = terms.end();
}

bool
DbNetTermIterator::hasNext()
{
  return iter_ != end_;
}

Term*
DbNetTermIterator::next()
{
  dbBTerm* bterm = *iter_;
  iter_++;
  return network_->dbToStaTerm(bterm);
}

////////////////////////////////////////////////////////////////

dbNetwork::dbNetwork() :
  ConcreteNetwork(),
  db_(nullptr),
  logger_(nullptr),
  block_(nullptr),
  top_instance_(reinterpret_cast<Instance*>(1)),
  top_cell_(nullptr)
{
}

dbNetwork::~dbNetwork()
{
}

void
dbNetwork::init(dbDatabase* db, Logger* logger)
{
  db_ = db;
  logger_ = logger;
}

void
dbNetwork::setBlock(dbBlock* block)
{
  block_ = block;
  readDbNetlistAfter();
}

void
dbNetwork::clear()
{
  ConcreteNetwork::clear();
  db_ = nullptr;
}

Instance*
dbNetwork::topInstance() const
{
  if (top_cell_)
    return top_instance_;
  else
    return nullptr;
}

double
dbNetwork::dbuToMeters(int dist) const
{
  int dbu = db_->getTech()->getDbUnitsPerMicron();
  return dist / (dbu * 1e+6);
}

int
dbNetwork::metersToDbu(double dist) const
{
  int dbu = db_->getTech()->getDbUnitsPerMicron();
  return dist * dbu * 1e+6;
}

////////////////////////////////////////////////////////////////

const char*
dbNetwork::name(const Instance* instance) const
{
  if (instance == top_instance_)
    return tmpStringCopy(block_->getConstName());
  else {
    dbInst* db_inst;
    dbModInst* mod_inst;
    staToDb(instance, db_inst, mod_inst);
    if (db_inst) {
      return tmpStringCopy(db_inst->getConstName());
    }
    return tmpStringCopy(mod_inst->getName().c_str());
  }
}

Cell*
dbNetwork::cell(const Instance* instance) const
{
  if (instance == top_instance_)
    return reinterpret_cast<Cell*>(top_cell_);
  else {
    dbInst* db_inst;
    dbModInst* mod_inst;
    staToDb(instance, db_inst, mod_inst);
    if (db_inst) {
      dbMaster* master = db_inst->getMaster();
      return dbToSta(master);
    }
    // no traversal of the hierarchy this way; we would have to split
    // Cell into dbMaster and dbModule otherwise.  When we have full
    // odb hierarchy this can be revisited.
    return nullptr;
  }
}

Instance*
dbNetwork::parent(const Instance* instance) const
{
  if (instance == top_instance_)
    return nullptr;
  return top_instance_;
}

bool
dbNetwork::isLeaf(const Instance* instance) const
{
  if (instance == top_instance_)
    return false;
  return true;
}

Instance*
dbNetwork::findInstance(const char* path_name) const
{
  dbInst* inst = block_->findInst(path_name);
  return dbToSta(inst);
}

Instance*
dbNetwork::findChild(const Instance* parent, const char* name) const
{
  if (parent == top_instance_) {
    dbInst* inst = block_->findInst(name);
    if (!inst) {
      auto top_module = block_->getTopModule();
      dbModInst* mod_inst = top_module->findModInst(name);
      return dbToSta(mod_inst);
    }

    return dbToSta(inst);
  }
  dbInst* db_inst;
  dbModInst* mod_inst;
  staToDb(parent, db_inst, mod_inst);
  if (!mod_inst) {
    return nullptr;
  }
  dbModule* master_module = mod_inst->getMaster();
  dbModInst* child_inst = master_module->findModInst(name);
  if (child_inst) {
    return dbToSta(child_inst);
  }
  // Look for a leaf instance
  std::string full_name = mod_inst->getHierarchicalName();
  full_name += pathDivider() + std::string(name);
  dbInst* inst = block_->findInst(full_name.c_str());
  return dbToSta(inst);
}

Pin*
dbNetwork::findPin(const Instance* instance, const char* port_name) const
{
  if (instance == top_instance_) {
    dbBTerm* bterm = block_->findBTerm(port_name);
    return dbToSta(bterm);
  }
  else {
    dbInst* db_inst;
    dbModInst* mod_inst;
    staToDb(instance, db_inst, mod_inst);
    if (db_inst) {
      dbITerm* iterm = db_inst->findITerm(port_name);
      return dbToSta(iterm);
    }
    return nullptr;  // no pins on dbModInst in odb currently
  }
}

Pin*
dbNetwork::findPin(const Instance* instance, const Port* port) const
{
  const char* port_name = this->name(port);
  return findPin(instance, port_name);
}

Net*
dbNetwork::findNet(const Instance* instance, const char* net_name) const
{
  if (instance == top_instance_) {
    dbNet* dnet = block_->findNet(net_name);
    return dbToSta(dnet);
  }
  std::string flat_net_name = name(instance);
  flat_net_name += pathDivider() + std::string(net_name);
  dbNet* dnet = block_->findNet(flat_net_name.c_str());
  return dbToSta(dnet);
}

void
dbNetwork::findInstNetsMatching(const Instance* instance,
                                const PatternMatch* pattern,
                                // Return value.
                                NetSeq* nets) const
{
  if (instance == top_instance_) {
    if (pattern->hasWildcards()) {
      for (dbNet* dnet : block_->getNets()) {
        const char* net_name = dnet->getConstName();
        if (pattern->match(net_name))
          nets->push_back(dbToSta(dnet));
      }
    }
    else {
      dbNet* dnet = block_->findNet(pattern->pattern());
      if (dnet)
        nets->push_back(dbToSta(dnet));
    }
  }
}

InstanceChildIterator*
dbNetwork::childIterator(const Instance* instance) const
{
  return new DbInstanceChildIterator(instance, this);
}

InstancePinIterator*
dbNetwork::pinIterator(const Instance* instance) const
{
  return new DbInstancePinIterator(instance, this);
}

InstanceNetIterator*
dbNetwork::netIterator(const Instance* instance) const
{
  return new DbInstanceNetIterator(instance, this);
}

////////////////////////////////////////////////////////////////

Instance*
dbNetwork::instance(const Pin* pin) const
{
  dbITerm* iterm;
  dbBTerm* bterm;
  staToDb(pin, iterm, bterm);
  if (iterm) {
    dbInst* dinst = iterm->getInst();
    return dbToSta(dinst);
  }
  else if (bterm)
    return top_instance_;
  else
    return nullptr;
}

Net*
dbNetwork::net(const Pin* pin) const
{
  dbITerm* iterm;
  dbBTerm* bterm;
  staToDb(pin, iterm, bterm);
  if (iterm) {
    dbNet* dnet = iterm->getNet();
    return dbToSta(dnet);
  }
  else
    return nullptr;
}

Term*
dbNetwork::term(const Pin* pin) const
{
  dbITerm* iterm;
  dbBTerm* bterm;
  staToDb(pin, iterm, bterm);
  if (iterm)
    return nullptr;
  else if (bterm)
    return dbToStaTerm(bterm);
  else
    return nullptr;
}

Port*
dbNetwork::port(const Pin* pin) const
{
  dbITerm* iterm;
  dbBTerm* bterm;
  staToDb(pin, iterm, bterm);
  if (iterm) {
    dbMTerm* mterm = iterm->getMTerm();
    return dbToSta(mterm);
  }
  else if (bterm) {
    const char* port_name = bterm->getConstName();
    return findPort(top_cell_, port_name);
  }
  else
    return nullptr;
}

PortDirection*
dbNetwork::direction(const Pin* pin) const
{
  dbITerm* iterm;
  dbBTerm* bterm;
  staToDb(pin, iterm, bterm);
  if (iterm) {
    PortDirection* dir = dbToSta(iterm->getSigType(), iterm->getIoType());
    return dir;
  }
  else if (bterm) {
    PortDirection* dir = dbToSta(bterm->getSigType(), bterm->getIoType());
    return dir;
  }
  else
    return nullptr;
}

VertexId
dbNetwork::vertexId(const Pin* pin) const
{
  dbITerm* iterm;
  dbBTerm* bterm;
  staToDb(pin, iterm, bterm);
  if (iterm)
    return iterm->staVertexId();
  else if (bterm)
    return bterm->staVertexId();
  return object_id_null;
}

void
dbNetwork::setVertexId(Pin* pin, VertexId id)
{
  dbITerm* iterm;
  dbBTerm* bterm;
  staToDb(pin, iterm, bterm);
  if (iterm)
    return iterm->staSetVertexId(id);
  else if (bterm)
    return bterm->staSetVertexId(id);
}

void
dbNetwork::location(const Pin* pin,
                    // Return values.
                    double& x,
                    double& y,
                    bool& exists) const
{
  if (isPlaced(pin)) {
    Point pt = location(pin);
    x = dbuToMeters(pt.getX());
    y = dbuToMeters(pt.getY());
    exists = true;
  }
  else {
    x = 0;
    y = 0;
    exists = false;
  }
}

Point
dbNetwork::location(const Pin* pin) const
{
  dbITerm* iterm;
  dbBTerm* bterm;
  staToDb(pin, iterm, bterm);
  if (iterm) {
    int x, y;
    if (iterm->getAvgXY(&x, &y))
      return Point(x, y);
    else {
      dbInst* inst = iterm->getInst();
      int x, y;
      inst->getOrigin(x, y);
      return Point(x, y);
    }
  }
  if (bterm) {
    int x, y;
    if (bterm->getFirstPinLocation(x, y))
      return Point(x, y);
  }
  return Point(0, 0);
}

bool
dbNetwork::isPlaced(const Pin* pin) const
{
  dbITerm* iterm;
  dbBTerm* bterm;
  staToDb(pin, iterm, bterm);
  dbPlacementStatus status = dbPlacementStatus::UNPLACED;
  if (iterm) {
    dbInst* inst = iterm->getInst();
    status = inst->getPlacementStatus();
  }
  if (bterm)
    status = bterm->getFirstPinPlacementStatus();
  return status.isPlaced();
}

////////////////////////////////////////////////////////////////

const char*
dbNetwork::name(const Net* net) const
{
  dbNet* dnet = staToDb(net);
  const char* name = dnet->getConstName();
  return tmpStringCopy(name);
}

Instance*
dbNetwork::instance(const Net*) const
{
  return top_instance_;
}

bool
dbNetwork::isPower(const Net* net) const
{
  dbNet* dnet = staToDb(net);
  return (dnet->getSigType() == dbSigType::POWER);
}

bool
dbNetwork::isGround(const Net* net) const
{
  dbNet* dnet = staToDb(net);
  return (dnet->getSigType() == dbSigType::GROUND);
}

NetPinIterator*
dbNetwork::pinIterator(const Net* net) const
{
  return new DbNetPinIterator(net, this);
}

NetTermIterator*
dbNetwork::termIterator(const Net* net) const
{
  return new DbNetTermIterator(net, this);
}

// override ConcreteNetwork::visitConnectedPins
void
dbNetwork::visitConnectedPins(const Net* net,
                              PinVisitor& visitor,
                              ConstNetSet& visited_nets) const
{
  dbNet* db_net = staToDb(net);
  for (dbITerm* iterm : db_net->getITerms()) {
    Pin* pin = dbToSta(iterm);
    visitor(pin);
  }
  for (dbBTerm* bterm : db_net->getBTerms()) {
    Pin* pin = dbToSta(bterm);
    visitor(pin);
  }
}

Net*
dbNetwork::highestConnectedNet(Net* net) const
{
  return net;
}

////////////////////////////////////////////////////////////////

Pin*
dbNetwork::pin(const Term* term) const
{
  // Only terms are for top level instance pins, which are also BTerms.
  return reinterpret_cast<Pin*>(const_cast<Term*>(term));
}

Net*
dbNetwork::net(const Term* term) const
{
  dbBTerm* bterm = staToDb(term);
  dbNet* dnet = bterm->getNet();
  return dbToSta(dnet);
}

////////////////////////////////////////////////////////////////

bool
dbNetwork::isLinked() const
{
  return top_cell_ != nullptr;
}

bool
dbNetwork::linkNetwork(const char*, bool, Report*)
{
  // Not called.
  return true;
}

void
dbNetwork::readLefAfter(dbLib* lib)
{
  makeLibrary(lib);
}

void
dbNetwork::readDefAfter(dbBlock* block)
{
  db_ = block->getDataBase();
  block_ = block;
  readDbNetlistAfter();
}

// Make ConcreteLibrary/Cell/Port objects for the
// db library/master/MTerm objects.
void
dbNetwork::readDbAfter(odb::dbDatabase* db)
{
  db_ = db;
  dbChip* chip = db_->getChip();
  if (chip) {
    block_ = chip->getBlock();
    for (dbLib* lib : db_->getLibs())
      makeLibrary(lib);
    readDbNetlistAfter();
  }

  for (auto* observer : observers_) {
    observer->postReadDb();
  }
}

void
dbNetwork::makeLibrary(dbLib* lib)
{
  const char* lib_name = lib->getConstName();
  Library* library = makeLibrary(lib_name, nullptr);
  for (dbMaster* master : lib->getMasters())
    makeCell(library, master);
}

void
dbNetwork::makeCell(Library* library, dbMaster* master)
{
  const char* cell_name = master->getConstName();
  Cell* cell = makeCell(library, cell_name, true, nullptr);
  master->staSetCell(reinterpret_cast<void*>(cell));
  ConcreteCell* ccell = reinterpret_cast<ConcreteCell*>(cell);
  ccell->setExtCell(reinterpret_cast<void*>(master));

  // Use the default liberty for "linking" the db/LEF masters.
  LibertyCell* lib_cell = findLibertyCell(cell_name);
  if (lib_cell) {
    ccell->setLibertyCell(lib_cell);
    lib_cell->setExtCell(reinterpret_cast<void*>(master));
  }

  for (dbMTerm* mterm : master->getMTerms()) {
    const char* port_name = mterm->getConstName();
    Port* port = makePort(cell, port_name);
    PortDirection* dir = dbToSta(mterm->getSigType(), mterm->getIoType());
    setDirection(port, dir);
    mterm->staSetPort(reinterpret_cast<void*>(port));
    ConcretePort* cport = reinterpret_cast<ConcretePort*>(port);
    cport->setExtPort(reinterpret_cast<void*>(mterm));

    if (lib_cell) {
      LibertyPort* lib_port = lib_cell->findLibertyPort(port_name);
      if (lib_port) {
        cport->setLibertyPort(lib_port);
        lib_port->setExtPort(mterm);
      }
      else if (!dir->isPowerGround() && !lib_cell->findPgPort(port_name))
        logger_->warn(ORD,
                      1001,
                      "LEF macro {} pin {} missing from liberty cell.",
                      cell_name,
                      port_name);
    }
  }
  // Assume msb first busses because LEF has no clue about busses.
  groupBusPorts(cell, [](const char*) { return true; });

  // Fill in liberty to db/LEF master correspondence for libraries not used
  // for corners that are not used for "linking".
  LibertyLibraryIterator* lib_iter = libertyLibraryIterator();
  while (lib_iter->hasNext()) {
    LibertyLibrary* lib = lib_iter->next();
    LibertyCell* lib_cell = lib->findLibertyCell(cell_name);
    if (lib_cell) {
      lib_cell->setExtCell(reinterpret_cast<void*>(master));

      for (dbMTerm* mterm : master->getMTerms()) {
        const char* port_name = mterm->getConstName();
        LibertyPort* lib_port = lib_cell->findLibertyPort(port_name);
        if (lib_port)
          lib_port->setExtPort(mterm);
      }
    }
  }
  delete lib_iter;
}

void
dbNetwork::readDbNetlistAfter()
{
  makeTopCell();
  findConstantNets();
  checkLibertyCorners();
}

void
dbNetwork::makeTopCell()
{
  if (top_cell_) {
    // Reading DEF or linking when a network already exists; remove previous top
    // cell.
    Library* top_lib = library(top_cell_);
    deleteLibrary(top_lib);
  }
  const char* design_name = block_->getConstName();
  Library* top_lib = makeLibrary(design_name, nullptr);
  top_cell_ = makeCell(top_lib, design_name, false, nullptr);
  for (dbBTerm* bterm : block_->getBTerms())
    makeTopPort(bterm);
  groupBusPorts(top_cell_,
                [=](const char* port_name) { return portMsbFirst(port_name); });
}

void
dbNetwork::makeTopPort(dbBTerm* bterm)
{
  const char* port_name = bterm->getConstName();
  Port* port = makePort(top_cell_, port_name);
  PortDirection* dir = dbToSta(bterm->getSigType(), bterm->getIoType());
  setDirection(port, dir);
}

// read_verilog / Verilog2db::makeDbPins leaves a cookie to know if a bus port
// is msb first or lsb first.
bool
dbNetwork::portMsbFirst(const char* port_name)
{
  string key = "bus_msb_first ";
  key += port_name;
  dbBoolProperty* property = odb::dbBoolProperty::find(block_, key.c_str());
  if (property)
    return property->getValue();
  else
    // Default when DEF did not come from read_verilog.
    return true;
}

void
dbNetwork::findConstantNets()
{
  clearConstantNets();
  for (dbNet* dnet : block_->getNets()) {
    if (dnet->getSigType() == dbSigType::GROUND)
      addConstantNet(dbToSta(dnet), LogicValue::zero);
    else if (dnet->getSigType() == dbSigType::POWER)
      addConstantNet(dbToSta(dnet), LogicValue::one);
  }
}

// Setup mapping from Cell/Port to LibertyCell/LibertyPort.
void
dbNetwork::readLibertyAfter(LibertyLibrary* lib)
{
  for (ConcreteLibrary* clib : library_seq_) {
    if (!clib->isLiberty()) {
      ConcreteLibraryCellIterator* cell_iter = clib->cellIterator();
      while (cell_iter->hasNext()) {
        ConcreteCell* ccell = cell_iter->next();
        // Don't clobber an existing liberty cell so link points to the first.
        if (ccell->libertyCell() == nullptr) {
          LibertyCell* lcell = lib->findLibertyCell(ccell->name());
          if (lcell) {
            lcell->setExtCell(ccell->extCell());
            ccell->setLibertyCell(lcell);
            ConcreteCellPortBitIterator* port_iter = ccell->portBitIterator();
            while (port_iter->hasNext()) {
              ConcretePort* cport = port_iter->next();
              const char* port_name = cport->name();
              LibertyPort* lport = lcell->findLibertyPort(port_name);
              if (lport) {
                cport->setLibertyPort(lport);
                lport->setExtPort(cport->extPort());
              }
              else if (!cport->direction()->isPowerGround() && !lcell->findPgPort(port_name))
                logger_->warn(ORD,
                              1002,
                              "Liberty cell {} pin {} missing from LEF macro.",
                              lcell->name(),
                              port_name);
            }
            delete port_iter;
          }
        }
      }
      delete cell_iter;
    }
  }

  for (auto* observer : observers_) {
    observer->postReadLiberty();
  }
}

////////////////////////////////////////////////////////////////

// Edit functions

Instance*
dbNetwork::makeInstance(LibertyCell* cell,
                        const char* name,
                        Instance* parent)
{
  if (parent == top_instance_) {
    const char* cell_name = cell->name();
    dbMaster* master = db_->findMaster(cell_name);
    if (master) {
      dbInst* inst = dbInst::create(block_, master, name);
      return dbToSta(inst);
    }
  }
  return nullptr;
}

void
dbNetwork::makePins(Instance*)
{
  // This space intentionally left blank.
}

void
dbNetwork::replaceCell(Instance* inst, Cell* cell)
{
  dbMaster* master = staToDb(cell);
  dbInst* db_inst;
  dbModInst* mod_inst;
  staToDb(inst, db_inst, mod_inst);
  if (db_inst) {
    db_inst->swapMaster(master);
  }
}

void
dbNetwork::deleteInstance(Instance* inst)
{
  dbInst* db_inst;
  dbModInst* mod_inst;
  staToDb(inst, db_inst, mod_inst);
  if (db_inst) {
    dbInst::destroy(db_inst);
  }
  else {
    dbModInst::destroy(mod_inst);
  }
}

Pin*
dbNetwork::connect(Instance* inst, Port* port, Net* net)
{
  Pin* pin = nullptr;
  dbNet* dnet = staToDb(net);
  if (inst == top_instance_) {
    const char* port_name = name(port);
    dbBTerm* bterm = block_->findBTerm(port_name);
    if (bterm)
      bterm->connect(dnet);
    else {
      bterm = dbBTerm::create(dnet, port_name);
      PortDirection* dir = direction(port);
      dbSigType sig_type;
      dbIoType io_type;
      staToDb(dir, sig_type, io_type);
      bterm->setSigType(sig_type);
      bterm->setIoType(io_type);
    }
    pin = dbToSta(bterm);
  }
  else {
    dbInst* db_inst;
    dbModInst* mod_inst;
    staToDb(inst, db_inst, mod_inst);
    if (db_inst) {
      dbMTerm* dterm = staToDb(port);
      dbITerm* iterm = db_inst->getITerm(dterm);
      iterm->connect(dnet);
      pin = dbToSta(iterm);
    }
  }
  return pin;
}

// Used by dbStaCbk
// Incrementally update drivers.
void
dbNetwork::connectPinAfter(Pin* pin)
{
  if (isDriver(pin)) {
    Net* net = this->net(pin);
    PinSet* drvrs = net_drvr_pin_map_.findKey(net);
    if (drvrs)
      drvrs->insert(pin);
  }
}

Pin*
dbNetwork::connect(Instance* inst, LibertyPort* port, Net* net)
{
  dbNet* dnet = staToDb(net);
  const char* port_name = port->name();
  Pin* pin = nullptr;
  if (inst == top_instance_) {
    dbBTerm* bterm = block_->findBTerm(port_name);
    if (bterm)
      bterm->connect(dnet);
    else
      bterm = dbBTerm::create(dnet, port_name);
    PortDirection* dir = port->direction();
    dbSigType sig_type;
    dbIoType io_type;
    staToDb(dir, sig_type, io_type);
    bterm->setSigType(sig_type);
    bterm->setIoType(io_type);
    pin = dbToSta(bterm);
  }
  else {
    dbInst* db_inst;
    dbModInst* mod_inst;
    staToDb(inst, db_inst, mod_inst);
    if (db_inst) {
      dbMaster* master = db_inst->getMaster();
      dbMTerm* dterm = master->findMTerm(port_name);
      dbITerm* iterm = db_inst->getITerm(dterm);
      iterm->connect(dnet);
      pin = dbToSta(iterm);
    }
  }
  return pin;
}

void
dbNetwork::disconnectPin(Pin* pin)
{
  dbITerm* iterm;
  dbBTerm* bterm;
  staToDb(pin, iterm, bterm);
  if (iterm)
    iterm->disconnect();
  else if (bterm)
    bterm->disconnect();
}

void
dbNetwork::disconnectPinBefore(Pin* pin)
{
  Net* net = this->net(pin);
  // Incrementally update drivers.
  if (net && isDriver(pin)) {
    PinSet* drvrs = net_drvr_pin_map_.findKey(net);
    if (drvrs)
      drvrs->erase(pin);
  }
}

void
dbNetwork::deletePin(Pin* pin)
{
  dbITerm* iterm;
  dbBTerm* bterm;
  staToDb(pin, iterm, bterm);
  if (iterm)
    logger_->critical(ORD, 1003, "deletePin not implemented for dbITerm");
  else if (bterm)
    dbBTerm::destroy(bterm);
}

Net*
dbNetwork::makeNet(const char* name, Instance* parent)
{
  if (parent == top_instance_) {
    dbNet* dnet = dbNet::create(block_, name, false);
    return dbToSta(dnet);
  }
  return nullptr;
}

void
dbNetwork::deleteNet(Net* net)
{
  deleteNetBefore(net);
  dbNet* dnet = staToDb(net);
  dbNet::destroy(dnet);
}

void
dbNetwork::deleteNetBefore(Net* net)
{
  PinSet* drvrs = net_drvr_pin_map_.findKey(net);
  delete drvrs;
  net_drvr_pin_map_.erase(net);
}

void
dbNetwork::mergeInto(Net*, Net*)
{
  logger_->critical(ORD, 1004, "unimplemented network function mergeInto");
}

Net*
dbNetwork::mergedInto(Net*)
{
  logger_->critical(ORD, 1005, "unimplemented network function mergeInto");
  return nullptr;
}

bool
dbNetwork::isSpecial(Net* net)
{
  dbNet* db_net = staToDb(net);
  return db_net->isSpecial();
}

////////////////////////////////////////////////////////////////

dbInst*
dbNetwork::staToDb(const Instance* instance) const
{
  dbInst* db_inst;
  dbModInst* mod_inst;
  staToDb(instance, db_inst, mod_inst);
  return db_inst;
}

void
dbNetwork::staToDb(const Instance* instance,
                   // Return values.
                   dbInst*& db_inst,
                   dbModInst*& mod_inst) const
{
  if (instance) {
    dbObject* obj = reinterpret_cast<dbObject*>(const_cast<Instance*>(instance));
    dbObjectType type = obj->getObjectType();
    if (type == dbInstObj) {
      db_inst = static_cast<dbInst*>(obj);
      mod_inst = nullptr;
    }
    else if (type == dbModInstObj) {
      db_inst = nullptr;
      mod_inst = static_cast<dbModInst*>(obj);
    }
    else
      logger_->critical(ORD, 1016, "instance is not Inst or ModInst");
  }
  else {
    db_inst = nullptr;
    mod_inst = nullptr;
  }
}

dbNet*
dbNetwork::staToDb(const Net* net) const
{
  return reinterpret_cast<dbNet*>(const_cast<Net*>(net));
}

void
dbNetwork::staToDb(const Pin* pin,
                   // Return values.
                   dbITerm*& iterm,
                   dbBTerm*& bterm) const
{
  if (pin) {
    dbObject* obj = reinterpret_cast<dbObject*>(const_cast<Pin*>(pin));
    dbObjectType type = obj->getObjectType();
    if (type == dbITermObj) {
      iterm = static_cast<dbITerm*>(obj);
      bterm = nullptr;
    }
    else if (type == dbBTermObj) {
      iterm = nullptr;
      bterm = static_cast<dbBTerm*>(obj);
    }
    else
      logger_->critical(ORD, 1006, "pin is not ITerm or BTerm");
  }
  else {
    iterm = nullptr;
    bterm = nullptr;
  }
}

dbBTerm*
dbNetwork::staToDb(const Term* term) const
{
  return reinterpret_cast<dbBTerm*>(const_cast<Term*>(term));
}

dbMaster*
dbNetwork::staToDb(const Cell* cell) const
{
  const ConcreteCell* ccell = reinterpret_cast<const ConcreteCell*>(cell);
  return reinterpret_cast<dbMaster*>(ccell->extCell());
}

dbMaster*
dbNetwork::staToDb(const LibertyCell* cell) const
{
  const ConcreteCell* ccell = cell;
  return reinterpret_cast<dbMaster*>(ccell->extCell());
}

dbMTerm*
dbNetwork::staToDb(const Port* port) const
{
  const ConcretePort* cport = reinterpret_cast<const ConcretePort*>(port);
  return reinterpret_cast<dbMTerm*>(cport->extPort());
}

dbMTerm*
dbNetwork::staToDb(const LibertyPort* port) const
{
  return reinterpret_cast<dbMTerm*>(port->extPort());
}

void
dbNetwork::staToDb(PortDirection* dir,
                   // Return values.
                   dbSigType& sig_type,
                   dbIoType& io_type) const
{
  if (dir == PortDirection::input()) {
    sig_type = dbSigType::SIGNAL;
    io_type = dbIoType::INPUT;
  }
  else if (dir == PortDirection::output()) {
    sig_type = dbSigType::SIGNAL;
    io_type = dbIoType::OUTPUT;
  }
  else if (dir == PortDirection::bidirect()) {
    sig_type = dbSigType::SIGNAL;
    io_type = dbIoType::INOUT;
  }
  else if (dir == PortDirection::power()) {
    sig_type = dbSigType::POWER;
    io_type = dbIoType::INOUT;
  }
  else if (dir == PortDirection::ground()) {
    sig_type = dbSigType::GROUND;
    io_type = dbIoType::INOUT;
  }
  else
    logger_->critical(ORD, 1007, "unhandled port direction");
}

////////////////////////////////////////////////////////////////

Instance*
dbNetwork::dbToSta(dbInst* inst) const
{
  return reinterpret_cast<Instance*>(inst);
}

Instance*
dbNetwork::dbToSta(dbModInst* inst) const
{
  return reinterpret_cast<Instance*>(inst);
}

Net*
dbNetwork::dbToSta(dbNet* net) const
{
  return reinterpret_cast<Net*>(net);
}

const Net*
dbNetwork::dbToSta(const dbNet* net) const
{
  return reinterpret_cast<const Net*>(net);
}

Pin*
dbNetwork::dbToSta(dbBTerm* bterm) const
{
  return reinterpret_cast<Pin*>(bterm);
}

Pin*
dbNetwork::dbToSta(dbITerm* iterm) const
{
  return reinterpret_cast<Pin*>(iterm);
}

Term*
dbNetwork::dbToStaTerm(dbBTerm* bterm) const
{
  return reinterpret_cast<Term*>(bterm);
}

Port*
dbNetwork::dbToSta(dbMTerm* mterm) const
{
  return reinterpret_cast<Port*>(mterm->staPort());
}

Cell*
dbNetwork::dbToSta(dbMaster* master) const
{
  return reinterpret_cast<Cell*>(master->staCell());
}

PortDirection*
dbNetwork::dbToSta(dbSigType sig_type, dbIoType io_type) const
{
  if (sig_type == dbSigType::POWER)
    return PortDirection::power();
  else if (sig_type == dbSigType::GROUND)
    return PortDirection::ground();
  else if (io_type == dbIoType::INPUT)
    return PortDirection::input();
  else if (io_type == dbIoType::OUTPUT)
    return PortDirection::output();
  else if (io_type == dbIoType::INOUT)
    return PortDirection::bidirect();
  else if (io_type == dbIoType::FEEDTHRU)
    return PortDirection::bidirect();
  else {
    logger_->critical(ORD, 1008, "unknown master term type");
    return PortDirection::bidirect();
  }
}

////////////////////////////////////////////////////////////////

LibertyCell*
dbNetwork::libertyCell(dbInst* inst)
{
  return libertyCell(dbToSta(inst));
}

////////////////////////////////////////////////////////////////
// Observer

void
dbNetwork::addObserver(dbNetworkObserver* observer)
{
  observer->owner_ = this;
  observers_.insert(observer);
}

void
dbNetwork::removeObserver(dbNetworkObserver* observer)
{
  observer->owner_ = nullptr;
  observers_.erase(observer);
}

////////

dbNetworkObserver::~dbNetworkObserver()
{
  if (owner_ != nullptr) {
    owner_->removeObserver(this);
  }
}

}  // namespace sta<|MERGE_RESOLUTION|>--- conflicted
+++ resolved
@@ -262,11 +262,7 @@
   else {
     while (iitr_ != iitr_end_) {
       dbITerm* iterm = *iitr_;
-<<<<<<< HEAD
       if (!iterm->getSigType().isSupply()) {
-=======
-      if (!(iterm->getSigType() == dbSigType::POWER || iterm->getSigType() == dbSigType::GROUND)) {
->>>>>>> 09bd0290
         next_ = network_->dbToSta(*iitr_);
         ++iitr_;
         return true;
@@ -312,11 +308,7 @@
 {
   while (iitr_ != iitr_end_) {
     dbITerm* iterm = *iitr_;
-<<<<<<< HEAD
     if (!iterm->getSigType().isSupply()) {
-=======
-    if (!(iterm->getSigType() == dbSigType::POWER || iterm->getSigType() == dbSigType::GROUND)) {
->>>>>>> 09bd0290
       next_ = reinterpret_cast<Pin*>(*iitr_);
       ++iitr_;
       return true;
