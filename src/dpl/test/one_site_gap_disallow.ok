--- conflicted
+++ resolved
@@ -5,19 +5,11 @@
 [INFO ODB-0133]     Created 2 nets and 2 connections.
 Placement Analysis
 ---------------------------------
-<<<<<<< HEAD
-total displacement          0.4 u
-average displacement        0.1 u
-max displacement            0.2 u
-original HPWL              63.5 u
-legalized HPWL             63.5 u
-=======
-total displacement          0.9 u
-average displacement        0.2 u
-max displacement            0.8 u
+total displacement          1.7 u
+average displacement        0.4 u
+max displacement            1.3 u
 original HPWL              63.1 u
 legalized HPWL             63.2 u
->>>>>>> 3332c5ee
 delta HPWL                    0 %
 
 No differences found.