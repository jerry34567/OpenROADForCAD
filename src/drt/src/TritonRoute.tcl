#############################################################################
#
# BSD 3-Clause License
#
# Copyright (c) 2020, The Regents of the University of California
# All rights reserved.
#
# Redistribution and use in source and binary forms, with or without
# modification, are permitted provided that the following conditions are met:
#
# * Redistributions of source code must retain the above copyright notice, this
#   list of conditions and the following disclaimer.
#
# * Redistributions in binary form must reproduce the above copyright notice,
#   this list of conditions and the following disclaimer in the documentation
#   and/or other materials provided with the distribution.
#
# * Neither the name of the copyright holder nor the names of its
#   contributors may be used to endorse or promote products derived from
#   this software without specific prior written permission.
#
# THIS SOFTWARE IS PROVIDED BY THE COPYRIGHT HOLDERS AND CONTRIBUTORS "AS IS"
# AND ANY EXPRESS OR IMPLIED WARRANTIES, INCLUDING, BUT NOT LIMITED TO, THE
# IMPLIED WARRANTIES OF MERCHANTABILITY AND FITNESS FOR A PARTICULAR PURPOSE
# ARE DISCLAIMED. IN NO EVENT SHALL THE COPYRIGHT HOLDER OR CONTRIBUTORS BE
# LIABLE FOR ANY DIRECT, INDIRECT, INCIDENTAL, SPECIAL, EXEMPLARY, OR
# CONSEQUENTIAL DAMAGES (INCLUDING, BUT NOT LIMITED TO, PROCUREMENT OF
# SUBSTITUTE GOODS OR SERVICES; LOSS OF USE, DATA, OR PROFITS; OR BUSINESS
# INTERRUPTION) HOWEVER CAUSED AND ON ANY THEORY OF LIABILITY, WHETHER IN
# CONTRACT, STRICT LIABILITY, OR TORT (INCLUDING NEGLIGENCE OR OTHERWISE)
# ARISING IN ANY WAY OUT OF THE USE OF THIS SOFTWARE, EVEN IF ADVISED OF THE
# POSSIBILITY OF SUCH DAMAGE.
#
#############################################################################

sta::define_cmd_args "detailed_route" {
    [-output_maze filename]
    [-output_drc filename]
    [-output_cmap filename]
    [-output_guide_coverage filename]
    [-drc_report_iter_step step]
    [-db_process_node name]
    [-disable_via_gen]
    [-droute_end_iter iter]
    [-via_in_pin_bottom_layer layer]
    [-via_in_pin_top_layer layer]
    [-or_seed seed]
    [-or_k_ k]
    [-bottom_routing_layer layer]
    [-top_routing_layer layer]
    [-verbose level]
    [-distributed]
    [-remote_host rhost]
    [-remote_port rport]
    [-shared_volume vol]
    [-cloud_size sz]
    [-clean_patches]
    [-no_pin_access]
    [-min_access_points count]
    [-save_guide_updates]
    [-repair_pdn_vias layer]
}

proc detailed_route { args } {
  sta::parse_key_args "detailed_route" args \
    keys {-output_maze -output_drc -output_cmap -output_guide_coverage \
      -db_process_node -droute_end_iter -via_in_pin_bottom_layer \
      -via_in_pin_top_layer -or_seed -or_k -bottom_routing_layer \
      -top_routing_layer -verbose -remote_host -remote_port -shared_volume \
      -cloud_size -min_access_points -repair_pdn_vias -drc_report_iter_step} \
    flags {-disable_via_gen -distributed -clean_patches -no_pin_access -single_step_dr -save_guide_updates}
  sta::check_argc_eq0 "detailed_route" $args

  set enable_via_gen [expr ![info exists flags(-disable_via_gen)]]
  set clean_patches [expr [info exists flags(-clean_patches)]]
  set no_pin_access [expr [info exists flags(-no_pin_access)]]
  # single_step_dr is not a user option but is intended for algorithm
  # development.  It is not listed in the help string intentionally.
  set single_step_dr  [expr [info exists flags(-single_step_dr)]]
  set save_guide_updates  [expr [info exists flags(-save_guide_updates)]]

  if { [info exists keys(-repair_pdn_vias)] } {
    set repair_pdn_vias $keys(-repair_pdn_vias)
  } else {
    set repair_pdn_vias ""
  }
  if { [info exists keys(-output_maze)] } {
    set output_maze $keys(-output_maze)
  } else {
    set output_maze ""
  }
  if { [info exists keys(-output_drc)] } {
    set output_drc $keys(-output_drc)
  } else {
    set output_drc ""
  }
  if { [info exists keys(-drc_report_iter_step)] } {
    set drc_report_iter_step $keys(-drc_report_iter_step)
  } else {
    set drc_report_iter_step 0
  }
  if { [info exists keys(-output_cmap)] } {
    set output_cmap $keys(-output_cmap)
  } else {
    set output_cmap ""
  }
  if { [info exists keys(-output_guide_coverage)] } {
    set output_guide_coverage $keys(-output_guide_coverage)
  } else {
    set output_guide_coverage ""
  }
  if { [info exists keys(-db_process_node)] } {
    set db_process_node $keys(-db_process_node)
  } else {
    set db_process_node ""
  }
  if { [info exists keys(-droute_end_iter)] } {
    sta::check_positive_integer "-droute_end_iter" $keys(-droute_end_iter)
    if {$keys(-droute_end_iter) > 64} {
      utl::warn "-droute_end_iter cannot be greater than 64. Setting -droute_end_iter to 64."
      set droute_end_iter 64
    } else {
      set droute_end_iter $keys(-droute_end_iter)
    }
  } else {
    set droute_end_iter -1
  }
  if { [info exists keys(-via_in_pin_bottom_layer)] } {
    set via_in_pin_bottom_layer $keys(-via_in_pin_bottom_layer)
  } else {
    set via_in_pin_bottom_layer ""
  }
  if { [info exists keys(-via_in_pin_top_layer)] } {
    set via_in_pin_top_layer $keys(-via_in_pin_top_layer)
  } else {
    set via_in_pin_top_layer ""
  }
  if { [info exists keys(-or_seed)] } {
    set or_seed $keys(-or_seed)
  } else {
    set or_seed -1
  }
  if { [info exists keys(-or_k)] } {
    set or_k $keys(-or_k)
  } else {
    set or_k 0
  }
  if { [info exists keys(-bottom_routing_layer)] } {
    set bottom_routing_layer $keys(-bottom_routing_layer)
  } else {
    set bottom_routing_layer ""
  }
  if { [info exists keys(-top_routing_layer)] } {
    set top_routing_layer $keys(-top_routing_layer)
  } else {
    set top_routing_layer ""
  }
  if { [info exists keys(-verbose)] } {
    sta::check_positive_integer "-verbose" $keys(-verbose)
    set verbose $keys(-verbose)
  } else {
    set verbose 1
  }
  if { [info exists flags(-distributed)] } {
    if { [info exists keys(-remote_host)] } {
      set rhost $keys(-remote_host)
    } else {
      utl::error DRT 506 "-remote_host is required for distributed routing."
    }
    if { [info exists keys(-remote_port)] } {
      set rport $keys(-remote_port)
    } else {
      utl::error DRT 507 "-remote_port is required for distributed routing."
    }
    if { [info exists keys(-shared_volume)] } {
      set vol $keys(-shared_volume)
    } else {
      utl::error DRT 508 "-shared_volume is required for distributed routing."
    }
    if { [info exists keys(-cloud_size)] } {
      set cloudsz $keys(-cloud_size)
    } else {
      utl::error DRT 516 "-cloud_size is required for distributed routing."
    }
    drt::detailed_route_distributed $rhost $rport $vol $cloudsz
  }
  if { [info exists keys(-min_access_points)] } {
    sta::check_cardinal "-min_access_points" $keys(-min_access_points)
    set min_access_points $keys(-min_access_points)
  } else {
    set min_access_points -1
  }
  drt::detailed_route_cmd $output_maze $output_drc $output_cmap \
    $output_guide_coverage $db_process_node $enable_via_gen $droute_end_iter \
    $via_in_pin_bottom_layer $via_in_pin_top_layer \
    $or_seed $or_k $bottom_routing_layer $top_routing_layer $verbose \
    $clean_patches $no_pin_access $single_step_dr $min_access_points \
    $save_guide_updates $repair_pdn_vias $drc_report_iter_step
}

proc detailed_route_num_drvs { args } {
  sta::check_argc_eq0 "detailed_route_num_drvs" $args
  return [drt::detailed_route_num_drvs]
}

sta::define_cmd_args "detailed_route_debug" {
    [-pa]
    [-ta]
    [-dr]
    [-maze]
    [-net name]
    [-pin name]
    [-worker x y]
<<<<<<< HEAD
    [-box x1 y1 x2 y2]
=======
    [-dump_last_worker]
>>>>>>> e8982933
    [-iter iter]
    [-pa_markers]
    [-dump_dr]
    [-dump_dir dir]
    [-pa_edge]
    [-pa_commit]
    [-write_net_tracks]
}

proc detailed_route_debug { args } {
  sta::parse_key_args "detailed_route_debug" args \
<<<<<<< HEAD
      keys {-net -iter -pin -dump_dir -box} \
      flags {-dr -maze -pa -pa_markers -pa_edge -pa_commit -dump_dr -ta -write_net_tracks}
=======
      keys {-net -worker -iter -pin -dump_dir} \
      flags {-dr -maze -pa -pa_markers -pa_edge -pa_commit -dump_dr -ta -write_net_tracks -dump_last_worker}
>>>>>>> e8982933

  sta::check_argc_eq0 "detailed_route_debug" $args

  set dr [info exists flags(-dr)]
  set dump_dr [info exists flags(-dump_dr)]
  set maze [info exists flags(-maze)]
  set pa [info exists flags(-pa)]
  set pa_markers [info exists flags(-pa_markers)]
  set pa_edge [info exists flags(-pa_edge)]
  set pa_commit [info exists flags(-pa_commit)]
  set ta [info exists flags(-ta)]
  set write_net_tracks [info exists flags(-write_net_tracks)]
  set dump_last_worker [info exists flags(-dump_last_worker)]

  if { [info exists keys(-net)] } {
    set net_name $keys(-net)
  } else {
    set net_name ""
  }

  if { [info exists keys(-pin)] } {
    set pin_name $keys(-pin)
  } else {
    set pin_name ""
  }
  if { $dump_dr } {
    if { [info exists keys(-dump_dir)] } {
      set dump_dir $keys(-dump_dir)
    } else {
      utl::error DRT 2008 "-dump_dir is required for debugging with -dump_dr."
    }
  } else {
    set dump_dir ""
  }
  set box_x1 -1
  set box_y1 -1
  set box_x2 -1
  set box_y2 -1
  if [info exists keys(-box)] {
    set box $keys(-box)
    if { [llength $box] != 4 } {
      utl::error DRT 118 "-box is a list of 4 coordinates."
    }
    lassign $box box_x1 box_y1 box_x2 box_y2
    sta::check_positive_integer "-box" $box_x1
    sta::check_positive_integer "-box" $box_y1
  }

  if { [info exists keys(-iter)] } {
    set iter $keys(-iter)
  } else {
    set iter 0
  }

  drt::set_detailed_route_debug_cmd $net_name $pin_name $dr $dump_dr $pa $maze \
<<<<<<< HEAD
      $box_x1 $box_y1 $box_x2 $box_y2 $iter $pa_markers $pa_edge $pa_commit $dump_dir $ta $write_net_tracks
=======
      $worker_x $worker_y $iter $pa_markers $pa_edge $pa_commit $dump_dir $ta $write_net_tracks $dump_last_worker
>>>>>>> e8982933
}

sta::define_cmd_args "pin_access" {
    [-db_process_node name]
    [-bottom_routing_layer layer]
    [-top_routing_layer layer]
    [-min_access_points count]
    [-verbose level]
    [-distributed]
    [-remote_host rhost]
    [-remote_port rport]
    [-shared_volume vol]
    [-cloud_size sz]
}
proc pin_access { args } {
  sta::parse_key_args "pin_access" args \
      keys {-db_process_node -bottom_routing_layer -top_routing_layer -verbose \
            -min_access_points -remote_host -remote_port -shared_volume -cloud_size } \
      flags {-distributed}
  sta::check_argc_eq0 "detailed_route_debug" $args
  if [info exists keys(-db_process_node)] {
    set db_process_node $keys(-db_process_node)
  } else {
    set db_process_node ""
  }
  if { [info exists keys(-bottom_routing_layer)] } {
    set bottom_routing_layer $keys(-bottom_routing_layer)
  } else {
    set bottom_routing_layer ""
  }
  if { [info exists keys(-top_routing_layer)] } {
    set top_routing_layer $keys(-top_routing_layer)
  } else {
    set top_routing_layer ""
  }
  if { [info exists keys(-verbose)] } {
    sta::check_positive_integer "-verbose" $keys(-verbose)
    set verbose $keys(-verbose)
  } else {
    set verbose 1
  }
  if { [info exists keys(-min_access_points)] } {
    sta::check_cardinal "-min_access_points" $keys(-min_access_points)
    set min_access_points $keys(-min_access_points)
  } else {
    set min_access_points -1
  }
  if { [info exists flags(-distributed)] } {
    if { [info exists keys(-remote_host)] } {
      set rhost $keys(-remote_host)
    } else {
      utl::error DRT 552 "-remote_host is required for distributed routing."
    }
    if { [info exists keys(-remote_port)] } {
      set rport $keys(-remote_port)
    } else {
      utl::error DRT 553 "-remote_port is required for distributed routing."
    }
    if { [info exists keys(-shared_volume)] } {
      set vol $keys(-shared_volume)
    } else {
      utl::error DRT 554 "-shared_volume is required for distributed routing."
    }
    if { [info exists keys(-cloud_size)] } {
      set cloudsz $keys(-cloud_size)
    } else {
      utl::error DRT 555 "-cloud_size is required for distributed routing."
    }
    drt::detailed_route_distributed $rhost $rport $vol $cloudsz
  }
  drt::pin_access_cmd $db_process_node $bottom_routing_layer $top_routing_layer $verbose $min_access_points
}

sta::define_cmd_args "detailed_route_run_worker" {
    [-dump_dir dir]
    [-worker_dir dir]
    [-drc_rpt drc]
}

proc detailed_route_run_worker { args } {
  sta::parse_key_args "detailed_route_run_worker" args \
      keys {-dump_dir -worker_dir -drc_rpt} \
      flags {}
  sta::check_argc_eq0 "detailed_route_run_worker" $args
  if { [info exists keys(-dump_dir)] } {
    set dump_dir $keys(-dump_dir)
  } else {
    utl::error DRT 517 "-dump_dir is required for detailed_route_run_worker command"
  }

  if { [info exists keys(-worker_dir)] } {
    set worker_dir $keys(-worker_dir)
  } else {
    utl::error DRT 520 "-worker_dir is required for detailed_route_run_worker command"
  }

  if { [info exists keys(-drc_rpt)] } {
    set drc_rpt $keys(-drc_rpt)
  } else {
    set drc_rpt ""
  }
  drt::run_worker_cmd  $dump_dir $worker_dir $drc_rpt
}

sta::define_cmd_args "detailed_route_worker_debug" {
    [-maze_end_iter iter]
    [-drc_cost d_cost]
    [-marker_cost m_cost]
    [-fixed_shape_cost f_cost]
    [-marker_decay m_decay]
    [-ripup_mode mode]
    [-follow_guide f_guide]
}

proc detailed_route_worker_debug { args } {
  sta::parse_key_args "detailed_route_worker_debug" args \
      keys {-maze_end_iter -drc_cost -marker_cost -fixed_shape_cost -marker_decay -ripup_mode -follow_guide} \
      flags {}
  if [info exists keys(-maze_end_iter)] {
    set maze_end_iter $keys(-maze_end_iter)
  } else {
    set maze_end_iter -1
  }

  if [info exists keys(-drc_cost)] {
    set drc_cost $keys(-drc_cost)
  } else {
    set drc_cost -1
  }

  if [info exists keys(-marker_cost)] {
    set marker_cost $keys(-marker_cost)
  } else {
    set marker_cost -1
  }

  if [info exists keys(-fixed_shape_cost)] {
    set fixed_shape_cost $keys(-fixed_shape_cost)
  } else {
    set fixed_shape_cost -1
  }

  if [info exists keys(-marker_decay)] {
    set marker_decay $keys(-marker_decay)
  } else {
    set marker_decay -1
  }

  if [info exists keys(-ripup_mode)] {
    set ripup_mode $keys(-ripup_mode)
  } else {
    set ripup_mode -1
  }

  if [info exists keys(-follow_guide)] {
    set follow_guide $keys(-follow_guide)
  } else {
    set follow_guide -1
  }
  drt::set_worker_debug_params $maze_end_iter $drc_cost $marker_cost $fixed_shape_cost $marker_decay $ripup_mode $follow_guide
}

proc detailed_route_set_default_via { args } {
  sta::check_argc_eq1 "detailed_route_set_default_via" $args
  drt::detailed_route_set_default_via $args
}

proc detailed_route_set_unidirectional_layer { args } {
  sta::check_argc_eq1 "detailed_route_set_unidirectional_layer" $args
  drt::detailed_route_set_unidirectional_layer $args
}

namespace eval drt {

proc step_dr { args } {
  # args match FlexDR::SearchRepairArgs
  if { [llength $args] != 9 } {
    utl::error DRT 308 "step_dr requires nine positional arguments."
  }

  drt::detailed_route_step_drt {*}$args
}

sta::define_cmd_args "check_drc" {
    [-box box]
    [-output_file filename]
}
proc check_drc { args } {
  sta::parse_key_args "check_drc" args \
      keys { -box -output_file } \
      flags {}
  sta::check_argc_eq0 "check_drc" $args
  set box { 0 0 0 0 }
  if [info exists keys(-box)] {
    set box $keys(-box)
    if { [llength $box] != 4 } {
      utl::error DRT 612 "-box is a list of 4 coordinates."
    }    
  }
  lassign $box x1 y1 x2 y2
   if { [info exists keys(-output_file)] } {
    set output_file $keys(-output_file)
  } else {
    utl::error DRT 613 "-output_file is required for check_drc command"
  }
  drt::check_drc_cmd $output_file $x1 $y1 $x2 $y2
}

}<|MERGE_RESOLUTION|>--- conflicted
+++ resolved
@@ -210,12 +210,8 @@
     [-maze]
     [-net name]
     [-pin name]
-    [-worker x y]
-<<<<<<< HEAD
     [-box x1 y1 x2 y2]
-=======
     [-dump_last_worker]
->>>>>>> e8982933
     [-iter iter]
     [-pa_markers]
     [-dump_dr]
@@ -227,13 +223,8 @@
 
 proc detailed_route_debug { args } {
   sta::parse_key_args "detailed_route_debug" args \
-<<<<<<< HEAD
       keys {-net -iter -pin -dump_dir -box} \
       flags {-dr -maze -pa -pa_markers -pa_edge -pa_commit -dump_dr -ta -write_net_tracks}
-=======
-      keys {-net -worker -iter -pin -dump_dir} \
-      flags {-dr -maze -pa -pa_markers -pa_edge -pa_commit -dump_dr -ta -write_net_tracks -dump_last_worker}
->>>>>>> e8982933
 
   sta::check_argc_eq0 "detailed_route_debug" $args
 
@@ -289,11 +280,7 @@
   }
 
   drt::set_detailed_route_debug_cmd $net_name $pin_name $dr $dump_dr $pa $maze \
-<<<<<<< HEAD
-      $box_x1 $box_y1 $box_x2 $box_y2 $iter $pa_markers $pa_edge $pa_commit $dump_dir $ta $write_net_tracks
-=======
-      $worker_x $worker_y $iter $pa_markers $pa_edge $pa_commit $dump_dir $ta $write_net_tracks $dump_last_worker
->>>>>>> e8982933
+      $box_x1 $box_y1 $box_x2 $box_y2 $iter $pa_markers $pa_edge $pa_commit $dump_dir $ta $write_net_tracks $dump_last_worker
 }
 
 sta::define_cmd_args "pin_access" {
