#############################################################################
#
# BSD 3-Clause License
#
# Copyright (c) 2020, The Regents of the University of California
# All rights reserved.
#
# Redistribution and use in source and binary forms, with or without
# modification, are permitted provided that the following conditions are met:
#
# * Redistributions of source code must retain the above copyright notice, this
#   list of conditions and the following disclaimer.
#
# * Redistributions in binary form must reproduce the above copyright notice,
#   this list of conditions and the following disclaimer in the documentation
#   and/or other materials provided with the distribution.
#
# * Neither the name of the copyright holder nor the names of its
#   contributors may be used to endorse or promote products derived from
#   this software without specific prior written permission.
#
# THIS SOFTWARE IS PROVIDED BY THE COPYRIGHT HOLDERS AND CONTRIBUTORS "AS IS"
# AND ANY EXPRESS OR IMPLIED WARRANTIES, INCLUDING, BUT NOT LIMITED TO, THE
# IMPLIED WARRANTIES OF MERCHANTABILITY AND FITNESS FOR A PARTICULAR PURPOSE
# ARE DISCLAIMED. IN NO EVENT SHALL THE COPYRIGHT HOLDER OR CONTRIBUTORS BE
# LIABLE FOR ANY DIRECT, INDIRECT, INCIDENTAL, SPECIAL, EXEMPLARY, OR
# CONSEQUENTIAL DAMAGES (INCLUDING, BUT NOT LIMITED TO, PROCUREMENT OF
# SUBSTITUTE GOODS OR SERVICES; LOSS OF USE, DATA, OR PROFITS; OR BUSINESS
# INTERRUPTION) HOWEVER CAUSED AND ON ANY THEORY OF LIABILITY, WHETHER IN
# CONTRACT, STRICT LIABILITY, OR TORT (INCLUDING NEGLIGENCE OR OTHERWISE)
# ARISING IN ANY WAY OUT OF THE USE OF THIS SOFTWARE, EVEN IF ADVISED OF THE
# POSSIBILITY OF SUCH DAMAGE.
#
#############################################################################

sta::define_cmd_args "detailed_route" {
    [-guide filename]
    [-output_guide filename]
    [-output_maze filename]
    [-output_drc filename]
    [-output_cmap filename]
    [-db_process_node name]
    [-disable_via_gen]
    [-droute_end_iter iter]
    [-via_in_pin_bottom_layer layer]
    [-via_in_pin_top_layer layer]
    [-or_seed seed]
    [-or_k_ k]
    [-bottom_routing_layer layer]
    [-top_routing_layer layer]
    [-verbose level]
    [-param filename]
    [-distributed]
    [-remote_host host]
    [-remote_port port]
    [-shared_volume vol]
    [-clean_patches]
    [-no_pin_access]
}

proc detailed_route { args } {
  sta::parse_key_args "detailed_route" args \
    keys {-param -guide -output_guide -output_maze -output_drc -output_cmap \
      -db_process_node -droute_end_iter -via_in_pin_bottom_layer \
      -via_in_pin_top_layer -or_seed -or_k -bottom_routing_layer \
      -top_routing_layer -verbose -remote_host -remote_port -shared_volume} \
<<<<<<< HEAD
    flags {-disable_via_gen -distributed -clean_patches -no_pin_access}
=======
    flags {-disable_via_gen -distributed -clean_patches -single_step_dr}
>>>>>>> c949f7ca
  sta::check_argc_eq0 "detailed_route" $args

  set enable_via_gen [expr ![info exists flags(-disable_via_gen)]]
  set clean_patches [expr [info exists flags(-clean_patches)]]
<<<<<<< HEAD
  set no_pin_access [expr [info exists flags(-no_pin_access)]]
=======
  # single_step_dr is not a user option but is intended for algorithm
  # development.  It is not listed in the help string intentionally.
  set single_step_dr  [expr [info exists flags(-single_step_dr)]]
>>>>>>> c949f7ca
  if { [info exists keys(-param)] } {
    if { [array size keys] > 1 } {
      utl::error DRT 251 "-param cannot be used with other arguments"
    } else {
      drt::detailed_route_cmd $keys(-param)
    }
  } else {
    if { [info exists keys(-guide)] } {
      set guide $keys(-guide)
    } else {
      set guide ""
    }
    if { [info exists keys(-output_guide)] } {
      set output_guide $keys(-output_guide)
    } else {
      set output_guide ""
    }
    if { [info exists keys(-output_maze)] } {
      set output_maze $keys(-output_maze)
    } else {
      set output_maze ""
    }
    if { [info exists keys(-output_drc)] } {
      set output_drc $keys(-output_drc)
    } else {
      set output_drc ""
    }
    if { [info exists keys(-output_cmap)] } {
      set output_cmap $keys(-output_cmap)
    } else {
      set output_cmap ""
    }
    if { [info exists keys(-db_process_node)] } {
      set db_process_node $keys(-db_process_node)
    } else {
      set db_process_node ""
    }
    if { [info exists keys(-droute_end_iter)] } {
      sta::check_positive_integer "-droute_end_iter" $keys(-droute_end_iter)
      if {$keys(-droute_end_iter) > 64} {
        utl::warn "-droute_end_iter cannot be greater than 64. Setting -droute_end_iter to 64."
        set droute_end_iter 64
      } else {
        set droute_end_iter $keys(-droute_end_iter)
      }
    } else {
      set droute_end_iter -1
    }
    if { [info exists keys(-via_in_pin_bottom_layer)] } {
      set via_in_pin_bottom_layer $keys(-via_in_pin_bottom_layer)
    } else {
      set via_in_pin_bottom_layer ""
    }
    if { [info exists keys(-via_in_pin_top_layer)] } {
      set via_in_pin_top_layer $keys(-via_in_pin_top_layer)
    } else {
      set via_in_pin_top_layer ""
    }
    if { [info exists keys(-or_seed)] } {
      set or_seed $keys(-or_seed)
    } else {
      set or_seed -1
    }
    if { [info exists keys(-or_k)] } {
      set or_k $keys(-or_k)
    } else {
      set or_k 0
    }
    if { [info exists keys(-bottom_routing_layer)] } {
      set bottom_routing_layer $keys(-bottom_routing_layer)
    } else {
      set bottom_routing_layer ""
    }
    if { [info exists keys(-top_routing_layer)] } {
      set top_routing_layer $keys(-top_routing_layer)
    } else {
      set top_routing_layer ""
    }
    if { [info exists keys(-verbose)] } {
      sta::check_positive_integer "-verbose" $keys(-verbose)
      set verbose $keys(-verbose)
    } else {
      set verbose 1
    }
    if { [info exists flags(-distributed)] } {
      if { [info exists keys(-remote_host)] } {
        set host $keys(-remote_host)
      } else {
        utl::error DRT 506 "-remote_host is required for distributed routing."
      }
      if { [info exists keys(-remote_port)] } {
        set port $keys(-remote_port)
      } else {
        utl::error DRT 507 "-remote_port is required for distributed routing."
      }
      if { [info exists keys(-shared_volume)] } {
        set vol $keys(-shared_volume)
      } else {
        utl::error DRT 508 "-shared_volume is required for distributed routing."
      }
      drt::detailed_route_distributed $host $port $vol
    }
    drt::detailed_route_cmd $guide $output_guide $output_maze $output_drc \
      $output_cmap $db_process_node $enable_via_gen $droute_end_iter \
      $via_in_pin_bottom_layer $via_in_pin_top_layer \
      $or_seed $or_k $bottom_routing_layer $top_routing_layer $verbose \
<<<<<<< HEAD
      $clean_patches $no_pin_access
=======
      $clean_patches $single_step_dr
>>>>>>> c949f7ca
  }
}

proc detailed_route_num_drvs { args } {
  sta::check_argc_eq0 "detailed_route_num_drvs" $args
  return [drt::detailed_route_num_drvs]
}

sta::define_cmd_args "detailed_route_debug" {
    [-pa]
    [-dr]
    [-maze]
    [-net name]
    [-pin name]
    [-worker x y]
    [-iter iter]
    [-pa_markers]
    [-dump_dr]
    [-pa_edge]
    [-pa_commit]
}

proc detailed_route_debug { args } {
  sta::parse_key_args "detailed_route_debug" args \
      keys {-net -worker -iter -pin} \
      flags {-dr -maze -pa -pa_markers -pa_edge -pa_commit -dump_dr}

  sta::check_argc_eq0 "detailed_route_debug" $args

  set dr [info exists flags(-dr)]
  set dump_dr [info exists flags(-dump_dr)]
  set maze [info exists flags(-maze)]
  set pa [info exists flags(-pa)]
  set pa_markers [info exists flags(-pa_markers)]
  set pa_edge [info exists flags(-pa_edge)]
  set pa_commit [info exists flags(-pa_commit)]

  if { [info exists keys(-net)] } {
    set net_name $keys(-net)
  } else {
    set net_name ""
  }

  if { [info exists keys(-pin)] } {
    set pin_name $keys(-pin)
  } else {
    set pin_name ""
  }

  set worker_x -1
  set worker_y -1
  if [info exists keys(-worker)] {
    set worker $keys(-worker)
    if { [llength $worker] != 2 } {
      utl::error DRT 118 "-worker is a list of 2 coordinates."
    }
    lassign $worker worker_x worker_y
    sta::check_positive_integer "-worker" $worker_x
    sta::check_positive_integer "-worker" $worker_y
  }

  if { [info exists keys(-iter)] } {
    set iter $keys(-iter)
  } else {
    set iter 0
  }

  drt::set_detailed_route_debug_cmd $net_name $pin_name $dr $dump_dr $pa $maze \
      $worker_x $worker_y $iter $pa_markers $pa_edge $pa_commit
}
sta::define_cmd_args "pin_access" {
    [-db_process_node name]
    [-bottom_routing_layer layer]
    [-top_routing_layer layer]
    [-verbose level]
}
proc pin_access { args } {
  sta::parse_key_args "pin_access" args \
      keys {-db_process_node -bottom_routing_layer -top_routing_layer -verbose} \
      flags {}
  sta::check_argc_eq0 "detailed_route_debug" $args
  if [info exists keys(-db_process_node)] {
    set db_process_node $keys(-db_process_node)
  } else {
    set db_process_node ""
  }
  if { [info exists keys(-bottom_routing_layer)] } {
    set bottom_routing_layer $keys(-bottom_routing_layer)
  } else {
    set bottom_routing_layer ""
  }
  if { [info exists keys(-top_routing_layer)] } {
    set top_routing_layer $keys(-top_routing_layer)
  } else {
    set top_routing_layer ""
  }
  if { [info exists keys(-verbose)] } {
    sta::check_positive_integer "-verbose" $keys(-verbose)
    set verbose $keys(-verbose)
  } else {
    set verbose 1
  }
  drt::pin_access_cmd $db_process_node $bottom_routing_layer $top_routing_layer $verbose
}
proc detailed_route_run_worker { args } {
  sta::check_argc_eq1 "detailed_route_run_worker" $args
  drt::run_worker_cmd $args
}

proc detailed_route_set_default_via { args } {
  sta::check_argc_eq1 "detailed_route_set_default_via" $args
  drt::detailed_route_set_default_via $args
}

namespace eval drt {

proc step_dr { args } {
  # args match FlexDR::SearchRepairArgs
  if { [llength $args] != 7 } {
    utl::error DRT 308 "step_dr requires seven positional arguments."
  }

  drt::detailed_route_step_drt {*}$args
}

}<|MERGE_RESOLUTION|>--- conflicted
+++ resolved
@@ -64,22 +64,15 @@
       -db_process_node -droute_end_iter -via_in_pin_bottom_layer \
       -via_in_pin_top_layer -or_seed -or_k -bottom_routing_layer \
       -top_routing_layer -verbose -remote_host -remote_port -shared_volume} \
-<<<<<<< HEAD
-    flags {-disable_via_gen -distributed -clean_patches -no_pin_access}
-=======
-    flags {-disable_via_gen -distributed -clean_patches -single_step_dr}
->>>>>>> c949f7ca
+    flags {-disable_via_gen -distributed -clean_patches -no_pin_access -single_step_dr}
   sta::check_argc_eq0 "detailed_route" $args
 
   set enable_via_gen [expr ![info exists flags(-disable_via_gen)]]
   set clean_patches [expr [info exists flags(-clean_patches)]]
-<<<<<<< HEAD
   set no_pin_access [expr [info exists flags(-no_pin_access)]]
-=======
   # single_step_dr is not a user option but is intended for algorithm
   # development.  It is not listed in the help string intentionally.
   set single_step_dr  [expr [info exists flags(-single_step_dr)]]
->>>>>>> c949f7ca
   if { [info exists keys(-param)] } {
     if { [array size keys] > 1 } {
       utl::error DRT 251 "-param cannot be used with other arguments"
@@ -186,11 +179,7 @@
       $output_cmap $db_process_node $enable_via_gen $droute_end_iter \
       $via_in_pin_bottom_layer $via_in_pin_top_layer \
       $or_seed $or_k $bottom_routing_layer $top_routing_layer $verbose \
-<<<<<<< HEAD
-      $clean_patches $no_pin_access
-=======
-      $clean_patches $single_step_dr
->>>>>>> c949f7ca
+      $clean_patches $no_pin_access $single_step_dr
   }
 }
 
