/* Authors: Lutong Wang and Bangqi Xu */
/*
 * Copyright (c) 2019, The Regents of the University of California
 * All rights reserved.
 *
 * Redistribution and use in source and binary forms, with or without
 * modification, are permitted provided that the following conditions are met:
 *     * Redistributions of source code must retain the above copyright
 *       notice, this list of conditions and the following disclaimer.
 *     * Redistributions in binary form must reproduce the above copyright
 *       notice, this list of conditions and the following disclaimer in the
 *       documentation and/or other materials provided with the distribution.
 *     * Neither the name of the University nor the
 *       names of its contributors may be used to endorse or promote products
 *       derived from this software without specific prior written permission.
 *
 * THIS SOFTWARE IS PROVIDED BY THE COPYRIGHT HOLDERS AND CONTRIBUTORS "AS IS"
 * AND ANY EXPRESS OR IMPLIED WARRANTIES, INCLUDING, BUT NOT LIMITED TO, THE
 * IMPLIED WARRANTIES OF MERCHANTABILITY AND FITNESS FOR A PARTICULAR PURPOSE
 * ARE DISCLAIMED. IN NO EVENT SHALL THE REGENTS BE LIABLE FOR ANY DIRECT,
 * INDIRECT, INCIDENTAL, SPECIAL, EXEMPLARY, OR CONSEQUENTIAL DAMAGES
 * (INCLUDING, BUT NOT LIMITED TO, PROCUREMENT OF SUBSTITUTE GOODS OR SERVICES;
 * LOSS OF USE, DATA, OR PROFITS; OR BUSINESS INTERRUPTION) HOWEVER CAUSED AND
 * ON ANY THEORY OF LIABILITY, WHETHER IN CONTRACT, STRICT LIABILITY, OR TORT
 * (INCLUDING NEGLIGENCE OR OTHERWISE) ARISING IN ANY WAY OUT OF THE USE OF THIS
 * SOFTWARE, EVEN IF ADVISED OF THE POSSIBILITY OF SUCH DAMAGE.
 */

#pragma once

#include <algorithm>
#include <iterator>
#include <map>
#include <memory>
#include <utility>

#include "db/tech/frLookupTbl.h"
#include "frBaseTypes.h"
#include "frViaDef.h"
#include "frViaRuleGenerate.h"
#include "odb/db.h"
#include "utl/Logger.h"

namespace fr {
class frLayer;
namespace io {
class Parser;
}

using ForbiddenRanges = std::vector<std::pair<frCoord, frCoord>>;

enum class frLef58CornerSpacingExceptionEnum
{
  NONE,
  EXCEPTSAMENET,
  EXCEPTSAMEMETAL
};

struct drEolSpacingConstraint
{
  drEolSpacingConstraint(frCoord width = 0,
                         frCoord space = 0,
                         frCoord within = 0)
      : eolWidth(width), eolSpace(space), eolWithin(within)
  {
  }
  frCoord eolWidth;
  frCoord eolSpace;
  frCoord eolWithin;
};

// base type for design rule
class frConstraint
{
 public:
  virtual ~frConstraint() {}
  virtual frConstraintTypeEnum typeId() const = 0;
  virtual void report(utl::Logger* logger) const = 0;
  void setLayer(frLayer* layer) { layer_ = layer; }
  void setId(int in) { id_ = in; }
  int getId() const { return id_; }
  std::string getViolName() const
  {
    switch (typeId()) {
      case frConstraintTypeEnum::frcShortConstraint:
        return "Short";
      case frConstraintTypeEnum::frcMinWidthConstraint:
        return "Min Width";

      case frConstraintTypeEnum::frcSpacingConstraint:
        return "Metal Spacing";

      case frConstraintTypeEnum::frcSpacingEndOfLineConstraint:
        return "EOL Spacing";

      case frConstraintTypeEnum::frcSpacingTablePrlConstraint:
        return "Metal Spacing";

      case frConstraintTypeEnum::frcCutSpacingConstraint:
        return "Cut Spacing";

      case frConstraintTypeEnum::frcMinStepConstraint:
        return "Min Step";

      case frConstraintTypeEnum::frcNonSufficientMetalConstraint:
        return "NS Metal";

      case frConstraintTypeEnum::frcSpacingSamenetConstraint:
        return "Metal Spacing";

      case frConstraintTypeEnum::frcOffGridConstraint:
        return "Off Grid";

      case frConstraintTypeEnum::frcMinEnclosedAreaConstraint:
        return "Min Hole";

      case frConstraintTypeEnum::frcAreaConstraint:
        return "Min Area";

      case frConstraintTypeEnum::frcLef58CornerSpacingConstraint:
        return "Corner Spacing";

      case frConstraintTypeEnum::frcLef58CutSpacingConstraint:
        return "Cut Spacing";

      case frConstraintTypeEnum::frcLef58RectOnlyConstraint:
        return "Rect Only";

      case frConstraintTypeEnum::frcLef58RightWayOnGridOnlyConstraint:
        return "RightWayOnGridOnly";

      case frConstraintTypeEnum::frcLef58MinStepConstraint:
        return "Min Step";

      case frConstraintTypeEnum::frcSpacingTableInfluenceConstraint:
        return "MetSpacingInf";

      case frConstraintTypeEnum::frcSpacingEndOfLineParallelEdgeConstraint:
        return "SpacingEOLParallelEdge";

      case frConstraintTypeEnum::frcSpacingTableConstraint:
        return "SpacingTable";

      case frConstraintTypeEnum::frcSpacingTableTwConstraint:
        return "SpacingTableTw";

      case frConstraintTypeEnum::frcLef58SpacingTableConstraint:
        return "Lef58SpacingTable";

      case frConstraintTypeEnum::frcLef58CutSpacingTableConstraint:
        return "Lef58CutSpacingTable";

      case frConstraintTypeEnum::frcLef58CutSpacingTablePrlConstraint:
        return "Lef58CutSpacingTablePrl";

      case frConstraintTypeEnum::frcLef58CutSpacingTableLayerConstraint:
        return "Lef58CutSpacingTableLayer";

      case frConstraintTypeEnum::frcLef58CutSpacingParallelWithinConstraint:
        return "Lef58CutSpacingParallelWithin";

      case frConstraintTypeEnum::frcLef58CutSpacingAdjacentCutsConstraint:
        return "Lef58CutSpacingAdjacentCuts";

      case frConstraintTypeEnum::frcLef58CutSpacingLayerConstraint:
        return "Lef58CutSpacingLayer";

      case frConstraintTypeEnum::frcMinimumcutConstraint:
      case frConstraintTypeEnum::frcLef58MinimumCutConstraint:
        return "Minimum Cut";

      case frConstraintTypeEnum::frcLef58CornerSpacingConcaveCornerConstraint:
        return "Lef58CornerSpacingConcaveCorner";

      case frConstraintTypeEnum::frcLef58CornerSpacingConvexCornerConstraint:
        return "Lef58CornerSpacingConvexCorner";

      case frConstraintTypeEnum::frcLef58CornerSpacingSpacingConstraint:
        return "Lef58CornerSpacingSpacing";

      case frConstraintTypeEnum::frcLef58CornerSpacingSpacing1DConstraint:
        return "Lef58CornerSpacingSpacing1D";

      case frConstraintTypeEnum::frcLef58CornerSpacingSpacing2DConstraint:
        return "Lef58CornerSpacingSpacing2D";

      case frConstraintTypeEnum::frcLef58SpacingEndOfLineConstraint:
        return "Lef58SpacingEndOfLine";

      case frConstraintTypeEnum::frcLef58SpacingEndOfLineWithinConstraint:
        return "Lef58SpacingEndOfLineWithin";

      case frConstraintTypeEnum::
          frcLef58SpacingEndOfLineWithinEndToEndConstraint:
        return "Lef58SpacingEndOfLineWithinEndToEnd";

      case frConstraintTypeEnum::
          frcLef58SpacingEndOfLineWithinEncloseCutConstraint:
        return "Lef58SpacingEndOfLineWithinEncloseCut";

      case frConstraintTypeEnum::
          frcLef58SpacingEndOfLineWithinParallelEdgeConstraint:
        return "Lef58SpacingEndOfLineWithinParallelEdge";

      case frConstraintTypeEnum::
          frcLef58SpacingEndOfLineWithinMaxMinLengthConstraint:
        return "Lef58SpacingEndOfLineWithinMaxMinLength";

      case frConstraintTypeEnum::frcLef58CutClassConstraint:
        return "Lef58CutClass";

      case frConstraintTypeEnum::frcRecheckConstraint:
        return "Recheck";

      case frConstraintTypeEnum::frcLef58EolExtensionConstraint:
        return "Lef58EolExtension";

      case frConstraintTypeEnum::frcLef58EolKeepOutConstraint:
        return "Lef58EolKeepOut";

      case frConstraintTypeEnum::frcMetalWidthViaConstraint:
        return "MetalWidthViaMap";

      case frConstraintTypeEnum::frcLef58AreaConstraint:
        return "Lef58Area";
      case frConstraintTypeEnum::frcLef58KeepOutZoneConstraint:
        return "KeepOutZone";
    }
    return "";
  }

 protected:
  int id_;
  frLayer* layer_;
  frConstraint() : id_(-1), layer_(nullptr) {}
};

class frLef58CutClassConstraint : public frConstraint
{
 public:
  friend class io::Parser;
  // constructors;
  frLef58CutClassConstraint() {}
  // getters
  frCollection<std::shared_ptr<frLef58CutClass>> getCutClasses() const
  {
    frCollection<std::shared_ptr<frLef58CutClass>> sol;
    std::transform(cutClasses.begin(),
                   cutClasses.end(),
                   std::back_inserter(sol),
                   [](auto& kv) { return kv.second; });
    return sol;
  }
  // setters
  void addToCutClass(const std::shared_ptr<frLef58CutClass>& in)
  {
    cutClasses[in->getName()] = in;
  }
  // others
  frConstraintTypeEnum typeId() const override
  {
    return frConstraintTypeEnum::frcLef58CutClassConstraint;
  }
  void report(utl::Logger* logger) const override
  {
    logger->report("Cut class");
  }

 protected:
  std::map<frString, std::shared_ptr<frLef58CutClass>> cutClasses;
};

// recheck constraint for negative rules
class frRecheckConstraint : public frConstraint
{
 public:
  frConstraintTypeEnum typeId() const override
  {
    return frConstraintTypeEnum::frcRecheckConstraint;
  }
  void report(utl::Logger* logger) const override { logger->report("Recheck"); }
};

// short

class frShortConstraint : public frConstraint
{
 public:
  frConstraintTypeEnum typeId() const override
  {
    return frConstraintTypeEnum::frcShortConstraint;
  }
  void report(utl::Logger* logger) const override { logger->report("Short"); }
};

// NSMetal
class frNonSufficientMetalConstraint : public frConstraint
{
 public:
  frConstraintTypeEnum typeId() const override
  {
    return frConstraintTypeEnum::frcNonSufficientMetalConstraint;
  }
  void report(utl::Logger* logger) const override { logger->report("NSMetal"); }
};

// offGrid
class frOffGridConstraint : public frConstraint
{
 public:
  frConstraintTypeEnum typeId() const override
  {
    return frConstraintTypeEnum::frcOffGridConstraint;
  }
  void report(utl::Logger* logger) const override
  {
    logger->report("Off grid");
  }
};

// minHole
class frMinEnclosedAreaConstraint : public frConstraint
{
 public:
  // constructor
  frMinEnclosedAreaConstraint(frCoord areaIn) : area(areaIn), width(-1) {}
  // getter
  frCoord getArea() const { return area; }
  bool hasWidth() const { return (width != -1); }
  frCoord getWidth() const { return width; }
  // setter
  void setWidth(frCoord widthIn) { width = widthIn; }

  frConstraintTypeEnum typeId() const override
  {
    return frConstraintTypeEnum::frcMinEnclosedAreaConstraint;
  }

  void report(utl::Logger* logger) const override
  {
    logger->report("Min enclosed area {} width {}", area, width);
  }

 protected:
  frCoord area, width;
};

// LEF58_MINSTEP (currently only implement GF14 related API)
class frLef58MinStepConstraint : public frConstraint
{
 public:
  // constructor
  frLef58MinStepConstraint()
      : minStepLength(-1),
        insideCorner(false),
        outsideCorner(false),
        step(false),
        maxLength(-1),
        maxEdges(-1),
        minAdjLength(-1),
        convexCorner(false),
        exceptWithin(-1),
        concaveCorner(false),
        threeConcaveCorners(false),
        width(-1),
        minAdjLength2(-1),
        minBetweenLength(-1),
        exceptSameCorners(false),
        eolWidth(-1),
        concaveCorners(false)
  {
  }
  // getter
  frCoord getMinStepLength() const { return minStepLength; }
  bool hasMaxEdges() const { return (maxEdges != -1); }
  int getMaxEdges() const { return maxEdges; }
  bool hasMinAdjacentLength() const { return (minAdjLength != -1); }
  frCoord getMinAdjacentLength() const { return minAdjLength; }
  bool hasEolWidth() const { return (eolWidth != -1); }
  frCoord getEolWidth() const { return eolWidth; }

  // setter
  void setMinStepLength(frCoord in) { minStepLength = in; }
  void setMaxEdges(int in) { maxEdges = in; }
  void setMinAdjacentLength(frCoord in) { minAdjLength = in; }
  void setEolWidth(frCoord in) { eolWidth = in; }

  frConstraintTypeEnum typeId() const override
  {
    return frConstraintTypeEnum::frcLef58MinStepConstraint;
  }
  void report(utl::Logger* logger) const override
  {
    logger->report(
        "MINSTEP minStepLength {} insideCorner {} outsideCorner {} step {} "
        "maxLength {} maxEdges {} minAdjLength {} convexCorner {} exceptWithin "
        "{} concaveCorner {} threeConcaveCorners {} width {} minAdjLength2 {} "
        "minBetweenLength {} exceptSameCorners {} eolWidth {} concaveCorners "
        "{} ",
        minStepLength,
        insideCorner,
        outsideCorner,
        step,
        maxLength,
        maxEdges,
        minAdjLength,
        convexCorner,
        exceptWithin,
        concaveCorner,
        threeConcaveCorners,
        width,
        minAdjLength2,
        minBetweenLength,
        exceptSameCorners,
        eolWidth,
        concaveCorners);
  }

 protected:
  frCoord minStepLength;
  bool insideCorner;
  bool outsideCorner;
  bool step;
  frCoord maxLength;
  int maxEdges;
  frCoord minAdjLength;
  bool convexCorner;
  frCoord exceptWithin;
  bool concaveCorner;
  bool threeConcaveCorners;
  frCoord width;
  frCoord minAdjLength2;
  frCoord minBetweenLength;
  bool exceptSameCorners;
  frCoord eolWidth;
  bool concaveCorners;
};

// minStep
class frMinStepConstraint : public frConstraint
{
 public:
  // constructor
  frMinStepConstraint()
      : minStepLength(-1),
        minstepType(frMinstepTypeEnum::UNKNOWN),
        maxLength(-1),
        insideCorner(false),
        outsideCorner(true),
        step(false),
        maxEdges(-1)
  {
  }
  // getter
  frCoord getMinStepLength() const { return minStepLength; }
  bool hasMaxLength() const { return (maxLength != -1); }
  frCoord getMaxLength() const { return maxLength; }
  bool hasMinstepType() const
  {
    return minstepType != frMinstepTypeEnum::UNKNOWN;
  }
  frMinstepTypeEnum getMinstepType() const { return minstepType; }
  bool hasInsideCorner() const { return insideCorner; }
  bool hasOutsideCorner() const { return outsideCorner; }
  bool hasStep() const { return step; }
  bool hasMaxEdges() const { return (maxEdges != -1); }
  int getMaxEdges() const { return maxEdges; }
  // setter
  void setMinstepType(frMinstepTypeEnum in) { minstepType = in; }
  void setInsideCorner(bool in) { insideCorner = in; }
  void setOutsideCorner(bool in) { outsideCorner = in; }
  void setStep(bool in) { step = in; }
  void setMinStepLength(frCoord in) { minStepLength = in; }
  void setMaxLength(frCoord in) { maxLength = in; }
  void setMaxEdges(int in) { maxEdges = in; }

  frConstraintTypeEnum typeId() const override
  {
    return frConstraintTypeEnum::frcMinStepConstraint;
  }

  void report(utl::Logger* logger) const override
  {
    logger->report(
        "Min step length min {} type {} max {} "
        "insideCorner {} outsideCorner {} step {} maxEdges {}",
        minStepLength,
        int(minstepType),
        maxLength,
        insideCorner,
        outsideCorner,
        step,
        maxEdges);
  }

 protected:
  frCoord minStepLength;
  frMinstepTypeEnum minstepType;
  frCoord maxLength;
  bool insideCorner;
  bool outsideCorner;
  bool step;
  int maxEdges;
};

// minimumcut
class frMinimumcutConstraint : public frConstraint
{
 public:
  frMinimumcutConstraint()
      : numCuts(-1),
        width(-1),
        cutDistance(-1),
        connection(frMinimumcutConnectionEnum::UNKNOWN),
        length(-1),
        distance(-1)
  {
  }
  // getters
  int getNumCuts() const { return numCuts; }
  frCoord getWidth() const { return width; }
  bool hasWithin() const { return !(cutDistance == -1); }
  frCoord getCutDistance() const { return cutDistance; }
  bool hasConnection() const
  {
    return !(connection == frMinimumcutConnectionEnum::UNKNOWN);
  }
  frMinimumcutConnectionEnum getConnection() const { return connection; }
  bool hasLength() const { return !(length == -1); }
  frCoord getLength() const { return length; }
  frCoord getDistance() const { return distance; }
  // setters
  void setNumCuts(int in) { numCuts = in; }
  void setWidth(frCoord in) { width = in; }
  void setWithin(frCoord in) { cutDistance = in; }
  void setConnection(frMinimumcutConnectionEnum in) { connection = in; }
  void setLength(frCoord in1, frCoord in2)
  {
    length = in1;
    distance = in2;
  }
  // others
  frConstraintTypeEnum typeId() const override
  {
    return frConstraintTypeEnum::frcMinimumcutConstraint;
  }
  void report(utl::Logger* logger) const override
  {
    logger->report(
        "Min cut numCuts {} width {} cutDistance {} "
        "connection {} length {} distance {}",
        numCuts,
        width,
        cutDistance,
        connection,
        length,
        distance);
  }

 protected:
  int numCuts;
  frCoord width;
  frCoord cutDistance;
  frMinimumcutConnectionEnum connection;
  frCoord length;
  frCoord distance;
};

// LEF58_MINIMUMCUT
class frLef58MinimumcutConstraint : public frConstraint
{
 public:
  frLef58MinimumcutConstraint(odb::dbTechLayerMinCutRule* rule) : db_rule_(rule)
  {
  }
  // getter
  odb::dbTechLayerMinCutRule* getODBRule() const { return db_rule_; }
  // others
  frConstraintTypeEnum typeId() const override
  {
    return frConstraintTypeEnum::frcLef58MinimumCutConstraint;
  }
  void report(utl::Logger* logger) const override
  {
    logger->report("LEF58_MINIMUMCUT");
  }

 private:
  odb::dbTechLayerMinCutRule* db_rule_;
};

// minArea

class frAreaConstraint : public frConstraint
{
 public:
  // constructor
  frAreaConstraint(frCoord minAreaIn) { minArea = minAreaIn; }
  // getter
  frCoord getMinArea() { return minArea; }
  // setter
  void setMinArea(frCoord minAreaIn) { minArea = minAreaIn; }

  frConstraintTypeEnum typeId() const override
  {
    return frConstraintTypeEnum::frcAreaConstraint;
  }
  void report(utl::Logger* logger) const override
  {
    logger->report("Area {}", minArea);
  }

 protected:
  frCoord minArea;
};

// minWidth
class frMinWidthConstraint : public frConstraint
{
 public:
  // constructor
  frMinWidthConstraint(frCoord minWidthIn) { minWidth = minWidthIn; }
  // getter
  frCoord getMinWidth() { return minWidth; }
  // setter
  void set(frCoord minWidthIn) { minWidth = minWidthIn; }

  frConstraintTypeEnum typeId() const override
  {
    return frConstraintTypeEnum::frcMinWidthConstraint;
  }
  void report(utl::Logger* logger) const override
  {
    logger->report("Width {}", minWidth);
  }

 protected:
  frCoord minWidth;
};

class frLef58SpacingEndOfLineWithinEncloseCutConstraint : public frConstraint
{
 public:
  // constructors
  frLef58SpacingEndOfLineWithinEncloseCutConstraint(frCoord encloseDistIn,
                                                    frCoord cutToMetalSpaceIn)
      : below(false),
        above(false),
        encloseDist(encloseDistIn),
        cutToMetalSpace(cutToMetalSpaceIn),
        allCuts(false)
  {
  }
  // setters
  void setBelow(bool value) { below = value; }
  void setAbove(bool value) { above = value; }
  void setAllCuts(bool value) { allCuts = value; }
  void setEncloseDist(frCoord value) { encloseDist = value; }
  void setCutToMetalSpace(frCoord value) { cutToMetalSpace = value; }
  // getters
  bool isAboveOnly() const { return above; }
  bool isBelowOnly() const { return below; }
  bool isAboveAndBelow() const { return !(above ^ below); }
  bool isAllCuts() const { return allCuts; }
  frCoord getEncloseDist() const { return encloseDist; }
  frCoord getCutToMetalSpace() const { return cutToMetalSpace; }
  // others
  frConstraintTypeEnum typeId() const override
  {
    return frConstraintTypeEnum::
        frcLef58SpacingEndOfLineWithinEncloseCutConstraint;
  }
  void report(utl::Logger* logger) const override
  {
    logger->report(
        "\t\tSPACING_WITHIN_ENCLOSECUT below {} above {} encloseDist "
        "{} cutToMetalSpace {} allCuts {}",
        below,
        above,
        encloseDist,
        cutToMetalSpace,
        allCuts);
  }

 private:
  bool below;
  bool above;
  frCoord encloseDist;
  frCoord cutToMetalSpace;
  bool allCuts;
};

class frLef58SpacingEndOfLineWithinEndToEndConstraint : public frConstraint
{
 public:
  // constructors
  frLef58SpacingEndOfLineWithinEndToEndConstraint()
      : endToEndSpace(0),
        cutSpace(false),
        oneCutSpace(0),
        twoCutSpace(0),
        hExtension(false),
        extension(0),
        wrongDirExtension(false),
        hOtherEndWidth(false),
        otherEndWidth(0)
  {
  }
  // getters
  frCoord getEndToEndSpace() const { return endToEndSpace; }
  frCoord getOneCutSpace() const { return oneCutSpace; }
  frCoord getTwoCutSpace() const { return twoCutSpace; }
  bool hasExtension() const { return hExtension; }
  frCoord getExtension() const { return extension; }
  frCoord getWrongDirExtension() const { return wrongDirExtension; }
  bool hasOtherEndWidth() const { return hOtherEndWidth; }
  frCoord getOtherEndWidth() const { return otherEndWidth; }

  // setters
  void setEndToEndSpace(frCoord in) { endToEndSpace = in; }
  void setCutSpace(frCoord one, frCoord two)
  {
    oneCutSpace = one;
    twoCutSpace = two;
  }
  void setExtension(frCoord extensionIn)
  {
    hExtension = true;
    extension = extensionIn;
    wrongDirExtension = extensionIn;
  }
  void setExtension(frCoord extensionIn, frCoord wrongDirExtensionIn)
  {
    hExtension = true;
    extension = extensionIn;
    wrongDirExtension = wrongDirExtensionIn;
  }
  void setOtherEndWidth(frCoord in)
  {
    hOtherEndWidth = true;
    otherEndWidth = in;
  }
  // others
  frConstraintTypeEnum typeId() const override
  {
    return frConstraintTypeEnum::
        frcLef58SpacingEndOfLineWithinEndToEndConstraint;
  }
  void report(utl::Logger* logger) const override
  {
    logger->report(
        "\t\tSPACING_WITHIN_ENDTOEND endToEndSpace {} cutSpace {} oneCutSpace "
        "{} twoCutSpace {} hExtension {} extension {} wrongDirExtension {} "
        "hOtherEndWidth {} otherEndWidth {} ",
        endToEndSpace,
        cutSpace,
        oneCutSpace,
        twoCutSpace,
        hExtension,
        extension,
        wrongDirExtension,
        hOtherEndWidth,
        otherEndWidth);
  }

 protected:
  frCoord endToEndSpace;
  bool cutSpace;
  frCoord oneCutSpace;
  frCoord twoCutSpace;
  bool hExtension;
  frCoord extension;
  frCoord wrongDirExtension;
  bool hOtherEndWidth;
  frCoord otherEndWidth;
};

class frLef58SpacingEndOfLineWithinParallelEdgeConstraint : public frConstraint
{
 public:
  // constructors
  frLef58SpacingEndOfLineWithinParallelEdgeConstraint()
      : subtractEolWidth(false),
        parSpace(0),
        parWithin(0),
        hPrl(false),
        prl(0),
        hMinLength(false),
        minLength(0),
        twoEdges(false),
        sameMetal(false),
        nonEolCornerOnly(false),
        parallelSameMask(false)
  {
  }
  // getters
  bool hasSubtractEolWidth() const { return subtractEolWidth; }
  frCoord getParSpace() const { return parSpace; }
  frCoord getParWithin() const { return parWithin; }
  bool hasPrl() const { return hPrl; }
  frCoord getPrl() const { return prl; }
  bool hasMinLength() const { return hMinLength; }
  frCoord getMinLength() const { return minLength; }
  bool hasTwoEdges() const { return twoEdges; }
  bool hasSameMetal() const { return sameMetal; }
  bool hasNonEolCornerOnly() const { return nonEolCornerOnly; }
  bool hasParallelSameMask() const { return parallelSameMask; }
  // setters
  void setSubtractEolWidth(bool in) { subtractEolWidth = in; }
  void setPar(frCoord parSpaceIn, frCoord parWithinIn)
  {
    parSpace = parSpaceIn;
    parWithin = parWithinIn;
  }
  void setPrl(frCoord in)
  {
    hPrl = true;
    prl = in;
  }
  void setMinLength(frCoord in)
  {
    hMinLength = true;
    minLength = in;
  }
  void setTwoEdges(bool in) { twoEdges = in; }
  void setSameMetal(bool in) { sameMetal = in; }
  void setNonEolCornerOnly(bool in) { nonEolCornerOnly = in; }
  void setParallelSameMask(bool in) { parallelSameMask = in; }

  // others
  frConstraintTypeEnum typeId() const override
  {
    return frConstraintTypeEnum::
        frcLef58SpacingEndOfLineWithinParallelEdgeConstraint;
  }
  void report(utl::Logger* logger) const override
  {
    logger->report(
        "\t\tSPACING_WITHIN_PARALLELEDGE subtractEolWidth {} parSpace {} "
        "parWithin {} hPrl {} prl {} hMinLength {} minLength {} twoEdges {} "
        "sameMetal {} nonEolCornerOnly {} parallelSameMask {} ",
        subtractEolWidth,
        parSpace,
        parWithin,
        hPrl,
        prl,
        hMinLength,
        minLength,
        twoEdges,
        sameMetal,
        nonEolCornerOnly,
        parallelSameMask);
  }

 protected:
  bool subtractEolWidth;
  frCoord parSpace;
  frCoord parWithin;
  bool hPrl;
  frCoord prl;
  bool hMinLength;
  frCoord minLength;
  bool twoEdges;
  bool sameMetal;
  bool nonEolCornerOnly;
  bool parallelSameMask;
};

class frLef58SpacingEndOfLineWithinMaxMinLengthConstraint : public frConstraint
{
 public:
  // constructors
  frLef58SpacingEndOfLineWithinMaxMinLengthConstraint()
      : maxLength(false), length(0), twoSides(false)
  {
  }

  // getters
  frCoord getLength() const { return length; }
  bool isMaxLength() const { return maxLength; }
  bool isTwoSides() const { return twoSides; }

  // setters
  void setLength(bool maxLengthIn, frCoord lengthIn, bool twoSidesIn = false)
  {
    maxLength = maxLengthIn;
    length = lengthIn;
    twoSides = twoSidesIn;
  }
  // others
  frConstraintTypeEnum typeId() const override
  {
    return frConstraintTypeEnum::
        frcLef58SpacingEndOfLineWithinMaxMinLengthConstraint;
  }
  void report(utl::Logger* logger) const override
  {
    logger->report(
        "\t\tSPACING_WITHIN_MAXMIN maxLength {} length {} twoSides {} ",
        maxLength,
        length,
        twoSides);
  }

 protected:
  bool maxLength;
  frCoord length;
  bool twoSides;
};

class frLef58SpacingEndOfLineWithinConstraint : public frConstraint
{
 public:
  // constructors
  frLef58SpacingEndOfLineWithinConstraint()
      : hOppositeWidth(false),
        oppositeWidth(0),
        eolWithin(0),
        wrongDirWithin(false),
        endPrlSpacing(0),
        endPrl(0),
        sameMask(false),
        endToEndConstraint(nullptr),
        parallelEdgeConstraint(nullptr)
  {
  }

  // getters
  bool hasOppositeWidth() const { return hOppositeWidth; }
  frCoord getOppositeWidth() const { return oppositeWidth; }
  frCoord getEolWithin() const { return sameMask ? 0 : eolWithin; }
  frCoord getWrongDirWithin() const { return wrongDirWithin; }
  frCoord getEndPrlSpacing() const { return endPrlSpacing; }
  frCoord getEndPrl() const { return endPrl; }
  bool hasSameMask() const { return sameMask; }
  bool hasExceptExactWidth() const
  {
    return false;  // skip for now
  }
  bool hasFillConcaveCorner() const
  {
    return false;  // skip for now
  }
  bool hasWithCut() const
  {
    return false;  // skip for now
  }
  bool hasEndPrlSpacing() const { return endPrlSpacing; }
  bool hasEndToEndConstraint() const
  {
    return (endToEndConstraint) ? true : false;
  }
  std::shared_ptr<frLef58SpacingEndOfLineWithinEndToEndConstraint>
  getEndToEndConstraint() const
  {
    return endToEndConstraint;
  }
  bool hasMinMaxLength() const
  {
    return false;  // skip for now
  }
  bool hasEqualRectWidth() const
  {
    return false;  // skip for now
  }
  bool hasParallelEdgeConstraint() const
  {
    return (parallelEdgeConstraint) ? true : false;
  }
  std::shared_ptr<frLef58SpacingEndOfLineWithinParallelEdgeConstraint>
  getParallelEdgeConstraint() const
  {
    return parallelEdgeConstraint;
  }
  bool hasMaxMinLengthConstraint() const
  {
    return (maxMinLengthConstraint) ? true : false;
  }
  std::shared_ptr<frLef58SpacingEndOfLineWithinMaxMinLengthConstraint>
  getMaxMinLengthConstraint() const
  {
    return maxMinLengthConstraint;
  }
  bool hasEncloseCutConstraint() const
  {
    return (encloseCutConstraint) ? true : false;
  }
  std::shared_ptr<frLef58SpacingEndOfLineWithinEncloseCutConstraint>
  getEncloseCutConstraint() const
  {
    return encloseCutConstraint;
  }
  // setters
  void setOppositeWidth(frCoord in)
  {
    hOppositeWidth = true;
    oppositeWidth = in;
  }
  void setEolWithin(frCoord in)
  {
    eolWithin = in;
    wrongDirWithin = in;
  }
  void setEndPrl(frCoord endPrlSpacingIn, frCoord endPrlIn)
  {
    endPrlSpacing = endPrlSpacingIn;
    endPrl = endPrlIn;
  }
  void setWrongDirWithin(frCoord in) { wrongDirWithin = in; }
  void setSameMask(bool in) { sameMask = in; }
  void setEndToEndConstraint(
      const std::shared_ptr<frLef58SpacingEndOfLineWithinEndToEndConstraint>&
          in)
  {
    endToEndConstraint = in;
  }
  void setParallelEdgeConstraint(
      const std::shared_ptr<
          frLef58SpacingEndOfLineWithinParallelEdgeConstraint>& in)
  {
    parallelEdgeConstraint = in;
  }
  void setMaxMinLengthConstraint(
      const std::shared_ptr<
          frLef58SpacingEndOfLineWithinMaxMinLengthConstraint>& in)
  {
    maxMinLengthConstraint = in;
  }
  void setEncloseCutConstraint(
      const std::shared_ptr<frLef58SpacingEndOfLineWithinEncloseCutConstraint>&
          in)
  {
    encloseCutConstraint = in;
  }
  // others
  frConstraintTypeEnum typeId() const override
  {
    return frConstraintTypeEnum::frcLef58SpacingEndOfLineWithinConstraint;
  }
  void report(utl::Logger* logger) const override
  {
    logger->report(
        "\tSPACING_WITHIN hOppositeWidth {} oppositeWidth {} eolWithin {} "
        "wrongDirWithin {} sameMask {} endPrlSpacing {} endPrl {}",
        hOppositeWidth,
        oppositeWidth,
        eolWithin,
        wrongDirWithin,
        sameMask,
        endPrlSpacing,
        endPrl);
    if (endToEndConstraint != nullptr)
      endToEndConstraint->report(logger);
    if (parallelEdgeConstraint != nullptr)
      parallelEdgeConstraint->report(logger);
  }

 protected:
  bool hOppositeWidth;
  frCoord oppositeWidth;
  frCoord eolWithin;
  frCoord wrongDirWithin;
  frCoord endPrlSpacing;
  frCoord endPrl;
  bool sameMask;
  std::shared_ptr<frLef58SpacingEndOfLineWithinEndToEndConstraint>
      endToEndConstraint;
  std::shared_ptr<frLef58SpacingEndOfLineWithinParallelEdgeConstraint>
      parallelEdgeConstraint;
  std::shared_ptr<frLef58SpacingEndOfLineWithinMaxMinLengthConstraint>
      maxMinLengthConstraint;
  std::shared_ptr<frLef58SpacingEndOfLineWithinEncloseCutConstraint>
      encloseCutConstraint;
};

class frLef58SpacingEndOfLineConstraint : public frConstraint
{
 public:
  // constructors
  frLef58SpacingEndOfLineConstraint()
      : eolSpace(0),
        eolWidth(0),
        exactWidth(false),
        wrongDirSpacing(false),
        wrongDirSpace(0),
        withinConstraint(nullptr)
  {
  }
  // getters
  frCoord getEolSpace() const { return eolSpace; }
  frCoord getEolWidth() const { return eolWidth; }
  bool hasExactWidth() const { return exactWidth; }
  bool hasWrongDirSpacing() const { return wrongDirSpacing; }
  frCoord getWrongDirSpace() const { return wrongDirSpace; }
  bool hasWithinConstraint() const { return (withinConstraint) ? true : false; }
  std::shared_ptr<frLef58SpacingEndOfLineWithinConstraint> getWithinConstraint()
      const
  {
    return withinConstraint;
  }
  bool hasToConcaveCornerConstraint() const { return false; }
  bool hasToNotchLengthConstraint() const { return false; }
  // setters
  void setEol(frCoord eolSpaceIn, frCoord eolWidthIn, bool exactWidthIn = false)
  {
    eolSpace = eolSpaceIn;
    eolWidth = eolWidthIn;
    exactWidth = exactWidthIn;
  }
  void setWrongDirSpace(frCoord in)
  {
    wrongDirSpacing = true;
    wrongDirSpace = in;
  }
  void setWithinConstraint(
      const std::shared_ptr<frLef58SpacingEndOfLineWithinConstraint>& in)
  {
    withinConstraint = in;
  }
  // others
  frConstraintTypeEnum typeId() const override
  {
    return frConstraintTypeEnum::frcLef58SpacingEndOfLineConstraint;
  }
  void report(utl::Logger* logger) const override
  {
    logger->report(
        "SPACING eolSpace {} eolWidth {} exactWidth {} wrongDirSpacing {} "
        "wrongDirSpace {} ",
        eolSpace,
        eolWidth,
        exactWidth,
        wrongDirSpacing,
        wrongDirSpace);
    if (withinConstraint != nullptr)
      withinConstraint->report(logger);
  }

 protected:
  frCoord eolSpace;
  frCoord eolWidth;
  bool exactWidth;
  bool wrongDirSpacing;
  frCoord wrongDirSpace;
  std::shared_ptr<frLef58SpacingEndOfLineWithinConstraint> withinConstraint;
};

class frLef58EolKeepOutConstraint : public frConstraint
{
 public:
  // constructors
  frLef58EolKeepOutConstraint()
      : backwardExt(0),
        sideExt(0),
        forwardExt(0),
        eolWidth(0),
        cornerOnly(false),
        exceptWithin(false),
        withinLow(0),
        withinHigh(0)
  {
  }
  // getters
  frCoord getBackwardExt() const { return backwardExt; }
  frCoord getForwardExt() const { return forwardExt; }
  frCoord getSideExt() const { return sideExt; }
  frCoord getEolWidth() const { return eolWidth; }
  bool isCornerOnly() const { return cornerOnly; }
  bool isExceptWithin() const { return exceptWithin; }
  frCoord getWithinLow() const { return withinLow; }
  frCoord getWithinHigh() const { return withinHigh; }
  // setters
  void setBackwardExt(frCoord value) { backwardExt = value; }
  void setForwardExt(frCoord value) { forwardExt = value; }
  void setSideExt(frCoord value) { sideExt = value; }
  void setEolWidth(frCoord value) { eolWidth = value; }
  void setCornerOnly(bool value) { cornerOnly = value; }
  void setExceptWithin(bool value) { exceptWithin = value; }
  void setWithinLow(frCoord value) { withinLow = value; }
  void setWithinHigh(frCoord value) { withinHigh = value; }
  // others
  frConstraintTypeEnum typeId() const override
  {
    return frConstraintTypeEnum::frcLef58EolKeepOutConstraint;
  }
  void report(utl::Logger* logger) const override
  {
    logger->report(
        "EOLKEEPOUT backwardExt {} sideExt {} forwardExt {} eolWidth {} "
        "cornerOnly {} exceptWithin {} withinLow {} withinHigh {}",
        backwardExt,
        sideExt,
        forwardExt,
        eolWidth,
        cornerOnly,
        exceptWithin,
        withinLow,
        withinHigh);
  }

 private:
  frCoord backwardExt;
  frCoord sideExt;
  frCoord forwardExt;
  frCoord eolWidth;
  bool cornerOnly;
  bool exceptWithin;
  frCoord withinLow, withinHigh;
};

class frLef58CornerSpacingSpacingConstraint;

// SPACING Constraints
class frSpacingConstraint : public frConstraint
{
 public:
  frSpacingConstraint() : minSpacing(0) {}
  frSpacingConstraint(frCoord minSpacingIn) : minSpacing(minSpacingIn) {}

  // getter
  frCoord getMinSpacing() const { return minSpacing; }
  // setter
  void setMinSpacing(frCoord minSpacingIn) { minSpacing = minSpacingIn; }
  // check
  frConstraintTypeEnum typeId() const override
  {
    return frConstraintTypeEnum::frcSpacingConstraint;
  }
  void report(utl::Logger* logger) const override
  {
    logger->report("Spacing {}", minSpacing);
  }

 protected:
  frCoord minSpacing;
};

class frSpacingSamenetConstraint : public frSpacingConstraint
{
 public:
  frSpacingSamenetConstraint() : frSpacingConstraint(), pgonly(false) {}
  frSpacingSamenetConstraint(frCoord minSpacingIn, bool pgonlyIn)
      : frSpacingConstraint(minSpacingIn), pgonly(pgonlyIn)
  {
  }
  // getter
  bool hasPGonly() const { return pgonly; }
  // setter
  void setPGonly(bool in) { pgonly = in; }
  // check
  frConstraintTypeEnum typeId() const override
  {
    return frConstraintTypeEnum::frcSpacingSamenetConstraint;
  }
  void report(utl::Logger* logger) const override
  {
    logger->report("Spacing same net pgonly {}", pgonly);
  }

 protected:
  bool pgonly;
};

class frSpacingTableInfluenceConstraint : public frConstraint
{
 public:
  frSpacingTableInfluenceConstraint(
      const fr1DLookupTbl<frCoord, std::pair<frCoord, frCoord>>& in)
      : tbl(in)
  {
  }
  // getter
  const fr1DLookupTbl<frCoord, std::pair<frCoord, frCoord>>& getLookupTbl()
      const
  {
    return tbl;
  }
  std::pair<frCoord, frCoord> find(frCoord width) const
  {
    return tbl.find(width);
  }
  frCoord getMinWidth() const { return tbl.getMinRow(); }
  // setter
  void setLookupTbl(
      const fr1DLookupTbl<frCoord, std::pair<frCoord, frCoord>>& in)
  {
    tbl = in;
  }

  frConstraintTypeEnum typeId() const override
  {
    return frConstraintTypeEnum::frcSpacingTableInfluenceConstraint;
  }
  void report(utl::Logger* logger) const override
  {
    logger->report("Spacing table influence");
  }

 private:
  fr1DLookupTbl<frCoord, std::pair<frCoord, frCoord>> tbl;
};

// EOL spacing
class frSpacingEndOfLineConstraint : public frSpacingConstraint
{
 public:
  // constructor
  frSpacingEndOfLineConstraint()
      : frSpacingConstraint(),
        eolWidth(-1),
        eolWithin(-1),
        parSpace(-1),
        parWithin(-1),
        isTwoEdges(false)
  {
  }
  // getter
  frCoord getEolWidth() const { return eolWidth; }
  frCoord getEolWithin() const { return eolWithin; }
  frCoord getParSpace() const { return parSpace; }
  frCoord getParWithin() const { return parWithin; }
  bool hasParallelEdge() const { return ((parSpace == -1) ? false : true); }
  bool hasTwoEdges() const { return isTwoEdges; }
  // setter
  void setEolWithin(frCoord eolWithinIn) { eolWithin = eolWithinIn; }
  void setEolWidth(frCoord eolWidthIn) { eolWidth = eolWidthIn; }
  void setParSpace(frCoord parSpaceIn) { parSpace = parSpaceIn; }
  void setParWithin(frCoord parWithinIn) { parWithin = parWithinIn; }
  void setTwoEdges(bool isTwoEdgesIn) { isTwoEdges = isTwoEdgesIn; }
  frConstraintTypeEnum typeId() const override
  {
    return frConstraintTypeEnum::frcSpacingEndOfLineConstraint;
  }
  void report(utl::Logger* logger) const override
  {
    logger->report(
        "Spacing EOL eolWidth {} eolWithin {} "
        "parSpace {} parWithin {} isTwoEdges {}",
        eolWidth,
        eolWithin,
        parSpace,
        parWithin,
        isTwoEdges);
  }

 protected:
  frCoord eolWidth, eolWithin;
  frCoord parSpace, parWithin;
  bool isTwoEdges;
};

class frLef58EolExtensionConstraint : public frSpacingConstraint
{
 public:
  // constructors
  frLef58EolExtensionConstraint(const fr1DLookupTbl<frCoord, frCoord>& tbl)
      : frSpacingConstraint(), parallelOnly(false), extensionTbl(tbl)
  {
  }
  // setters

  void setParallelOnly(bool value) { parallelOnly = value; }

  // getters

  bool isParallelOnly() const { return parallelOnly; }

  fr1DLookupTbl<frCoord, frCoord> getExtensionTable() const
  {
    return extensionTbl;
  }

  // others

  frConstraintTypeEnum typeId() const override
  {
    return frConstraintTypeEnum::frcLef58EolExtensionConstraint;
  }

  void report(utl::Logger* logger) const override
  {
    logger->report("EOLEXTENSIONSPACING spacing {} parallelonly {} ",
                   minSpacing,
                   parallelOnly);
  }

 private:
  bool parallelOnly;
  fr1DLookupTbl<frCoord, frCoord> extensionTbl;
};

// LEF58 cut spacing table
class frLef58CutSpacingTableConstraint : public frConstraint
{
 public:
  // constructor
  frLef58CutSpacingTableConstraint(
      odb::dbTechLayerCutSpacingTableDefRule* dbRule)
      : db_rule_(dbRule),
        default_spacing_({0, 0}),
        default_center2center_(false),
        default_centerAndEdge_(false)
  {
  }
  // setter
  void setDefaultSpacing(const std::pair<frCoord, frCoord>& value)
  {
    default_spacing_ = value;
  }
  void setDefaultCenterToCenter(bool value) { default_center2center_ = value; }
  void setDefaultCenterAndEdge(bool value) { default_centerAndEdge_ = value; }
  // getter
  odb::dbTechLayerCutSpacingTableDefRule* getODBRule() const
  {
    return db_rule_;
  }
  void report(utl::Logger* logger) const override
  {
    logger->report(
        "CUTSPACINGTABLE lyr:{} lyr2:{}",
        db_rule_->getTechLayer()->getName(),
        db_rule_->isLayerValid() ? db_rule_->getSecondLayer()->getName() : "-");
  }
  std::pair<frCoord, frCoord> getDefaultSpacing() const
  {
    return default_spacing_;
  }
  bool getDefaultCenterToCenter() const { return default_center2center_; }
  bool getDefaultCenterAndEdge() const { return default_centerAndEdge_; }
  // others
  frConstraintTypeEnum typeId() const override
  {
    return frConstraintTypeEnum::frcLef58CutSpacingTableConstraint;
  }

 private:
  odb::dbTechLayerCutSpacingTableDefRule* db_rule_;
  std::pair<frCoord, frCoord> default_spacing_;
  bool default_center2center_, default_centerAndEdge_;
};

// new SPACINGTABLE Constraints
class frSpacingTablePrlConstraint : public frConstraint
{
 public:
  // constructor
  frSpacingTablePrlConstraint(
      const fr2DLookupTbl<frCoord, frCoord, frCoord>& in)
      : tbl(in)
  {
  }
  // getter
  const fr2DLookupTbl<frCoord, frCoord, frCoord>& getLookupTbl() const
  {
    return tbl;
  }
  frCoord find(frCoord width, frCoord prl) const
  {
    return tbl.find(width, prl);
  }
  frCoord findMin() const { return tbl.findMin(); }
  frCoord findMax() const { return tbl.findMax(); }
  // setter
  void setLookupTbl(const fr2DLookupTbl<frCoord, frCoord, frCoord>& in)
  {
    tbl = in;
  }
  frConstraintTypeEnum typeId() const override
  {
    return frConstraintTypeEnum::frcSpacingTablePrlConstraint;
  }
  void report(utl::Logger* logger) const override
  {
    logger->report("Spacing table PRL");
  }

 protected:
  fr2DLookupTbl<frCoord, frCoord, frCoord> tbl;
};

struct frSpacingTableTwRowType
{
  frSpacingTableTwRowType(frCoord in1, frCoord in2) : width(in1), prl(in2) {}
  frCoord width;
  frCoord prl;
};

// new SPACINGTABLE Constraints
class frSpacingTableTwConstraint : public frConstraint
{
 public:
  // constructor
  frSpacingTableTwConstraint(
      const frCollection<frSpacingTableTwRowType>& rowsIn,
      const frCollection<frCollection<frCoord>>& spacingIn)
      : rows(rowsIn), spacingTbl(spacingIn)
  {
  }
  // getter
  frCoord find(frCoord width1, frCoord width2, frCoord prl) const;
  frCoord findMin() const { return spacingTbl.front().front(); }
  frCoord findMax() const { return spacingTbl.back().back(); }
  // setter
  void setSpacingTable(const frCollection<frSpacingTableTwRowType>& rowsIn,
                       const frCollection<frCollection<frCoord>>& spacingIn)
  {
    rows = rowsIn;
    spacingTbl = spacingIn;
  }

  frConstraintTypeEnum typeId() const override
  {
    return frConstraintTypeEnum::frcSpacingTableTwConstraint;
  }
  void report(utl::Logger* logger) const override
  {
    logger->report("Spacing table tw");
  }

 private:
  frCollection<frSpacingTableTwRowType> rows;
  frCollection<frCollection<frCoord>> spacingTbl;

  frUInt4 getIdx(frCoord width, frCoord prl) const
  {
    int sz = rows.size();
    for (int i = 0; i < sz; i++) {
      if (width <= rows[i].width)
        return std::max(0, i - 1);
      if (rows[i].prl != -1 && prl <= rows[i].prl)
        return std::max(0, i - 1);
    }
    return sz - 1;
  }
};

// original SPACINGTABLE Constraints
class frSpacingTableConstraint : public frConstraint
{
 public:
  // constructor
  frSpacingTableConstraint(
      std::shared_ptr<fr2DLookupTbl<frCoord, frCoord, frCoord>>
          parallelRunLengthConstraintIn)
  {
    parallelRunLengthConstraint = parallelRunLengthConstraintIn;
  }
  // getter
  const std::shared_ptr<fr2DLookupTbl<frCoord, frCoord, frCoord>>
  getParallelRunLengthConstraint() const
  {
    return parallelRunLengthConstraint;
  }
  // setter
  void setParallelRunLengthConstraint(
      std::shared_ptr<fr2DLookupTbl<frCoord, frCoord, frCoord>>&
          parallelRunLengthConstraintIn)
  {
    parallelRunLengthConstraint = parallelRunLengthConstraintIn;
  }

  frConstraintTypeEnum typeId() const override
  {
    return frConstraintTypeEnum::frcSpacingTableConstraint;
  }
  void report(utl::Logger* logger) const override
  {
    logger->report("Spacing table");
  }

 protected:
  std::shared_ptr<fr2DLookupTbl<frCoord, frCoord, frCoord>>
      parallelRunLengthConstraint;
};

class frLef58SpacingTableConstraint : public frSpacingTableConstraint
{
 public:
  // constructor
  frLef58SpacingTableConstraint(
      const std::shared_ptr<fr2DLookupTbl<frCoord, frCoord, frCoord>>&
          parallelRunLengthConstraintIn,
      const std::map<int, std::pair<frCoord, frCoord>>&
          exceptWithinConstraintIn)
      : frSpacingTableConstraint(parallelRunLengthConstraintIn),
        exceptWithinConstraint(exceptWithinConstraintIn),
        wrongDirection(false),
        sameMask(false),
        exceptEol(false),
        eolWidth(0)
  {
  }
  // getter
  bool hasExceptWithin(frCoord val) const
  {
    auto rowIdx = getParallelRunLengthConstraint()->getRowIdx(val);
    return (exceptWithinConstraint.find(rowIdx)
            != exceptWithinConstraint.end());
  }
  std::pair<frCoord, frCoord> getExceptWithin(frCoord val) const
  {
    auto rowIdx = getParallelRunLengthConstraint()->getRowIdx(val);
    return exceptWithinConstraint.at(rowIdx);
  }
  bool isWrongDirection() const { return wrongDirection; }
  bool isSameMask() const { return sameMask; }
  bool hasExceptEol() const { return exceptEol; }
  frUInt4 getEolWidth() const { return eolWidth; }
  // setters
  void setExceptWithinConstraint(
      std::map<int, std::pair<frCoord, frCoord>>& exceptWithinConstraintIn)
  {
    exceptWithinConstraint = exceptWithinConstraintIn;
  }
  void setWrongDirection(bool in) { wrongDirection = in; }
  void setSameMask(bool in) { sameMask = in; }
  void setEolWidth(frUInt4 in)
  {
    exceptEol = true;
    eolWidth = in;
  }

  frConstraintTypeEnum typeId() const override
  {
    return frConstraintTypeEnum::frcLef58SpacingTableConstraint;
  }

  void report(utl::Logger* logger) const override
  {
    logger->report(
        "SPACINGTABLE wrongDirection {} sameMask {} exceptEol {} eolWidth {} ",
        wrongDirection,
        sameMask,
        exceptEol,
        eolWidth);
    logger->report("\texceptWithinConstraint");
    for (auto& [key, val] : exceptWithinConstraint)
      logger->report("\t{} ({} {})", key, val.first, val.second);
  }

 protected:
  std::map<frCoord, std::pair<frCoord, frCoord>> exceptWithinConstraint;
  bool wrongDirection;
  bool sameMask;
  bool exceptEol;
  frUInt4 eolWidth;
};

// ADJACENTCUTS
class frCutSpacingConstraint : public frConstraint
{
 public:
  // constructor
  frCutSpacingConstraint() {}
  frCutSpacingConstraint(frCoord cutSpacingIn,
                         bool centerToCenterIn,
                         bool sameNetIn,
                         frString secondLayerNameIn,
                         bool stackIn,
                         int adjacentCutsIn,
                         frCoord cutWithinIn,
                         bool isExceptSamePGNetIn,
                         bool isParallelOverlapIn,
                         frCoord cutAreaIn,
                         int twoCutsIn = -1)
  {
    cutSpacing = cutSpacingIn;
    centerToCenter = centerToCenterIn;
    sameNet = sameNetIn;
    secondLayerName = secondLayerNameIn;
    stack = stackIn;
    adjacentCuts = adjacentCutsIn;
    cutWithin = cutWithinIn;
    exceptSamePGNet = isExceptSamePGNetIn;
    parallelOverlap = isParallelOverlapIn;
    cutArea = cutAreaIn;
    twoCuts = twoCutsIn;
  }
  // getter
  bool hasCenterToCenter() const { return centerToCenter; }
  bool getCenterToCenter() const { return centerToCenter; }
  bool getSameNet() const { return sameNet; }
  bool hasSameNet() const { return sameNet; }
  frCutSpacingConstraint* getSameNetConstraint() { return sameNetConstraint; }
  bool getStack() const { return stack; }
  bool hasStack() const { return stack; }
  bool isLayer() const { return !(secondLayerName.empty()); }
  const frString& getSecondLayerName() const { return secondLayerName; }
  bool hasSecondLayer() const { return (secondLayerNum != -1); }
  frLayerNum getSecondLayerNum() const { return secondLayerNum; }
  bool isAdjacentCuts() const { return (adjacentCuts != -1); }
  int getAdjacentCuts() const { return adjacentCuts; }
  frCoord getCutWithin() const { return cutWithin; }
  bool hasExceptSamePGNet() const { return exceptSamePGNet; }
  bool getExceptSamePGNet() const { return exceptSamePGNet; }
  bool isParallelOverlap() const { return parallelOverlap; }
  bool getParallelOverlap() const { return parallelOverlap; }
  bool isArea() const { return !(cutArea == -1); }
  bool getCutArea() const { return cutArea; }
  frCoord getCutSpacing() const { return cutSpacing; }
  frConstraintTypeEnum typeId() const override
  {
    return frConstraintTypeEnum::frcCutSpacingConstraint;
  }
  // LEF58 related
  bool isTwoCuts() const { return (twoCuts == -1); }
  int getTwoCuts() const { return twoCuts; }

  void report(utl::Logger* logger) const override
  {
    logger->report("Cut Spacing");
  }

  // setter

  void setSecondLayerNum(int secondLayerNumIn)
  {
    secondLayerNum = secondLayerNumIn;
  }

  void setSameNetConstraint(frCutSpacingConstraint* in)
  {
    sameNetConstraint = in;
  }

 protected:
  frCoord cutSpacing = -1;
  bool centerToCenter = false;
  bool sameNet = false;
  frCutSpacingConstraint* sameNetConstraint = nullptr;
  bool stack = false;
  bool exceptSamePGNet = false;
  bool parallelOverlap = false;
  frString secondLayerName;
  frLayerNum secondLayerNum = -1;
  int adjacentCuts = -1;
  frCoord cutWithin = -1;
  frCoord cutArea = -1;
  // LEF58 related
  int twoCuts = -1;
};

// LEF58_SPACING for cut layer (new)
class frLef58CutSpacingConstraint : public frConstraint
{
 public:
  // constructor
  frLef58CutSpacingConstraint()
      : cutSpacing(-1),
        sameMask(false),
        maxXY(false),
        centerToCenter(false),
        sameNet(false),
        sameMetal(false),
        sameVia(false),
        secondLayerName(""),
        secondLayerNum(-1),
        stack(false),
        orthogonalSpacing(-1),
        cutClassName(""),
        cutClassIdx(-1),
        shortEdgeOnly(false),
        prl(-1),
        concaveCorner(false),
        width(-1),
        enclosure(-1),
        edgeLength(-1),
        parLength(-1),
        parWithin(-1),
        edgeEnclosure(-1),
        adjEnclosure(-1),
        extension(-1),
        eolWidth(-1),
        minLength(-1),
        maskOverlap(false),
        wrongDirection(false),
        adjacentCuts(-1),
        exactAlignedCut(-1),
        twoCuts(-1),
        twoCutsSpacing(-1),
        sameCut(false),
        cutWithin1(-1),
        cutWithin2(-1),
        exceptSamePGNet(false),
        exceptAllWithin(-1),
        above(false),
        below(false),
        toAll(false),
        noPrl(false),
        sideParallelOverlap(false),
        parallelOverlap(false),
        exceptSameNet(false),
        exceptSameMetal(false),
        exceptSameMetalOverlap(false),
        exceptSameVia(false),
        within(-1),
        longEdgeOnly(false),
        exceptTwoEdges(false),
        numCut(-1),
        cutArea(-1)
  {
  }
  // getters
  // is == what rules have; has == what derived from values
  frCoord getCutSpacing() const { return cutSpacing; }
  bool isSameMask() const { return sameMask; }
  bool isMaxXY() const { return maxXY; }
  bool isCenterToCenter() const { return centerToCenter; }
  bool isSameNet() const { return sameNet; }
  bool isSameMetal() const { return sameMetal; }
  bool isSameVia() const { return sameVia; }
  std::string getSecondLayerName() const { return secondLayerName; }
  bool hasSecondLayer() const
  {
    return (secondLayerNum != -1 || secondLayerName != std::string(""));
  }
  frLayerNum getSecondLayerNum() const { return secondLayerNum; }
  bool isStack() const { return stack; }
  bool hasOrthogonalSpacing() const { return (orthogonalSpacing != -1); }
  std::string getCutClassName() const { return cutClassName; }
  bool hasCutClass() const
  {
    return (cutClassIdx != -1 || cutClassName != std::string(""));
  }
  int getCutClassIdx() const { return cutClassIdx; }
  bool isShortEdgeOnly() const { return shortEdgeOnly; }
  bool hasPrl() const { return (prl != -1); }
  frCoord getPrl() const { return prl; }
  bool isConcaveCorner() const { return concaveCorner; }
  bool hasWidth() const { return (width != -1); }
  frCoord getWidth() const { return width; }
  bool hasEnclosure() const { return (enclosure != -1); }
  frCoord getEnclosure() const { return enclosure; }
  bool hasEdgeLength() const { return (edgeLength != -1); }
  frCoord getEdgeLength() const { return edgeLength; }
  bool hasParallel() const { return (parLength != -1); }
  frCoord getParlength() const { return parLength; }
  frCoord getParWithin() const { return parWithin; }
  frCoord getEdgeEnclosure() const { return edgeEnclosure; }
  frCoord getAdjEnclosure() const { return adjEnclosure; }
  bool hasExtension() const { return (extension != -1); }
  frCoord getExtension() const { return extension; }
  bool hasNonEolConvexCorner() const { return (eolWidth != -1); }
  frCoord getEolWidth() const { return eolWidth; }
  bool hasMinLength() const { return (minLength != -1); }
  frCoord getMinLength() const { return minLength; }
  bool hasAboveWidth() const { return (width != -1); }
  bool isMaskOverlap() const { return maskOverlap; }
  bool isWrongDirection() const { return wrongDirection; }
  bool hasAdjacentCuts() const { return (adjacentCuts != -1); }
  int getAdjacentCuts() const { return adjacentCuts; }
  bool hasExactAligned() const { return (exactAlignedCut != -1); }
  int getExactAligned() const { return exactAlignedCut; }
  bool hasTwoCuts() const { return (twoCuts != -1); }
  int getTwoCuts() const { return twoCuts; }
  bool hasTwoCutsSpacing() const { return (twoCutsSpacing != -1); }
  frCoord getTwoCutsSpacing() const { return twoCutsSpacing; }
  bool isSameCut() const { return sameCut; }
  // cutWithin2 is always used as upper bound
  bool hasTwoCutWithin() const { return (cutWithin1 != -1); }
  frCoord getCutWithin() const { return cutWithin2; }
  frCoord getCutWithin1() const { return cutWithin1; }
  frCoord getCutWithin2() const { return cutWithin2; }
  bool isExceptSamePGNet() const { return exceptSamePGNet; }
  bool hasExceptAllWithin() const { return (exceptAllWithin != -1); }
  frCoord getExceptAllWithin() const { return exceptAllWithin; }
  bool isAbove() const { return above; }
  bool isBelow() const { return below; }
  bool isToAll() const { return toAll; }
  bool isNoPrl() const { return noPrl; }
  bool isSideParallelOverlap() const { return sideParallelOverlap; }
  bool isParallelOverlap() const { return parallelOverlap; }
  bool isExceptSameNet() const { return exceptSameNet; }
  bool isExceptSameMetal() const { return exceptSameMetal; }
  bool isExceptSameMetalOverlap() const { return exceptSameMetalOverlap; }
  bool isExceptSameVia() const { return exceptSameVia; }
  bool hasParallelWithin() const { return (within != -1); }
  frCoord getWithin() const { return within; }
  bool isLongEdgeOnly() const { return longEdgeOnly; }
  bool hasSameMetalSharedEdge() const { return (parWithin != -1); }
  bool isExceptTwoEdges() const { return exceptTwoEdges; }
  bool hasExceptSameVia() const { return (numCut != -1); }
  bool hasArea() const { return (cutArea != -1); }
  frCoord getCutArea() const { return cutArea; }
  // setters
  void setCutSpacing(frCoord in) { cutSpacing = in; }
  void setSameMask(bool in) { sameMask = in; }
  void setMaxXY(bool in) { maxXY = in; }
  void setCenterToCenter(bool in) { centerToCenter = in; }
  void setSameNet(bool in) { sameNet = in; }
  void setSameMetal(bool in) { sameMetal = in; }
  void setSameVia(bool in) { sameVia = in; }
  void setSecondLayerName(const std::string& in) { secondLayerName = in; }
  void setSecondLayerNum(frLayerNum in) { secondLayerNum = in; }
  void setStack(bool in) { stack = in; }
  void setOrthogonalSpacing(frCoord in) { orthogonalSpacing = in; }
  void setCutClassName(const std::string& in) { cutClassName = in; }
  void setCutClassIdx(int in) { cutClassIdx = in; }
  void setShortEdgeOnly(bool in) { shortEdgeOnly = in; }
  void setPrl(frCoord in) { prl = in; }
  void setConcaveCorner(bool in) { concaveCorner = in; }
  void setWidth(frCoord in) { width = in; }
  void setEnclosure(frCoord in) { enclosure = in; }
  void setEdgeLength(frCoord in) { edgeLength = in; }
  void setParLength(frCoord in) { parLength = in; }
  void setParWithin(frCoord in) { parWithin = in; }
  void setEdgeEnclosure(frCoord in) { edgeEnclosure = in; }
  void setAdjEnclosure(frCoord in) { adjEnclosure = in; }
  void setExtension(frCoord in) { extension = in; }
  void setEolWidth(frCoord in) { eolWidth = in; }
  void setMinLength(frCoord in) { minLength = in; }
  void setMaskOverlap(bool in) { maskOverlap = in; }
  void setWrongDirection(bool in) { wrongDirection = in; }
  void setAdjacentCuts(int in) { adjacentCuts = in; }
  void setExactAlignedCut(int in) { exactAlignedCut = in; }
  void setTwoCuts(int in) { twoCuts = in; }
  void setTwoCutsSpacing(frCoord in) { twoCutsSpacing = in; }
  void setSameCut(bool in) { sameCut = in; }
  void setCutWithin(frCoord in) { cutWithin2 = in; }
  void setCutWithin1(frCoord in) { cutWithin1 = in; }
  void setCutWithin2(frCoord in) { cutWithin2 = in; }
  void setExceptSamePGNet(bool in) { exceptSamePGNet = in; }
  void setExceptAllWithin(frCoord in) { exceptAllWithin = in; }
  void setAbove(bool in) { above = in; }
  void setBelow(bool in) { below = in; }
  void setToAll(bool in) { toAll = in; }
  void setNoPrl(bool in) { noPrl = in; }
  void setSideParallelOverlap(bool in) { sideParallelOverlap = in; }
  void setParallelOverlap(bool in) { parallelOverlap = in; }
  void setExceptSameNet(bool in) { exceptSameNet = in; }
  void setExceptSameMetal(bool in) { exceptSameMetal = in; }
  void setExceptSameMetalOverlap(bool in) { exceptSameMetalOverlap = in; }
  void setExceptSameVia(bool in) { exceptSameVia = in; }
  void setWithin(frCoord in) { within = in; }
  void setLongEdgeOnly(bool in) { longEdgeOnly = in; }
  void setExceptTwoEdges(bool in) { exceptTwoEdges = in; }
  void setNumCut(int in) { numCut = in; }
  void setCutArea(frCoord in) { cutArea = in; }

  // others
  frConstraintTypeEnum typeId() const override
  {
    return frConstraintTypeEnum::frcLef58CutSpacingConstraint;
  }

  void report(utl::Logger* logger) const override
  {
    logger->report(
        "CUTSPACING cutSpacing {} sameMask {} maxXY {} centerToCenter {} "
        "sameNet {} sameMetal {} sameVia {} secondLayerName {} secondLayerNum "
        "{} stack {} orthogonalSpacing {} cutClassName {} cutClassIdx {} "
        "shortEdgeOnly {} prl {} concaveCorner {} width {} enclosure {} "
        "edgeLength {} parLength {} parWithin {} edgeEnclosure {} adjEnclosure "
        "{} extension {} eolWidth {} minLength {} maskOverlap {} "
        "wrongDirection {} adjacentCuts {} exactAlignedCut {} twoCuts {} "
        "twoCutsSpacing {} sameCut {} cutWithin1 {} cutWithin2 {} "
        "exceptSamePGNet {} exceptAllWithin {} above {} below {} toAll {} "
        "noPrl {} sideParallelOverlap {} parallelOverlap {} exceptSameNet {} "
        "exceptSameMetal {} exceptSameMetalOverlap {} exceptSameVia {} within "
        "{} longEdgeOnly {} exceptTwoEdges {} numCut {} cutArea {} ",
        cutSpacing,
        sameMask,
        maxXY,
        centerToCenter,
        sameNet,
        sameMetal,
        sameVia,
        secondLayerName,
        secondLayerNum,
        stack,
        orthogonalSpacing,
        cutClassName,
        cutClassIdx,
        shortEdgeOnly,
        prl,
        concaveCorner,
        width,
        enclosure,
        edgeLength,
        parLength,
        parWithin,
        edgeEnclosure,
        adjEnclosure,
        extension,
        eolWidth,
        minLength,
        maskOverlap,
        wrongDirection,
        adjacentCuts,
        exactAlignedCut,
        twoCuts,
        twoCutsSpacing,
        sameCut,
        cutWithin1,
        cutWithin2,
        exceptSamePGNet,
        exceptAllWithin,
        above,
        below,
        toAll,
        noPrl,
        sideParallelOverlap,
        parallelOverlap,
        exceptSameNet,
        exceptSameMetal,
        exceptSameMetalOverlap,
        exceptSameVia,
        within,
        longEdgeOnly,
        exceptTwoEdges,
        numCut,
        cutArea);
  }

 protected:
  frCoord cutSpacing;
  bool sameMask;
  bool maxXY;
  bool centerToCenter;
  bool sameNet;
  bool sameMetal;
  bool sameVia;
  std::string secondLayerName;
  frLayerNum secondLayerNum;
  bool stack;
  frCoord orthogonalSpacing;
  std::string cutClassName;
  int cutClassIdx;
  bool shortEdgeOnly;
  frCoord prl;
  bool concaveCorner;
  frCoord width;
  frCoord enclosure;
  frCoord edgeLength;
  frCoord parLength;
  frCoord parWithin;
  frCoord edgeEnclosure;
  frCoord adjEnclosure;
  frCoord extension;
  frCoord eolWidth;
  frCoord minLength;
  bool maskOverlap;
  bool wrongDirection;
  int adjacentCuts;
  int exactAlignedCut;
  int twoCuts;
  frCoord twoCutsSpacing;
  bool sameCut;
  frCoord cutWithin1;
  frCoord cutWithin2;
  bool exceptSamePGNet;
  frCoord exceptAllWithin;
  bool above;
  bool below;
  bool toAll;
  bool noPrl;
  bool sideParallelOverlap;
  bool parallelOverlap;
  bool exceptSameNet;
  bool exceptSameMetal;
  bool exceptSameMetalOverlap;
  bool exceptSameVia;
  frCoord within;
  bool longEdgeOnly;
  bool exceptTwoEdges;
  int numCut;
  frCoord cutArea;
};

// LEF58_CORNERSPACING (new)
class frLef58CornerSpacingConstraint : public frConstraint
{
 public:
  // constructor
  frLef58CornerSpacingConstraint(
      const fr1DLookupTbl<frCoord, std::pair<frCoord, frCoord>>& tblIn)
      : cornerType(frCornerTypeEnum::UNKNOWN),
        sameMask(false),
        within(-1),
        eolWidth(-1),
        length(-1),
        edgeLength(false),
        includeLShape(false),
        minLength(-1),
        exceptNotch(false),
        notchLength(-1),
        exceptSameNet(false),
        exceptSameMetal(false),
        tbl(tblIn),
        sameXY(false),
        cornerToCorner(false)
  {
  }

  // getters
  frConstraintTypeEnum typeId() const override
  {
    return frConstraintTypeEnum::frcLef58CornerSpacingConstraint;
  }
  frCornerTypeEnum getCornerType() const { return cornerType; }
  bool getSameMask() const { return sameMask; }
  bool hasCornerOnly() const { return (within != -1); }
  frCoord getWithin() const { return within; }
  bool hasExceptEol() const { return (eolWidth != -1); }
  frCoord getEolWidth() const { return eolWidth; }
  bool hasExceptJogLength() const { return (minLength != -1); }
  frCoord getLength() const { return length; }
  bool hasEdgeLength() const { return edgeLength; }
  bool getEdgeLength() const { return edgeLength; }
  bool hasIncludeLShape() const { return includeLShape; }
  bool getIncludeLShape() const { return includeLShape; }
  frCoord getMinLength() const { return minLength; }
  bool hasExceptNotch() const { return exceptNotch; }
  bool getExceptNotch() const { return exceptNotch; }
  frCoord getNotchLength() const { return notchLength; }
  bool hasExceptSameNet() const { return exceptSameNet; }
  bool getExceptSameNet() const { return exceptSameNet; }
  bool hasExceptSameMetal() const { return exceptSameMetal; }
  bool getExceptSameMetal() const { return exceptSameMetal; }
  frCoord find(frCoord width, bool isHorizontal = true) const
  {
    return (isHorizontal ? tbl.find(width).first : tbl.find(width).second);
  }
  frCoord findMin() const
  {
    return std::min(tbl.findMin().first, tbl.findMin().second);
  }
  frCoord findMax() const
  {
    return std::max(tbl.findMax().first, tbl.findMax().second);
  }
  frCoord findMax(bool isHorz) const
  {
    return (isHorz ? tbl.findMax().first : tbl.findMax().second);
  }
  bool hasSameXY() const { return sameXY; }
  bool getSameXY() const { return sameXY; }
  bool isCornerToCorner() const { return cornerToCorner; }

  // setters
  void setCornerType(frCornerTypeEnum in) { cornerType = in; }
  void setSameMask(bool in) { sameMask = in; }
  void setWithin(frCoord in) { within = in; }
  void setEolWidth(frCoord in) { eolWidth = in; }
  void setLength(frCoord in) { length = in; }
  void setEdgeLength(bool in) { edgeLength = in; }
  void setIncludeLShape(bool in) { includeLShape = in; }
  void setMinLength(frCoord in) { minLength = in; }
  void setExceptNotch(bool in) { exceptNotch = in; }
  void setExceptNotchLength(frCoord in) { notchLength = in; }
  void setExceptSameNet(bool in) { exceptSameNet = in; }
  void setExceptSameMetal(bool in) { exceptSameMetal = in; }
  void setLookupTbl(
      const fr1DLookupTbl<frCoord, std::pair<frCoord, frCoord>>& in)
  {
    tbl = in;
  }
  void setSameXY(bool in) { sameXY = in; }
  void setCornerToCorner(bool in) { cornerToCorner = in; }
  void report(utl::Logger* logger) const override
  {
    logger->report(
        "CORNERSPACING cornerType {} sameMask {} within {} eolWidth {} length "
        "{} edgeLength {} includeLShape {} minLength {} exceptNotch {} "
        "notchLength {} exceptSameNet {} exceptSameMetal {} sameXY {} "
        "cornerToCorner {}",
        cornerType,
        sameMask,
        within,
        eolWidth,
        length,
        edgeLength,
        includeLShape,
        minLength,
        exceptNotch,
        notchLength,
        exceptSameNet,
        exceptSameMetal,
        sameXY,
        cornerToCorner);

    std::string vals = "";
    std::string rows = "";
    for (auto row : tbl.getRows())
      rows = rows + std::to_string(row) + " ";
    for (const auto& val : tbl.getValues())
      vals = vals + "(" + std::to_string(val.first) + ","
             + std::to_string(val.second) + ") ";
    logger->report("\trowName: {}", tbl.getRowName());
    logger->report("\trows: {}", rows);
    logger->report("\tvals: {}", vals);
  }

 protected:
  frCornerTypeEnum cornerType;
  bool sameMask;
  frCoord within;
  frCoord eolWidth;
  frCoord length;
  bool edgeLength;
  bool includeLShape;
  frCoord minLength;
  bool exceptNotch;
  frCoord notchLength;
  bool exceptSameNet;
  bool exceptSameMetal;
  fr1DLookupTbl<frCoord, std::pair<frCoord, frCoord>>
      tbl;      // horz / vert spacing
  bool sameXY;  // indicate whether horz spacing == vert spacing // for write
                // LEF some day
  bool cornerToCorner;
};

class frLef58CornerSpacingSpacingConstraint : public frConstraint
{
 public:
  // constructor
  frLef58CornerSpacingSpacingConstraint(frCoord widthIn) : width(widthIn) {}
  // getter
  frCoord getWidth() { return width; }
  // setter
  void setWidth(frCoord widthIn) { width = widthIn; }

  frConstraintTypeEnum typeId() const override
  {
    return frConstraintTypeEnum::frcLef58CornerSpacingSpacingConstraint;
  }
  void report(utl::Logger* logger) const override
  {
    logger->report("58 Corner spacing spacing {}", width);
  }

 protected:
  frCoord width;
};

class frLef58CornerSpacingSpacing1DConstraint
    : public frLef58CornerSpacingSpacingConstraint
{
 public:
  // constructor
  frLef58CornerSpacingSpacing1DConstraint(frCoord widthIn, frCoord spacingIn)
      : frLef58CornerSpacingSpacingConstraint(widthIn), spacing(spacingIn)
  {
  }
  // getter
  frCoord getSpacing() { return spacing; }
  // setter
  void setSpacing(frCoord spacingIn) { spacing = spacingIn; }

  frConstraintTypeEnum typeId() const override
  {
    return frConstraintTypeEnum::frcLef58CornerSpacingSpacing1DConstraint;
  }

  void report(utl::Logger* logger) const override
  {
    logger->report("58 Corner spacing 1D {}", spacing);
  }

 protected:
  frCoord spacing = -1;
};

class frLef58CornerSpacingSpacing2DConstraint
    : public frLef58CornerSpacingSpacingConstraint
{
 public:
  // constructor
  frLef58CornerSpacingSpacing2DConstraint(frCoord widthIn,
                                          frCoord horizontalSpacingIn,
                                          frCoord verticalSpacingIn)
      : frLef58CornerSpacingSpacingConstraint(widthIn),
        horizontalSpacing(horizontalSpacingIn),
        verticalSpacing(verticalSpacingIn)
  {
  }
  // getter
  frCoord getHorizontalSpacing() { return horizontalSpacing; }
  frCoord getVerticalSpacing() { return verticalSpacing; }
  // setter
  void setHorizontalSpacing(frCoord horizontalSpacingIn)
  {
    horizontalSpacing = horizontalSpacingIn;
  }
  void setVerticalSpacing(frCoord verticalSpacingIn)
  {
    verticalSpacing = verticalSpacingIn;
  }

  frConstraintTypeEnum typeId() const override
  {
    return frConstraintTypeEnum::frcLef58CornerSpacingSpacing2DConstraint;
  }
  void report(utl::Logger* logger) const override
  {
    logger->report("58 Corner spacing spacing 2D h {} v {}",
                   horizontalSpacing,
                   verticalSpacing);
  }

 protected:
  frCoord horizontalSpacing = -1, verticalSpacing = -1;
};

class frLef58RectOnlyConstraint : public frConstraint
{
 public:
  // constructor
  frLef58RectOnlyConstraint(bool exceptNonCorePinsIn = false)
      : exceptNonCorePins(exceptNonCorePinsIn)
  {
  }
  // getter
  bool isExceptNonCorePinsIn() { return exceptNonCorePins; }
  // setter
  void setExceptNonCorePins(bool exceptNonCorePinsIn)
  {
    exceptNonCorePins = exceptNonCorePinsIn;
  }

  frConstraintTypeEnum typeId() const override
  {
    return frConstraintTypeEnum::frcLef58RectOnlyConstraint;
  }
  void report(utl::Logger* logger) const override
  {
    logger->report("RECTONLY exceptNonCorePins {}", exceptNonCorePins);
  }

 protected:
  bool exceptNonCorePins;
};

class frLef58RightWayOnGridOnlyConstraint : public frConstraint
{
 public:
  // constructor
  frLef58RightWayOnGridOnlyConstraint(bool checkMaskIn = false)
      : checkMask(checkMaskIn)
  {
  }
  // getter
  bool isCheckMask() { return checkMask; }
  // setter
  void setCheckMask(bool checkMaskIn) { checkMask = checkMaskIn; }

  frConstraintTypeEnum typeId() const override
  {
    return frConstraintTypeEnum::frcLef58RightWayOnGridOnlyConstraint;
  }
  void report(utl::Logger* logger) const override
  {
    logger->report("RIGHTWAYONGRIDONLY checkMask {}", checkMask);
  }

 protected:
  bool checkMask;
};

class frMetalWidthViaConstraint : public frConstraint
{
 public:
  frMetalWidthViaConstraint(odb::dbMetalWidthViaMap* rule) : dbRule(rule) {}
  odb::dbMetalWidthViaMap* getDbRule() const { return dbRule; }
  frConstraintTypeEnum typeId() const override
  {
    return frConstraintTypeEnum::frcMetalWidthViaConstraint;
  }
  void report(utl::Logger* logger) const override
  {
    logger->report("METALWIDTHVIAMAP");
  }

 private:
  odb::dbMetalWidthViaMap* dbRule;
};

class frLef58AreaConstraint : public frConstraint
{
 public:
  // constructor
  frLef58AreaConstraint(odb::dbTechLayerAreaRule* dbRule) : db_rule_(dbRule) {}
  // getter
  odb::dbTechLayerAreaRule* getODBRule() const { return db_rule_; }

  // others
  frConstraintTypeEnum typeId() const override
  {
    return frConstraintTypeEnum::frcLef58AreaConstraint;
  }

  void report(utl::Logger* logger) const override
  {
    auto trim_layer = db_rule_->getTrimLayer();
    std::string trim_layer_name
        = trim_layer != nullptr ? db_rule_->getTrimLayer()->getName() : "";
    logger->report(
        "LEF58 AREA rule: area {}, exceptMinWidth {}, exceptEdgeLength {}, "
        "exceptEdgeLengths ({} {}), exceptMinSize ({} {}), exceptStep ({} {}), "
        "mask {}, rectWidth {}, exceptRectangle {}, overlap {}, trimLayer {}",
        db_rule_->getArea(),
        db_rule_->getExceptMinWidth(),
        db_rule_->getExceptEdgeLength(),
        db_rule_->getExceptEdgeLengths().first,
        db_rule_->getExceptEdgeLengths().second,
        db_rule_->getExceptMinSize().first,
        db_rule_->getExceptMinSize().second,
        db_rule_->getExceptStep().first,
        db_rule_->getExceptStep().second,
        db_rule_->getMask(),
        db_rule_->getRectWidth(),
        db_rule_->isExceptRectangle(),
        db_rule_->getOverlap(),
        trim_layer_name);
  }

 private:
  odb::dbTechLayerAreaRule* db_rule_;
};

<<<<<<< HEAD
=======
// LEF58_KEEPOUTZONE rule
class frLef58KeepOutZoneConstraint : public frConstraint
{
 public:
  frLef58KeepOutZoneConstraint(odb::dbTechLayerKeepOutZoneRule* rule)
      : db_rule_(rule)
  {
  }
  // getter
  odb::dbTechLayerKeepOutZoneRule* getODBRule() const { return db_rule_; }
  // others
  frConstraintTypeEnum typeId() const override
  {
    return frConstraintTypeEnum::frcLef58KeepOutZoneConstraint;
  }
  void report(utl::Logger* logger) const override
  {
    logger->report("LEF58_KEEPOUTZONE");
  }

 private:
  odb::dbTechLayerKeepOutZoneRule* db_rule_;
};
using namespace std;
>>>>>>> 17e2932b
class frNonDefaultRule
{
  friend class FlexRP;
  friend class frTechObject;

 private:
  std::string name_;
  // each vector position is a metal layer
  std::vector<frCoord> widths_;
  std::vector<frCoord> spacings_;
  std::vector<frCoord> wireExtensions_;
  std::vector<drEolSpacingConstraint> drEolCons_;
  std::vector<int> minCuts_;  // min cuts per cut layer

  // vias for each layer
  std::vector<std::vector<frViaDef*>> vias_;
  std::vector<std::vector<frViaRuleGenerate*>> viasRules_;

  bool hardSpacing_ = false;

  // See comments in frTechObject's equivalent fields for the meaning
  std::vector<std::array<ForbiddenRanges, 8>> via2ViaForbiddenLen;
  std::vector<std::array<ForbiddenRanges, 4>> viaForbiddenTurnLen;

 public:
  frViaDef* getPrefVia(int z)
  {
    if (z >= (int) vias_.size() || vias_[z].empty()) {
      return nullptr;
    }
    return vias_[z][0];
  }

  void setWidth(frCoord w, int z)
  {
    if (z >= (int) widths_.size()) {
      widths_.resize(z + 1, 0);
    }
    widths_[z] = w;
  }

  void setSpacing(frCoord s, int z)
  {
    if (z >= (int) spacings_.size()) {
      spacings_.resize(z + 1, 0);
    }
    spacings_[z] = s;
  }

  void setMinCuts(int ncuts, int z)
  {
    if (z >= (int) minCuts_.size()) {
      minCuts_.resize(z + 1, 1);
    }
    minCuts_[z] = ncuts;
  }

  void setWireExtension(frCoord we, int z)
  {
    if (z >= (int) wireExtensions_.size()) {
      wireExtensions_.resize(z + 1, 0);
    }
    wireExtensions_[z] = we;
  }

  void setDrEolConstraint(drEolSpacingConstraint con, int z)
  {
    if (z >= (int) drEolCons_.size()) {
      drEolCons_.resize(z + 1, 0);
    }
    drEolCons_[z] = con;
  }

  void addVia(frViaDef* via, int z)
  {
    if (z >= (int) vias_.size()) {
      vias_.resize(z + 1, std::vector<frViaDef*>());
    }
    vias_[z].push_back(via);
  }

  void addViaRule(frViaRuleGenerate* via, int z)
  {
    if (z >= (int) viasRules_.size()) {
      viasRules_.resize(z + 1, std::vector<frViaRuleGenerate*>());
    }
    viasRules_[z].push_back(via);
  }

  void setHardSpacing(bool isHard) { hardSpacing_ = isHard; }

  void setName(const char* n) { name_ = std::string(n); }

  std::string getName() const { return name_; }

  frCoord getWidth(int z) const
  {
    if (z >= (int) widths_.size()) {
      return 0;
    }
    return widths_[z];
  }

  frCoord getSpacing(int z) const
  {
    if (z >= (int) spacings_.size()) {
      return 0;
    }
    return spacings_[z];
  }

  frCoord getWireExtension(int z) const
  {
    if (z >= (int) wireExtensions_.size()) {
      return 0;
    }
    return wireExtensions_[z];
  }

  drEolSpacingConstraint getDrEolSpacingConstraint(int z) const
  {
    if (z >= (int) drEolCons_.size()) {
      return drEolSpacingConstraint();
    }
    return drEolCons_[z];
  }

  int getMinCuts(int z) const
  {
    if (z >= (int) minCuts_.size()) {
      return 1;
    }
    return minCuts_[z];
  }

  const std::vector<frViaDef*>& getVias(int z) const { return vias_[z]; }

  const std::vector<frViaRuleGenerate*>& getViaRules(int z) const
  {
    return viasRules_[z];
  }

  bool isHardSpacing() const { return hardSpacing_; }
};
}  // namespace fr<|MERGE_RESOLUTION|>--- conflicted
+++ resolved
@@ -2419,8 +2419,6 @@
   odb::dbTechLayerAreaRule* db_rule_;
 };
 
-<<<<<<< HEAD
-=======
 // LEF58_KEEPOUTZONE rule
 class frLef58KeepOutZoneConstraint : public frConstraint
 {
@@ -2444,8 +2442,6 @@
  private:
   odb::dbTechLayerKeepOutZoneRule* db_rule_;
 };
-using namespace std;
->>>>>>> 17e2932b
 class frNonDefaultRule
 {
   friend class FlexRP;
