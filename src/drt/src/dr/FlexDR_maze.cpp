--- conflicted
+++ resolved
@@ -42,13 +42,9 @@
 using namespace std;
 using namespace fr;
 namespace gtl = boost::polygon;
-<<<<<<< HEAD
+
 bool debug = false;
-static frSquaredDistance pt2boxDistSquare(const frPoint& pt, const frBox& box)
-=======
-
 static frSquaredDistance pt2boxDistSquare(const Point& pt, const frBox& box)
->>>>>>> 26c5f6dc
 {
   frCoord dx = max(max(box.left() - pt.x(), pt.x() - box.right()), 0);
   frCoord dy = max(max(box.bottom() - pt.y(), pt.y() - box.top()), 0);
@@ -1374,17 +1370,17 @@
   }
 }
 
-void FlexDRWorker::addPathCost(drConnFig* connFig)
+void FlexDRWorker::addPathCost(drConnFig* connFig, bool modEol)
 {
   modPathCost(connFig, 1);
 }
 
-void FlexDRWorker::subPathCost(drConnFig* connFig)
+void FlexDRWorker::subPathCost(drConnFig* connFig, bool modEol)
 {
   modPathCost(connFig, 0);
 }
 
-void FlexDRWorker::modPathCost(drConnFig* connFig, int type)
+void FlexDRWorker::modPathCost(drConnFig* connFig, int type, bool modEol)
 {
   frNonDefaultRule* ndr = nullptr;
   if (connFig->typeId() == drcPathSeg) {
@@ -1400,17 +1396,16 @@
     modMinSpacingCostVia(box, bi.z(), type, true, true, false, ndr);
     modMinSpacingCostVia(box, bi.z(), type, false, true, false, ndr);
     modViaForbiddenThrough(bi, ei, type);
-<<<<<<< HEAD
-=======
-    // wrong way wire cannot have eol problem: (1) with via at end, then via
-    // will add eol cost; (2) with pref-dir wire, then not eol edge
-    bool isHLayer
-        = (getTech()->getLayer(gridGraph_.getLayerNum(bi.z()))->getDir()
-           == dbTechLayerDir::HORIZONTAL);
-    if (isHLayer == (bi.y() == ei.y())) {
-      modEolSpacingRulesCost(box, bi.z(), type, false, ndr);
-    }
->>>>>>> 26c5f6dc
+    if (modEol) {
+        // wrong way wire cannot have eol problem: (1) with via at end, then via
+        // will add eol cost; (2) with pref-dir wire, then not eol edge
+        bool isHLayer
+            = (getTech()->getLayer(gridGraph_.getLayerNum(bi.z()))->getDir()
+               == dbTechLayerDir::HORIZONTAL);
+        if (isHLayer == (bi.y() == ei.y())) {
+          modEolSpacingRulesCost(box, bi.z(), type, false, ndr);
+        }
+    }
   } else if (connFig->typeId() == drcPatchWire) {
     auto obj = static_cast<drPatchWire*>(connFig);
     frMIdx zIdx = gridGraph_.getMazeZIdx(obj->getLayerNum());
@@ -1432,20 +1427,16 @@
     modMinSpacingCostPlanar(box, bi.z(), type, false, ndr);
     modMinSpacingCostVia(box, bi.z(), type, true, false, false, ndr);
     modMinSpacingCostVia(box, bi.z(), type, false, false, false, ndr);
-<<<<<<< HEAD
-=======
-    modEolSpacingRulesCost(box, bi.z(), type, false, ndr);
->>>>>>> 26c5f6dc
+    if (modEol) 
+        modEolSpacingRulesCost(box, bi.z(), type, false, ndr);
 
     obj->getLayer2BBox(box);  // assumes enclosure for via is always rectangle
 
     modMinSpacingCostPlanar(box, ei.z(), type, false, ndr);
     modMinSpacingCostVia(box, ei.z(), type, true, false, false, ndr);
     modMinSpacingCostVia(box, ei.z(), type, false, false, false, ndr);
-<<<<<<< HEAD
-=======
-    modEolSpacingRulesCost(box, ei.z(), type, false, ndr);
->>>>>>> 26c5f6dc
+    if (modEol)
+        modEolSpacingRulesCost(box, ei.z(), type, false, ndr);
 
     frTransform xform;
     Point pt;
