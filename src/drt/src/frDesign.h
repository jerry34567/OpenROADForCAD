--- conflicted
+++ resolved
@@ -69,12 +69,8 @@
   }
   // setters
   void setTopBlock(std::unique_ptr<frBlock> in) { topBlock_ = std::move(in); }
-<<<<<<< HEAD
   void addMaster(std::unique_ptr<frMaster> in)
-=======
   void setTech(std::unique_ptr<frTechObject> in) { tech_ = std::move(in); }
-  void addRefBlock(std::unique_ptr<frBlock> in)
->>>>>>> dc4e6307
   {
     name2master_[in->getName()] = in.get();
     masters_.push_back(std::move(in));
