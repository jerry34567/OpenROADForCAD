/* Authors: Lutong Wang and Bangqi Xu */
/*
 * Copyright (c) 2019, The Regents of the University of California
 * All rights reserved.
 *
 * Redistribution and use in source and binary forms, with or without
 * modification, are permitted provided that the following conditions are met:
 *     * Redistributions of source code must retain the above copyright
 *       notice, this list of conditions and the following disclaimer.
 *     * Redistributions in binary form must reproduce the above copyright
 *       notice, this list of conditions and the following disclaimer in the
 *       documentation and/or other materials provided with the distribution.
 *     * Neither the name of the University nor the
 *       names of its contributors may be used to endorse or promote products
 *       derived from this software without specific prior written permission.
 *
 * THIS SOFTWARE IS PROVIDED BY THE COPYRIGHT HOLDERS AND CONTRIBUTORS "AS IS"
 * AND ANY EXPRESS OR IMPLIED WARRANTIES, INCLUDING, BUT NOT LIMITED TO, THE
 * IMPLIED WARRANTIES OF MERCHANTABILITY AND FITNESS FOR A PARTICULAR PURPOSE
 * ARE DISCLAIMED. IN NO EVENT SHALL THE REGENTS BE LIABLE FOR ANY DIRECT,
 * INDIRECT, INCIDENTAL, SPECIAL, EXEMPLARY, OR CONSEQUENTIAL DAMAGES
 * (INCLUDING, BUT NOT LIMITED TO, PROCUREMENT OF SUBSTITUTE GOODS OR SERVICES;
 * LOSS OF USE, DATA, OR PROFITS; OR BUSINESS INTERRUPTION) HOWEVER CAUSED AND
 * ON ANY THEORY OF LIABILITY, WHETHER IN CONTRACT, STRICT LIABILITY, OR TORT
 * (INCLUDING NEGLIGENCE OR OTHERWISE) ARISING IN ANY WAY OUT OF THE USE OF THIS
 * SOFTWARE, EVEN IF ADVISED OF THE POSSIBILITY OF SUCH DAMAGE.
 */

#pragma once

#include <boost/polygon/polygon.hpp>
#include <cstdint>

#include "FlexPA_unique.h"
#include "frDesign.h"
namespace gtl = boost::polygon;

namespace odb {
class dbDatabase;
}

namespace dst {
class Distributed;
}

namespace boost::serialization {
class access;
}

namespace drt {
// not default via, upperWidth, lowerWidth, not align upper, upperArea,
// lowerArea, not align lower, via name
using ViaRawPriorityTuple
    = std::tuple<bool, frCoord, frCoord, bool, frCoord, frCoord, bool>;

class FlexPinAccessPattern;
class FlexDPNode;
class FlexPAGraphics;

class FlexPA
{
 public:
  enum PatternType
  {
    Edge,
    Commit
  };

  FlexPA(frDesign* in, Logger* logger, dst::Distributed* dist);
  ~FlexPA();

  void setDebug(frDebugSettings* settings, odb::dbDatabase* db);
  void setTargetInstances(const frCollection<odb::dbInst*>& insts);
  void setDistributed(const std::string& rhost,
                      uint16_t rport,
                      const std::string& shared_vol,
                      int cloud_sz);

  int main();

 private:
  frDesign* design_;
  Logger* logger_;
  dst::Distributed* dist_;

  std::unique_ptr<FlexPAGraphics> graphics_;
  std::string debugPinName_;

  int std_cell_pin_gen_ap_cnt_ = 0;
  int std_cell_pin_valid_planar_ap_cnt_ = 0;
  int std_cell_pin_valid_via_ap_cnt_ = 0;
  int std_cell_pin_no_ap_cnt_ = 0;
  int inst_term_valid_via_ap_cnt_ = 0;
  int macro_cell_pin_gen_ap_cnt_ = 0;
  int macro_cell_pin_valid_planar_ap_cnt_ = 0;
  int macro_cell_pin_valid_via_ap_cnt_ = 0;
  int macro_cell_pin_no_ap_cnt_ = 0;
  std::vector<std::vector<std::unique_ptr<FlexPinAccessPattern>>>
      unique_inst_patterns_;

  UniqueInsts unique_insts_;
  using UniqueMTerm = std::pair<const UniqueInsts::InstSet*, frMTerm*>;
  std::map<UniqueMTerm, bool> skip_unique_inst_term_;

  // helper structures
  std::vector<std::map<frCoord, frAccessPointEnum>> track_coords_;
  std::map<frLayerNum, std::map<int, std::map<ViaRawPriorityTuple, frViaDef*>>>
      layer_num_to_via_defs_;
  frCollection<odb::dbInst*> target_insts_;

  std::string remote_host_;
  uint16_t remote_port_ = -1;
  std::string shared_vol_;
  int cloud_sz_ = -1;

  // helper functions
  frDesign* getDesign() const { return design_; }
  frTechObject* getTech() const { return design_->getTech(); }
  void setDesign(frDesign* in)
  {
    design_ = in;
    unique_insts_.setDesign(in);
  }
  void applyPatternsFile(const char* file_path);
  ViaRawPriorityTuple getViaRawPriority(frViaDef* via_def);
  bool isSkipInstTermLocal(frInstTerm* in);
  bool isSkipInstTerm(frInstTerm* in);
  bool isDistributed() const { return !remote_host_.empty(); }

  // init
  void init();
  void initTrackCoords();
  void initViaRawPriority();
  void initSkipInstTerm();
  // prep
  void prep();

  /**
   * @brief initializes all access points of all unique instances
   */
  void initAllAccessPoints();
  void getViasFromMetalWidthMap(
      const Point& pt,
      frLayerNum layer_num,
      const gtl::polygon_90_set_data<frCoord>& polyset,
      std::vector<std::pair<int, frViaDef*>>& via_defs);

  /**
   * @brief fully initializes a pin's access points
   *
   * @param pin the pin (frBPin)
   * @param inst_term terminal related to the pin
   *
   * @return the number of access points generated
   */
  template <typename T>
  int initPinAccess(T* pin, frInstTerm* inst_term = nullptr);

  /**
   * @brief Contructs a vector with all pin figures in each layer
   *
   * @param pin pin object which will have figures merged by layer
   * @param inst_term instance terminal from which to get xform
   * @param is_shrink if polygons will be shrunk
   *
   * @return A vector of pin shapes in each layer
   */
  template <typename T>
  std::vector<gtl::polygon_90_set_data<frCoord>>
  mergePinShapes(T* pin, frInstTerm* inst_term, bool is_shrink = false);
  // type 0 -- on-grid; 1 -- half-grid; 2 -- center; 3 -- via-enc-opt
  /**
   * @brief Generates all necessary access points from all pin_shapes (pin)
   *
   * @param aps vector of access points that will be filled
   * @param apset set of access points data (auxilary)
   * @param pin pin object
   * @param inst_term instance terminal, owner of the access points
   * @param pin_shapes vector of pin shapes in every layer
   * @param lower_type lowest access cost considered
   * @param upper_type highest access cost considered
   */
  template <typename T>
  void genAPsFromPinShapes(
      std::vector<std::unique_ptr<frAccessPoint>>& aps,
      std::set<std::pair<Point, frLayerNum>>& apset,
      T* pin,
      frInstTerm* inst_term,
      const std::vector<gtl::polygon_90_set_data<frCoord>>& pin_shapes,
      frAccessPointEnum lower_type,
      frAccessPointEnum upper_type);

  /**
   * @brief Generates all necessary access points from all layer_shapes (pin)
   *
   * @param aps vector of access points that will be filled
   * @param apset set of access points data (auxilary)
   * @param inst_term instance terminal, owner of the access points
   * @param layer_shapes pin shapes on that layer
   * @param layer_num layer in which the shapes exists
   * @param allow_via if via access is allowed
   * @param lower_type lowest access cost considered
   * @param upper_type highest access cost considered
   */
  void genAPsFromLayerShapes(
      std::vector<std::unique_ptr<frAccessPoint>>& aps,
      std::set<std::pair<Point, frLayerNum>>& apset,
      frInstTerm* inst_term,
      const gtl::polygon_90_set_data<frCoord>& layer_shapes,
      frLayerNum layer_num,
      bool allow_via,
      frAccessPointEnum lower_type,
      frAccessPointEnum upper_type);

  bool enclosesOnTrackPlanarAccess(const gtl::rectangle_data<frCoord>& rect,
                                   frLayerNum layer_num);

  /**
   * @brief Generates all necessary access points from a rectangle shape (pin
   * fig)
   *
   * @param aps vector of access points that will be filled
   * @param apset set of access points data (auxilary)
   * @param layer_num layer in which the rectangle exists
   * @param allow_planar if planar access is allowed
   * @param allow_via if via access is allowed
   * @param lower_type lowest access cost considered
   * @param upper_type highest access cost considered
   * @param is_macro_cell_pin TODO: not sure
   */
  void genAPsFromRect(std::vector<std::unique_ptr<frAccessPoint>>& aps,
                      std::set<std::pair<Point, frLayerNum>>& apset,
                      const gtl::rectangle_data<frCoord>& rect,
                      frLayerNum layer_num,
                      bool allow_planar,
                      bool allow_via,
                      frAccessPointEnum lower_type,
                      frAccessPointEnum upper_type,
                      bool is_macro_cell_pin);

  /**
   * @brief Generates an OnGrid access point (on or half track)
   *
   * @param coords map from access points to their cost
   * @param track_coords all possible track coords with cost
   * @param low lower range of coordinates considered
   * @param high higher range of coordinates considered
   * @param use_nearby_grid if the associated cost should be NearbyGrid or the
   * track cost
   */
  void genAPOnTrack(std::map<frCoord, frAccessPointEnum>& coords,
                    const std::map<frCoord, frAccessPointEnum>& track_coords,
                    frCoord low,
                    frCoord high,
                    bool use_nearby_grid = false);

  /**
   * @brief If there are less than 3 OnGrid coords between low and high
   * will generate a Centered access point to compensate
   *
   * @param coords map from candidate access points to their cost
   * @param layer_num number of the layer
   * @param low lower range of coordinates considered
   * @param high higher range of coordinates considered
   */
  void genAPCentered(std::map<frCoord, frAccessPointEnum>& coords,
                     frLayerNum layer_num,
                     frCoord low,
                     frCoord high);

  /**
   * @brief Generates an Enclosed Boundary access point
   *
   * @param coords map from access points to their cost
   * @param rect pin rectangle to which via is bounded
   * @param layer_num number of the layer
   */
  void genAPEnclosedBoundary(std::map<frCoord, frAccessPointEnum>& coords,
                             const gtl::rectangle_data<frCoord>& rect,
                             frLayerNum layer_num,
                             bool is_curr_layer_horz);

  void gen_initializeAccessPoints(
      std::vector<std::unique_ptr<frAccessPoint>>& aps,
      std::set<std::pair<Point, frLayerNum>>& apset,
      const gtl::rectangle_data<frCoord>& rect,
      frLayerNum layer_num,
      bool allow_planar,
      bool allow_via,
      bool is_layer1_horz,
      const std::map<frCoord, frAccessPointEnum>& x_coords,
      const std::map<frCoord, frAccessPointEnum>& y_coords,
      frAccessPointEnum lower_type,
      frAccessPointEnum upper_type);

  /**
   * @brief Created an access point from x,y and layer num and adds it to aps
   * and apset. Also sets its accesses
   *
   * @param aps Vector containing the access points
   * @param apset Set containing access points data (auxilary)
   * @param maxrect Rect limiting where the point can be
   * @param x access point x coord
   * @param y access point y coord
   * @param layer_num access point layer
   * @param allow_planar if the access point allows planar access
   * @param allow_via if the access point allows via access
   * @param low_cost lowest access cost considered
   * @param high_cost highest access cost considered
   */
  void gen_createAccessPoint(std::vector<std::unique_ptr<frAccessPoint>>& aps,
                             std::set<std::pair<Point, frLayerNum>>& apset,
                             const gtl::rectangle_data<frCoord>& maxrect,
                             frCoord x,
                             frCoord y,
                             frLayerNum layer_num,
                             bool allow_planar,
                             bool allow_via,
                             frAccessPointEnum low_cost,
                             frAccessPointEnum high_cost);

  /**
   * @brief Sets the allowed accesses of the access points of a given pin.
   *
   * @param aps vector of access points of the pin
   * @param pin_shapes vector of pin shapes of the pin
   * @param pin the pin
   * @param inst_term terminal
   * @param is_std_cell_pin if the pin if from a standard cell
   */
  template <typename T>
  void check_setAPsAccesses(
      std::vector<std::unique_ptr<frAccessPoint>>& aps,
      const std::vector<gtl::polygon_90_set_data<frCoord>>& pin_shapes,
      T* pin,
      frInstTerm* inst_term,
      const bool& is_std_cell_pin);

  /**
   * @brief Adds accesses to the access point
   *
   * @param ap access point
   * @param polyset polys auxilary set (same information as polys)
   * @param polys a vector of pin shapes on all layers of the current pin
   * @param pin access pin
   * @param inst_term terminal
   * @param deep_search TODO: not sure
   */
  template <typename T>
  void check_addAccess(frAccessPoint* ap,
                       const gtl::polygon_90_set_data<frCoord>& polyset,
                       const std::vector<gtl::polygon_90_data<frCoord>>& polys,
                       T* pin,
                       frInstTerm* inst_term,
                       bool deep_search = false);

  /**
   * @brief Tries to add a planar access to in the direction.
   *
   * @param ap access point
   * @param layer_polys vector of pin polygons on every layer
   * @param dir candidate dir to the access
   * @param pin access pin
   * @param inst_term terminal
   */
  template <typename T>
  void check_addPlanarAccess(
      frAccessPoint* ap,
      const std::vector<gtl::polygon_90_data<frCoord>>& layer_polys,
      frDirEnum dir,
      T* pin,
      frInstTerm* inst_term);

  /**
   * @brief Generates an end_point given an begin_point in the direction
   *
   * @param layer_polys Pin Polygons on the layer (used for a check)
   * TODO: maybe the check can be moves to isPointOusideShapes, but not sure
   * @param begin_point The begin reference point
   * @param layer_num layer where the point is being created
   * @param dir direction where the point will be created
   * @param is_block wether the begin_point is from a macro block
   *
   * @returns the generated end point
   */
  Point genEndPoint(
      const std::vector<gtl::polygon_90_data<frCoord>>& layer_polys,
      const Point& begin_point,
      frLayerNum layer_num,
      frDirEnum dir,
      bool is_block);
<<<<<<< HEAD

  /**
   * @brief Checks if a point is outside the layer_polygons
   *
   * @return if the point is outside the pin shapes
   */
  bool isPointOutsideShapes(
      const Point& point,
      const std::vector<gtl::polygon_90_data<frCoord>>& layer_polys);

  template <typename T>
=======
>>>>>>> 72adee81

  template <typename T>
  void check_addViaAccess(
      frAccessPoint* ap,
      const std::vector<gtl::polygon_90_data<frCoord>>& layer_polys,
      const gtl::polygon_90_set_data<frCoord>& polyset,
      frDirEnum dir,
      T* pin,
      frInstTerm* inst_term,
      bool deep_search = false);

  /**
   * @brief Checks if a Via Access Point is legal
   *
   * @param ap Access Point
   * @param via Via checked
   * @param pin Pin checked
   * @param inst_term Instance Terminal
   * @param layer_polys The Pin polygons in the pertinent layer
   *
   * @return If the Via Access Point is legal
   */
  template <typename T>
  bool checkViaAccess(
      frAccessPoint* ap,
      frVia* via,
      T* pin,
      frInstTerm* inst_term,
      const std::vector<gtl::polygon_90_data<frCoord>>& layer_polys);

  /**
   * @brief Checks if a the Via Access can be subsequently accesses from the
   * given dir
   *
   * @param ap Access Point
   * @param via Via checked
   * @param pin Pin checked
   * @param inst_term Instance Terminal
   * @param layer_polys The Pin polygons in the access point layer
   * @param dir The dir that the via will be accessed
   *
   * @return If an access from that direction causes no DRV
   */
  template <typename T>
  bool checkDirectionalViaAccess(
      frAccessPoint* ap,
      frVia* via,
      T* pin,
      frInstTerm* inst_term,
      const std::vector<gtl::polygon_90_data<frCoord>>& layer_polys,
      frDirEnum dir);

  template <typename T>
  void updatePinStats(
      const std::vector<std::unique_ptr<frAccessPoint>>& tmp_aps,
      T* pin,
      frInstTerm* inst_term);

  /**
   * @brief initializes the accesses of a given pin but only considered
   * acccesses costed bounded between lower and upper cost.
   *
   * @param aps access points of the pin
   * @param apset data of the access points (auxilary)
   * @param pin_shapes shapes of the pin
   * @param pin the pin
   * @param inst_term terminal
   * @param lower_type lower bound cost
   * @param upper_type upper bound cost
   *
   * @return if the initialization was sucessful
   */

  /**
   * @brief initializes the accesses of a given pin but only considered
   * acccesses costed bounded between lower and upper cost.
   *
   * @param aps access points of the pin
   * @param apset data of the access points (auxilary)
   * @param pin_shapes shapes of the pin
   * @param pin the pin
   * @param inst_term terminal
   * @param lower_type lower bound cost
   * @param upper_type upper bound cost
   *
   * @return if the initialization was sucessful
   */
  template <typename T>
  bool initPinAccessCostBounded(
      std::vector<std::unique_ptr<frAccessPoint>>& aps,
      std::set<std::pair<Point, frLayerNum>>& apset,
      std::vector<gtl::polygon_90_set_data<frCoord>>& pin_shapes,
      T* pin,
      frInstTerm* inst_term,
      frAccessPointEnum lower_type,
      frAccessPointEnum upper_type);

  void prepPattern();
  void prepPatternInstRows(std::vector<std::vector<frInst*>> inst_rows);
  int prepPatternInst(frInst* inst, int curr_unique_inst_idx, double x_weight);
  int genPatterns(const std::vector<std::pair<frMPin*, frInstTerm*>>& pins,
                  int curr_unique_inst_idx);
  void genPatternsInit(std::vector<FlexDPNode>& nodes,
                       const std::vector<std::pair<frMPin*, frInstTerm*>>& pins,
                       std::set<std::vector<int>>& inst_access_patterns,
                       std::set<std::pair<int, int>>& used_access_points,
                       std::set<std::pair<int, int>>& viol_access_points,
                       int max_access_point_size);
  void genPatterns_reset(
      std::vector<FlexDPNode>& nodes,
      const std::vector<std::pair<frMPin*, frInstTerm*>>& pins,
      int max_access_point_size);
  void genPatterns_perform(
      std::vector<FlexDPNode>& nodes,
      const std::vector<std::pair<frMPin*, frInstTerm*>>& pins,
      std::vector<int>& vio_edges,
      const std::set<std::pair<int, int>>& used_access_points,
      const std::set<std::pair<int, int>>& viol_access_points,
      int curr_unique_inst_idx,
      int max_access_point_size);
  int getEdgeCost(int prev_node_idx,
                  int curr_node_idx,
                  const std::vector<FlexDPNode>& nodes,
                  const std::vector<std::pair<frMPin*, frInstTerm*>>& pins,
                  std::vector<int>& vio_edges,
                  const std::set<std::pair<int, int>>& used_access_points,
                  const std::set<std::pair<int, int>>& viol_access_points,
                  int curr_unique_inst_idx,
                  int max_access_point_size);
  bool genPatterns_commit(
      const std::vector<FlexDPNode>& nodes,
      const std::vector<std::pair<frMPin*, frInstTerm*>>& pins,
      bool& is_valid,
      std::set<std::vector<int>>& inst_access_patterns,
      std::set<std::pair<int, int>>& used_access_points,
      std::set<std::pair<int, int>>& viol_access_points,
      int curr_unique_inst_idx,
      int max_access_point_size);
  void genPatternsPrintDebug(
      std::vector<FlexDPNode>& nodes,
      const std::vector<std::pair<frMPin*, frInstTerm*>>& pins,
      int max_access_point_size);
  void genPatterns_print(
      std::vector<FlexDPNode>& nodes,
      const std::vector<std::pair<frMPin*, frInstTerm*>>& pins,
      int max_access_point_size);
  int getFlatIdx(int idx_1, int idx_2, int idx_2_dim);
  void getNestedIdx(int flat_idx, int& idx_1, int& idx_2, int idx_2_dim);
  int getFlatEdgeIdx(int prev_idx_1,
                     int prev_idx_2,
                     int curr_idx_2,
                     int idx_2_dim);

  bool genPatterns_gc(
      const std::set<frBlockObject*>& target_objs,
      const std::vector<std::pair<frConnFig*, frBlockObject*>>& objs,
      PatternType pattern_type,
      std::set<frBlockObject*>* owners = nullptr);

  void getInsts(std::vector<frInst*>& insts);
  void genInstRowPattern(std::vector<frInst*>& insts);
  void genInstRowPatternInit(std::vector<FlexDPNode>& nodes,
                             const std::vector<frInst*>& insts);
  void genInstRowPatternPerform(std::vector<FlexDPNode>& nodes,
                                const std::vector<frInst*>& insts);
  void genInstRowPattern_commit(std::vector<FlexDPNode>& nodes,
                                const std::vector<frInst*>& insts);
  void genInstRowPattern_print(std::vector<FlexDPNode>& nodes,
                               const std::vector<frInst*>& insts);
  int getEdgeCost(int prev_node_idx,
                  int curr_node_idx,
                  const std::vector<FlexDPNode>& nodes,
                  const std::vector<frInst*>& insts);
  void revertAccessPoints();
  void addAccessPatternObj(
      frInst* inst,
      FlexPinAccessPattern* access_pattern,
      std::vector<std::pair<frConnFig*, frBlockObject*>>& objs,
      std::vector<std::unique_ptr<frVia>>& vias,
      bool isPrev);

  friend class RoutingCallBack;
};

class FlexPinAccessPattern
{
 public:
  // getter
  const std::vector<frAccessPoint*>& getPattern() const { return pattern_; }
  frAccessPoint* getBoundaryAP(bool isLeft) const
  {
    return isLeft ? left_ : right_;
  }
  int getCost() const { return cost_; }
  // setter
  void addAccessPoint(frAccessPoint* in) { pattern_.push_back(in); }
  void setBoundaryAP(bool isLeft, frAccessPoint* in)
  {
    if (isLeft) {
      left_ = in;
    } else {
      right_ = in;
    }
  }
  void updateCost()
  {
    cost_ = 0;
    for (auto& ap : pattern_) {
      if (ap) {
        cost_ += ap->getCost();
      }
    }
  }

 private:
  std::vector<frAccessPoint*> pattern_;
  frAccessPoint* left_ = nullptr;
  frAccessPoint* right_ = nullptr;
  int cost_ = std::numeric_limits<int>::max();
  template <class Archive>
  void serialize(Archive& ar, unsigned int version);
  friend class boost::serialization::access;
};

// dynamic programming related
class FlexDPNode
{
 public:
  // getters
  int getPathCost() const { return pathCost_; }
  int getNodeCost() const { return nodeCost_; }
  int getPrevNodeIdx() const { return prev_node_idx_; }

  // setters
  void setPathCost(int in) { pathCost_ = in; }
  void setNodeCost(int in) { nodeCost_ = in; }
  void setPrevNodeIdx(int in) { prev_node_idx_ = in; }

 private:
  int pathCost_ = std::numeric_limits<int>::max();
  int nodeCost_ = std::numeric_limits<int>::max();
  int prev_node_idx_ = -1;
};
}  // namespace drt<|MERGE_RESOLUTION|>--- conflicted
+++ resolved
@@ -389,7 +389,6 @@
       frLayerNum layer_num,
       frDirEnum dir,
       bool is_block);
-<<<<<<< HEAD
 
   /**
    * @brief Checks if a point is outside the layer_polygons
@@ -399,10 +398,6 @@
   bool isPointOutsideShapes(
       const Point& point,
       const std::vector<gtl::polygon_90_data<frCoord>>& layer_polys);
-
-  template <typename T>
-=======
->>>>>>> 72adee81
 
   template <typename T>
   void check_addViaAccess(
