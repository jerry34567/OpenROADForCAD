--- conflicted
+++ resolved
@@ -2301,14 +2301,7 @@
   int num_edge = num_node * max_access_point_size;
   int num_valid_pattern = 0;
 
-<<<<<<< HEAD
-  std::vector<std::vector<FlexDPNode>> nodes(pins.size() + 2);
-=======
-  std::vector<std::unique_ptr<FlexDPNode>> nodes(num_node);
-  for (int i = 0; i < num_node; ++i) {
-    nodes[i] = std::make_unique<FlexDPNode>();
-  }
->>>>>>> dbf0eadf
+  std::vector<std::vector<std::unique_ptr<FlexDPNode>>> nodes(pins.size() + 2);
   std::vector<int> vio_edge(num_edge, -1);
 
   genPatternsInit(nodes,
@@ -2317,13 +2310,8 @@
                   used_access_points,
                   viol_access_points);
 
-<<<<<<< HEAD
-  for (int i = 0; i < ACCESS_PATTERN_END_ITERATION_NUM; i++) {
+  for (int i = 0; i < router_cfg_->ACCESS_PATTERN_END_ITERATION_NUM; i++) {
     genPatterns_reset(nodes, pins);
-=======
-  for (int i = 0; i < router_cfg_->ACCESS_PATTERN_END_ITERATION_NUM; i++) {
-    genPatterns_reset(nodes, pins, max_access_point_size);
->>>>>>> dbf0eadf
     genPatterns_perform(nodes,
                         pins,
                         vio_edge,
@@ -2353,11 +2341,7 @@
 
 // init dp node array for valid access points
 void FlexPA::genPatternsInit(
-<<<<<<< HEAD
-    std::vector<std::vector<FlexDPNode>>& nodes,
-=======
-    std::vector<std::unique_ptr<FlexDPNode>>& nodes,
->>>>>>> dbf0eadf
+    std::vector<std::vector<std::unique_ptr<FlexDPNode>>>& nodes,
     const std::vector<std::pair<frMPin*, frInstTerm*>>& pins,
     std::set<std::vector<int>>& inst_access_patterns,
     std::set<std::pair<int, int>>& used_access_points,
@@ -2369,33 +2353,22 @@
   viol_access_points.clear();
 
   // init virtual nodes
-<<<<<<< HEAD
-  int source_node_idx = pins.size() + 1;
-  nodes[source_node_idx] = std::vector<FlexDPNode>(1);
-  auto source_node = &(nodes[source_node_idx][0]);
+  const int source_node_idx = pins.size() + 1;
+  nodes[source_node_idx] = std::vector<std::unique_ptr<FlexDPNode>>(1);
+  nodes[source_node_idx][0] = std::make_unique<FlexDPNode>();
+  FlexDPNode* source_node = nodes[source_node_idx][0].get();
   source_node->setNodeCost(0);
   source_node->setIdx({pins.size() + 1, 0});
   source_node->setPathCost(0);
   source_node->setAsSource();
 
-  int drain_node_idx = pins.size();
-  nodes[drain_node_idx] = std::vector<FlexDPNode>(1);
-  auto drain_node = &(nodes[drain_node_idx][0]);
-  drain_node->setNodeCost(0);
-  drain_node->setIdx({pins.size(), 0});
-  drain_node->setAsDrain();
-=======
-  int start_node_idx = getFlatIdx(-1, 0, max_access_point_size);
-  nodes[start_node_idx]->setNodeCost(0);
-  nodes[start_node_idx]->setIdx({-1, 0});
-  nodes[start_node_idx]->setPathCost(0);
-  nodes[start_node_idx]->setAsSource();
-
-  int end_node_idx = getFlatIdx(pins.size(), 0, max_access_point_size);
-  nodes[end_node_idx]->setNodeCost(0);
-  nodes[end_node_idx]->setIdx({pins.size(), 0});
-  nodes[end_node_idx]->setAsSink();
->>>>>>> dbf0eadf
+  const int sink_node_idx = pins.size();
+  nodes[sink_node_idx] = std::vector<std::unique_ptr<FlexDPNode>>(1);
+  nodes[sink_node_idx][0] = std::make_unique<FlexDPNode>();
+  FlexDPNode* sink_node = nodes[sink_node_idx][0].get();
+  sink_node->setNodeCost(0);
+  sink_node->setIdx({pins.size(), 0});
+  sink_node->setAsSink();
   // init pin nodes
   int pin_idx = 0;
   int ap_idx = 0;
@@ -2404,16 +2377,11 @@
   for (auto& [pin, inst_term] : pins) {
     ap_idx = 0;
     auto size = pin->getPinAccess(pin_access_idx)->getAccessPoints().size();
-    nodes[pin_idx] = std::vector<FlexDPNode>(size);
+    nodes[pin_idx] = std::vector<std::unique_ptr<FlexDPNode>>(size);
     for (auto& ap : pin->getPinAccess(pin_access_idx)->getAccessPoints()) {
-<<<<<<< HEAD
-      nodes[pin_idx][ap_idx].setIdx({pin_idx, ap_idx});
-      nodes[pin_idx][ap_idx].setNodeCost(ap->getCost());
-=======
-      int node_idx = getFlatIdx(pin_idx, ap_idx, max_access_point_size);
-      nodes[node_idx]->setIdx({pin_idx, ap_idx});
-      nodes[node_idx]->setNodeCost(ap->getCost());
->>>>>>> dbf0eadf
+      nodes[pin_idx][ap_idx] = std::make_unique<FlexDPNode>();
+      nodes[pin_idx][ap_idx]->setIdx({pin_idx, ap_idx});
+      nodes[pin_idx][ap_idx]->setNodeCost(ap->getCost());
       ap_idx++;
     }
     pin_idx++;
@@ -2421,39 +2389,22 @@
 }
 
 void FlexPA::genPatterns_reset(
-<<<<<<< HEAD
-    std::vector<std::vector<FlexDPNode>>& nodes,
+    std::vector<std::vector<std::unique_ptr<FlexDPNode>>>& nodes,
     const std::vector<std::pair<frMPin*, frInstTerm*>>& pins)
 {
   for (auto& pin_nodes : nodes) {
     for (auto& node : pin_nodes) {
-      node.setPathCost(std::numeric_limits<int>::max());
-      node.setPrevNode(nullptr);
-    }
-  }
-
-  auto source_node = &(nodes[pins.size() + 1][0]);
+      node->setPathCost(std::numeric_limits<int>::max());
+      node->setPrevNode(nullptr);
+    }
+  }
+
+  FlexDPNode* source_node = nodes[pins.size() + 1][0].get();
   source_node->setNodeCost(0);
   source_node->setPathCost(0);
 
-  auto drain_node = &(nodes[pins.size()][0]);
-  drain_node->setNodeCost(0);
-=======
-    std::vector<std::unique_ptr<FlexDPNode>>& nodes,
-    const std::vector<std::pair<frMPin*, frInstTerm*>>& pins,
-    int max_access_point_size)
-{
-  for (auto& node : nodes) {
-    node->setPathCost(std::numeric_limits<int>::max());
-    node->setPrevNode(nullptr);
-  }
-
-  int start_node_idx = getFlatIdx(-1, 0, max_access_point_size);
-  int end_node_idx = getFlatIdx(pins.size(), 0, max_access_point_size);
-  nodes[start_node_idx]->setNodeCost(0);
-  nodes[start_node_idx]->setPathCost(0);
-  nodes[end_node_idx]->setNodeCost(0);
->>>>>>> dbf0eadf
+  FlexDPNode* sink_node = nodes[pins.size()][0].get();
+  sink_node->setNodeCost(0);
 }
 
 bool FlexPA::genPatterns_gc(
@@ -2517,11 +2468,7 @@
 }
 
 void FlexPA::genPatterns_perform(
-<<<<<<< HEAD
-    std::vector<std::vector<FlexDPNode>>& nodes,
-=======
-    std::vector<std::unique_ptr<FlexDPNode>>& nodes,
->>>>>>> dbf0eadf
+    std::vector<std::vector<std::unique_ptr<FlexDPNode>>>& nodes,
     const std::vector<std::pair<frMPin*, frInstTerm*>>& pins,
     std::vector<int>& vio_edges,
     const std::set<std::pair<int, int>>& used_access_points,
@@ -2535,13 +2482,7 @@
     for (int curr_acc_point_idx = 0;
          curr_acc_point_idx < (int) nodes[curr_pin_idx].size();
          curr_acc_point_idx++) {
-<<<<<<< HEAD
-      auto curr_node = &(nodes[curr_pin_idx][curr_acc_point_idx]);
-=======
-      auto curr_node_idx
-          = getFlatIdx(curr_pin_idx, curr_acc_point_idx, max_access_point_size);
-      FlexDPNode* curr_node = nodes[curr_node_idx].get();
->>>>>>> dbf0eadf
+      FlexDPNode* curr_node = nodes[curr_pin_idx][curr_acc_point_idx].get();
       if (curr_node->getNodeCost() == std::numeric_limits<int>::max()) {
         continue;
       }
@@ -2549,13 +2490,7 @@
       for (int prev_acc_point_idx = 0;
            prev_acc_point_idx < nodes[prev_pin_idx].size();
            prev_acc_point_idx++) {
-<<<<<<< HEAD
-        auto prev_node = &(nodes[prev_pin_idx][prev_acc_point_idx]);
-=======
-        const int prev_node_idx = getFlatIdx(
-            prev_pin_idx, prev_acc_point_idx, max_access_point_size);
-        FlexDPNode* prev_node = nodes[prev_node_idx].get();
->>>>>>> dbf0eadf
+        FlexDPNode* prev_node = nodes[prev_pin_idx][prev_acc_point_idx].get();
         if (prev_node->getPathCost() == std::numeric_limits<int>::max()) {
           continue;
         }
@@ -2572,10 +2507,6 @@
             || curr_node->getPathCost()
                    > prev_node->getPathCost() + edge_cost) {
           curr_node->setPathCost(prev_node->getPathCost() + edge_cost);
-<<<<<<< HEAD
-=======
-          prev_node = nodes[prev_node_idx].get();
->>>>>>> dbf0eadf
           curr_node->setPrevNode(prev_node);
         }
       }
@@ -2586,10 +2517,6 @@
 int FlexPA::getEdgeCost(
     FlexDPNode* prev_node,
     FlexDPNode* curr_node,
-<<<<<<< HEAD
-=======
-    const std::vector<std::unique_ptr<FlexDPNode>>& nodes,
->>>>>>> dbf0eadf
     const std::vector<std::pair<frMPin*, frInstTerm*>>& pins,
     std::vector<int>& vio_edges,
     const std::set<std::pair<int, int>>& used_access_points,
@@ -2717,26 +2644,14 @@
 }
 
 std::vector<int> FlexPA::extractAccessPatternFromNodes(
-<<<<<<< HEAD
-    const std::vector<std::vector<FlexDPNode>>& nodes,
-=======
-    const std::vector<std::unique_ptr<FlexDPNode>>& nodes,
->>>>>>> dbf0eadf
+    const std::vector<std::vector<std::unique_ptr<FlexDPNode>>>& nodes,
     const std::vector<std::pair<frMPin*, frInstTerm*>>& pins,
     std::set<std::pair<int, int>>& used_access_points)
 {
   std::vector<int> access_pattern(pins.size(), -1);
 
-<<<<<<< HEAD
-  auto source_node = &(nodes[pins.size() + 1][0]);
-  auto drain_node = &(nodes[pins.size()][0]);
-=======
-  const int source_node_idx = getFlatIdx(-1, 0, max_access_point_size);
-  const FlexDPNode* source_node = nodes[source_node_idx].get();
-
-  const int sink_node_idx = getFlatIdx(pins.size(), 0, max_access_point_size);
-  const FlexDPNode* sink_node = nodes[sink_node_idx].get();
->>>>>>> dbf0eadf
+  const FlexDPNode* source_node = nodes[pins.size() + 1][0].get();
+  const FlexDPNode* sink_node = nodes[pins.size()][0].get();
 
   FlexDPNode* curr_node = sink_node->getPrevNode();
 
@@ -2755,11 +2670,7 @@
 }
 
 bool FlexPA::genPatterns_commit(
-<<<<<<< HEAD
-    const std::vector<std::vector<FlexDPNode>>& nodes,
-=======
-    const std::vector<std::unique_ptr<FlexDPNode>>& nodes,
->>>>>>> dbf0eadf
+    const std::vector<std::vector<std::unique_ptr<FlexDPNode>>>& nodes,
     const std::vector<std::pair<frMPin*, frInstTerm*>>& pins,
     bool& is_valid,
     std::set<std::vector<int>>& inst_access_patterns,
@@ -2881,20 +2792,11 @@
 }
 
 void FlexPA::genPatternsPrintDebug(
-<<<<<<< HEAD
-    std::vector<std::vector<FlexDPNode>>& nodes,
+    std::vector<std::vector<std::unique_ptr<FlexDPNode>>>& nodes,
     const std::vector<std::pair<frMPin*, frInstTerm*>>& pins)
 {
-  auto drain_node = &(nodes[pins.size() + 1][0]);
-  auto curr_node = drain_node;
-=======
-    std::vector<std::unique_ptr<FlexDPNode>>& nodes,
-    const std::vector<std::pair<frMPin*, frInstTerm*>>& pins,
-    int max_access_point_size)
-{
-  int curr_node_idx = getFlatIdx(pins.size(), 0, max_access_point_size);
-  FlexDPNode* curr_node = nodes[curr_node_idx].get();
->>>>>>> dbf0eadf
+  FlexDPNode* sink_node = nodes[pins.size() + 1][0].get();
+  FlexDPNode* curr_node = sink_node;
   int pin_cnt = pins.size();
 
   dbTransform xform;
@@ -2931,20 +2833,11 @@
 }
 
 void FlexPA::genPatterns_print(
-<<<<<<< HEAD
-    std::vector<std::vector<FlexDPNode>>& nodes,
+    std::vector<std::vector<std::unique_ptr<FlexDPNode>>>& nodes,
     const std::vector<std::pair<frMPin*, frInstTerm*>>& pins)
 {
-  auto drain_node = &(nodes[pins.size() + 1][0]);
-  auto curr_node = drain_node;
-=======
-    std::vector<std::unique_ptr<FlexDPNode>>& nodes,
-    const std::vector<std::pair<frMPin*, frInstTerm*>>& pins,
-    const int max_access_point_size)
-{
-  int curr_node_idx = getFlatIdx(pins.size(), 0, max_access_point_size);
-  FlexDPNode* curr_node = nodes[curr_node_idx].get();
->>>>>>> dbf0eadf
+  FlexDPNode* sink_node = nodes[pins.size() + 1][0].get();
+  FlexDPNode* curr_node = sink_node;
   int pin_cnt = pins.size();
 
   std::cout << "new pattern\n";
