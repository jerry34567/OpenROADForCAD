/* Authors: Lutong Wang and Bangqi Xu */
/*
 * Copyright (c) 2019, The Regents of the University of California
 * All rights reserved.
 *
 * Redistribution and use in source and binary forms, with or without
 * modification, are permitted provided that the following conditions are met:
 *     * Redistributions of source code must retain the above copyright
 *       notice, this list of conditions and the following disclaimer.
 *     * Redistributions in binary form must reproduce the above copyright
 *       notice, this list of conditions and the following disclaimer in the
 *       documentation and/or other materials provided with the distribution.
 *     * Neither the name of the University nor the
 *       names of its contributors may be used to endorse or promote products
 *       derived from this software without specific prior written permission.
 *
 * THIS SOFTWARE IS PROVIDED BY THE COPYRIGHT HOLDERS AND CONTRIBUTORS "AS IS"
 * AND ANY EXPRESS OR IMPLIED WARRANTIES, INCLUDING, BUT NOT LIMITED TO, THE
 * IMPLIED WARRANTIES OF MERCHANTABILITY AND FITNESS FOR A PARTICULAR PURPOSE
 * ARE DISCLAIMED. IN NO EVENT SHALL THE REGENTS BE LIABLE FOR ANY DIRECT,
 * INDIRECT, INCIDENTAL, SPECIAL, EXEMPLARY, OR CONSEQUENTIAL DAMAGES
 * (INCLUDING, BUT NOT LIMITED TO, PROCUREMENT OF SUBSTITUTE GOODS OR SERVICES;
 * LOSS OF USE, DATA, OR PROFITS; OR BUSINESS INTERRUPTION) HOWEVER CAUSED AND
 * ON ANY THEORY OF LIABILITY, WHETHER IN CONTRACT, STRICT LIABILITY, OR TORT
 * (INCLUDING NEGLIGENCE OR OTHERWISE) ARISING IN ANY WAY OUT OF THE USE OF THIS
 * SOFTWARE, EVEN IF ADVISED OF THE POSSIBILITY OF SUCH DAMAGE.
 */

#include "frRTree.h"
#include "ta/FlexTA.h"

<<<<<<< HEAD
using namespace fr;
=======
namespace fr {
>>>>>>> 17e2932b

struct FlexTAWorkerRegionQuery::Impl
{
  FlexTAWorker* taWorker;
  std::vector<RTree<taPinFig*>> shapes_;  // resource map
  // fixed objs, owner:: nullptr or net, con = short
  std::vector<RTree<std::pair<frBlockObject*, frConstraint*>>> costs_;
};

FlexTAWorkerRegionQuery::FlexTAWorkerRegionQuery(FlexTAWorker* in)
    : impl_(std::make_unique<Impl>())
{
  impl_->taWorker = in;
}

FlexTAWorkerRegionQuery::~FlexTAWorkerRegionQuery() = default;

FlexTAWorker* FlexTAWorkerRegionQuery::getTAWorker() const
{
  return impl_->taWorker;
}

frDesign* FlexTAWorkerRegionQuery::getDesign() const
{
  return impl_->taWorker->getDesign();
}

void FlexTAWorkerRegionQuery::add(taPinFig* fig)
{
  Rect box;
  if (fig->typeId() == tacPathSeg) {
    auto obj = static_cast<taPathSeg*>(fig);
    auto [bp, ep] = obj->getPoints();
    box = Rect(bp, ep);
    impl_->shapes_.at(obj->getLayerNum()).insert(std::make_pair(box, obj));
  } else if (fig->typeId() == tacVia) {
    auto obj = static_cast<taVia*>(fig);
    auto bp = obj->getOrigin();
    box = Rect(bp, bp);
    impl_->shapes_.at(obj->getViaDef()->getCutLayerNum())
        .insert(std::make_pair(box, obj));
  } else {
    std::cout << "Error: unsupported region query add" << std::endl;
  }
}

void FlexTAWorkerRegionQuery::remove(taPinFig* fig)
{
  Rect box;
  if (fig->typeId() == tacPathSeg) {
    auto obj = static_cast<taPathSeg*>(fig);
    auto [bp, ep] = obj->getPoints();
    box = Rect(bp, ep);
    impl_->shapes_.at(obj->getLayerNum()).remove(std::make_pair(box, obj));
  } else if (fig->typeId() == tacVia) {
    auto obj = static_cast<taVia*>(fig);
    auto bp = obj->getOrigin();
    box = Rect(bp, bp);
    impl_->shapes_.at(obj->getViaDef()->getCutLayerNum())
        .remove(std::make_pair(box, obj));
  } else {
    std::cout << "Error: unsupported region query add" << std::endl;
  }
}

void FlexTAWorkerRegionQuery::query(
    const Rect& box,
    const frLayerNum layerNum,
    std::set<taPin*, frBlockObjectComp>& result) const
{
  std::vector<rq_box_value_t<taPinFig*>> temp;
  auto& tree = impl_->shapes_.at(layerNum);
  transform(tree.qbegin(bgi::intersects(box)),
            tree.qend(),
            inserter(result, result.end()),
            [](const auto& box_fig) { return box_fig.second->getPin(); });
}

void FlexTAWorkerRegionQuery::init()
{
  int numLayers = getDesign()->getTech()->getLayers().size();
  impl_->shapes_.clear();
  impl_->shapes_.resize(numLayers);
  impl_->costs_.clear();
  impl_->costs_.resize(numLayers);
}

void FlexTAWorkerRegionQuery::addCost(const Rect& box,
                                      const frLayerNum layerNum,
                                      frBlockObject* obj,
                                      frConstraint* con)
{
  impl_->costs_.at(layerNum).insert(
      std::make_pair(box, std::make_pair(obj, con)));
}

void FlexTAWorkerRegionQuery::removeCost(const Rect& box,
                                         const frLayerNum layerNum,
                                         frBlockObject* obj,
                                         frConstraint* con)
{
  impl_->costs_.at(layerNum).remove(
      std::make_pair(box, std::make_pair(obj, con)));
}

void FlexTAWorkerRegionQuery::queryCost(
    const Rect& box,
    const frLayerNum layerNum,
    std::vector<rq_box_value_t<std::pair<frBlockObject*, frConstraint*>>>&
        result) const
{
  impl_->costs_.at(layerNum).query(bgi::intersects(box), back_inserter(result));
}

}  // namespace fr<|MERGE_RESOLUTION|>--- conflicted
+++ resolved
@@ -29,11 +29,7 @@
 #include "frRTree.h"
 #include "ta/FlexTA.h"
 
-<<<<<<< HEAD
-using namespace fr;
-=======
 namespace fr {
->>>>>>> 17e2932b
 
 struct FlexTAWorkerRegionQuery::Impl
 {
