README.md
Names: 3,        Desc: 3,        Syn: 3,        Options: 3,        Args: 3
<<<<<<< HEAD
Info: 78, Warn: 108, Error: 176
=======
Man2 successfully compiled.
Man3 successfully compiled.
>>>>>>> 6e91420e
<|MERGE_RESOLUTION|>--- conflicted
+++ resolved
@@ -1,8 +1,4 @@
 README.md
 Names: 3,        Desc: 3,        Syn: 3,        Options: 3,        Args: 3
-<<<<<<< HEAD
-Info: 78, Warn: 108, Error: 176
-=======
 Man2 successfully compiled.
-Man3 successfully compiled.
->>>>>>> 6e91420e
+Man3 successfully compiled.