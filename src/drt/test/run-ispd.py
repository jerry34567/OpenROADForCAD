--- conflicted
+++ resolved
@@ -134,13 +134,8 @@
 design_list_ispd18 = [
     ("ispd18_test1", 0),
     ("ispd18_test2", 0),
-<<<<<<< HEAD
-    ("ispd18_test3", 5),
-    ("ispd18_test4", 11),
-=======
     ("ispd18_test3", 0),
     ("ispd18_test4", 0),
->>>>>>> ed3d1721
     ("ispd18_test5", 0),
     ("ispd18_test6", 0),
     ("ispd18_test7", 0),
