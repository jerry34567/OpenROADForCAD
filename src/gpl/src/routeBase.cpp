///////////////////////////////////////////////////////////////////////////////
// BSD 3-Clause License
//
// Copyright (c) 2018-2020, The Regents of the University of California
// All rights reserved.
//
// Redistribution and use in source and binary forms, with or without
// modification, are permitted provided that the following conditions are met:
//
// * Redistributions of source code must retain the above copyright notice, this
//   list of conditions and the following disclaimer.
//
// * Redistributions in binary form must reproduce the above copyright notice,
//   this list of conditions and the following disclaimer in the documentation
//   and/or other materials provided with the distribution.
//
// * Neither the name of the copyright holder nor the names of its
//   contributors may be used to endorse or promote products derived from
//   this software without specific prior written permission.
//
// THIS SOFTWARE IS PROVIDED BY THE COPYRIGHT HOLDERS AND CONTRIBUTORS "AS IS"
// AND ANY EXPRESS OR IMPLIED WARRANTIES, INCLUDING, BUT NOT LIMITED TO, THE
// IMPLIED WARRANTIES OF MERCHANTABILITY AND FITNESS FOR A PARTICULAR PURPOSE
// ARE
// DISCLAIMED. IN NO EVENT SHALL THE COPYRIGHT HOLDER OR CONTRIBUTORS BE LIABLE
// FOR ANY DIRECT, INDIRECT, INCIDENTAL, SPECIAL, EXEMPLARY, OR CONSEQUENTIAL
// DAMAGES (INCLUDING, BUT NOT LIMITED TO, PROCUREMENT OF SUBSTITUTE GOODS OR
// SERVICES; LOSS OF USE, DATA, OR PROFITS; OR BUSINESS INTERRUPTION) HOWEVER
// CAUSED AND ON ANY THEORY OF LIABILITY, WHETHER IN CONTRACT, STRICT LIABILITY,
// OR TORT (INCLUDING NEGLIGENCE OR OTHERWISE) ARISING IN ANY WAY OUT OF THE USE
// OF THIS SOFTWARE, EVEN IF ADVISED OF THE POSSIBILITY OF SUCH DAMAGE.
///////////////////////////////////////////////////////////////////////////////

#include "routeBase.h"

#include <algorithm>
#include <cmath>
#include <iostream>
#include <string>
#include <utility>

#include "grt/GlobalRouter.h"
#include "grt/Rudy.h"
#include "nesterovBase.h"
#include "odb/db.h"
#include "utl/Logger.h"

using odb::dbBlock;
using std::make_pair;
using std::pair;
using std::sort;
using std::string;
using std::vector;

using utl::GPL;

namespace gpl {

Tile::Tile() = default;

Tile::Tile(int x, int y, int lx, int ly, int ux, int uy, int layers)
{
  x_ = x;
  y_ = y;
  lx_ = lx;
  ly_ = ly;
  ux_ = ux;
  uy_ = uy;
}

int64_t Tile::area() const
{
  return static_cast<int64_t>(ux_ - lx_) * static_cast<int64_t>(uy_ - ly_);
}

float Tile::inflationRatio() const
{
  return inflationRatio_;
}

float Tile::inflatedRatio() const
{
  return inflatedRatio_;
}

void Tile::setInflationRatio(float ratio)
{
  inflationRatio_ = ratio;
}

void Tile::setInflatedRatio(float ratio)
{
  inflatedRatio_ = ratio;
}

void TileGrid::setLogger(utl::Logger* log)
{
  log_ = log;
}

void TileGrid::setTileCnt(int tileCntX, int tileCntY)
{
  tileCntX_ = tileCntX;
  tileCntY_ = tileCntY;
}

void TileGrid::setTileCntX(int tileCntX)
{
  tileCntX_ = tileCntX;
}

void TileGrid::setTileCntY(int tileCntY)
{
  tileCntY_ = tileCntY;
}

void TileGrid::setTileSize(int tileSizeX, int tileSizeY)
{
  tileSizeX_ = tileSizeX;
  tileSizeY_ = tileSizeY;
}

void TileGrid::setTileSizeX(int tileSizeX)
{
  tileSizeX_ = tileSizeX;
}

void TileGrid::setTileSizeY(int tileSizeY)
{
  tileSizeY_ = tileSizeY;
}

void TileGrid::setNumRoutingLayers(int num)
{
  numRoutingLayers_ = num;
}

void TileGrid::setLx(int lx)
{
  lx_ = lx;
}

void TileGrid::setLy(int ly)
{
  ly_ = ly;
}

void TileGrid::initTiles()
{
  log_->info(GPL,
             36,
             "{:9} ( {:4} {:4} ) ( {:4} {:4} ) DBU",
             "TileBBox:",
             lx_,
             ly_,
             tileSizeX_,
             tileSizeY_);
  log_->info(GPL, 38, "{:9} {:6} {:4}", "TileCnt:", tileCntX_, tileCntY_);
  log_->info(GPL, 39, "numRoutingLayers: {}", numRoutingLayers_);

  // 2D tile grid structure init
  int x = lx_, y = ly_;
  int idxX = 0, idxY = 0;
  tileStor_.resize(static_cast<uint64_t>(tileCntX_)
                   * static_cast<uint64_t>(tileCntY_));
  for (auto& tile : tileStor_) {
    tile = Tile(
        idxX, idxY, x, y, x + tileSizeX_, y + tileSizeY_, numRoutingLayers_);

    x += tileSizeX_;
    idxX += 1;
    if (x >= ux()) {
      y += tileSizeY_;
      x = lx_;

      idxY++;
      idxX = 0;
    }

    tiles_.push_back(&tile);
  }
  log_->info(GPL, 40, "NumTiles: {}", tiles_.size());
}

int TileGrid::lx() const
{
  return lx_;
}

int TileGrid::ly() const
{
  return ly_;
}

// this is points
int TileGrid::ux() const
{
  return lx_ + tileCntX_ * tileSizeX_;
}
int TileGrid::uy() const
{
  return ly_ + tileCntY_ * tileSizeY_;
}

int TileGrid::tileCntX() const
{
  return tileCntX_;
}

int TileGrid::tileCntY() const
{
  return tileCntY_;
}

int TileGrid::tileSizeX() const
{
  return tileSizeX_;
}

int TileGrid::tileSizeY() const
{
  return tileSizeY_;
}

int TileGrid::numRoutingLayers() const
{
  return numRoutingLayers_;
}

const std::vector<Tile*>& TileGrid::tiles() const
{
  return tiles_;
}

/////////////////////////////////////////////
// RouteBaseVars

RouteBaseVars::RouteBaseVars()
{
  reset();
}

void RouteBaseVars::reset()
{
  inflationRatioCoef = 2.5;
  maxInflationRatio = 2.5;
  maxDensity = 0.90;
  targetRC = 1.0;
  ignoreEdgeRatio = 0.8;
  minInflationRatio = 1.01;
  rcK1 = rcK2 = 1.0;
  rcK3 = rcK4 = 0.0;
  maxBloatIter = 1;
  maxInflationIter = 4;
}

/////////////////////////////////////////////
// RouteBase

RouteBase::RouteBase() = default;

RouteBase::RouteBase(RouteBaseVars rbVars,
                     odb::dbDatabase* db,
                     grt::GlobalRouter* grouter,
                     std::shared_ptr<NesterovBaseCommon> nbc,
                     std::vector<std::shared_ptr<NesterovBase>> nbVec,
                     utl::Logger* log)
{
  rbVars_ = rbVars;
  db_ = db;
  grouter_ = grouter;
  nbc_ = std::move(nbc);
  log_ = log;
  nbVec_ = std::move(nbVec);
  init();
}

RouteBase::~RouteBase() = default;

void RouteBase::reset()
{
  rbVars_.reset();
  db_ = nullptr;
  nbc_ = nullptr;
  log_ = nullptr;

  bloatIterCnt_ = inflationIterCnt_ = 0;
  numCall_ = 0;

  minRc_ = 1e30;
  minRcTargetDensity_ = 0;
  minRcViolatedCnt_ = 0;

  minRcCellSize_.clear();
  minRcCellSize_.shrink_to_fit();

  resetRoutabilityResources();
}

void RouteBase::resetRoutabilityResources()
{
  inflatedAreaDelta_ = 0;

  // grouter_->clear();
  tg_.reset();
}

void RouteBase::init()
{
  // tg_ init
  std::unique_ptr<TileGrid> tg(new TileGrid());
  tg_ = std::move(tg);

  tg_->setLogger(log_);
  minRcCellSize_.resize(nbc_->gCells().size(), std::make_pair(0, 0));
}

void RouteBase::getRudyResult()
{
  nbc_->updateDbGCells();
  updateRudyRoute();
}

void RouteBase::getGlobalRouterResult()
{
  // update gCells' location to DB for GR
  nbc_->updateDbGCells();

  // these two options must be on
  grouter_->setAllowCongestion(true);
  grouter_->setOverflowIterations(0);

  // this option must be off
  grouter_->setCriticalNetsPercentage(0);

  grouter_->globalRoute();

  //   updateRoute();
}

int64_t RouteBase::inflatedAreaDelta() const
{
  return inflatedAreaDelta_;
}

int RouteBase::numCall() const
{
  return numCall_;
}

int RouteBase::bloatIterCnt() const
{
  return bloatIterCnt_;
}

int RouteBase::inflationIterCnt() const
{
  return inflationIterCnt_;
}

// static float getUsageCapacityRatio(Tile* tile,
//                                    odb::dbTechLayer* layer,
//                                    odb::dbGCellGrid* gGrid,
//                                    grt::GlobalRouter* grouter,
//                                    float ignoreEdgeRatio)
//{
//   uint8_t blockH = 0, blockV = 0;
//   grouter->getBlockage(layer, tile->x(), tile->y(), blockH, blockV);
//
//   bool isHorizontal
//       = (layer->getDirection() == odb::dbTechLayerDir::HORIZONTAL);
//
//   // from the dbGCellGrid discussion in PR,
//   // 'usage' contains (blockage + wire consumption).
//   // where blockage is unavailable wires due to obstruction.
//   //
//   // 'capacity' contains (total capacity)
//   // (i.e., total number of wires in the current tile)
//   //
//   // RePlAce/RC metric need 'blockage' because
//   // if blockage ratio is larger than certain ratio,
//   // need to skip.
//   uint8_t curCap = gGrid->getCapacity(layer, tile->x(), tile->y());
//   uint8_t curUse = gGrid->getUsage(layer, tile->x(), tile->y());
//   uint8_t blockage = (isHorizontal) ? blockH : blockV;
//
//   // escape tile ratio cals when capacity = 0
//   if (curCap == 0) {
//     return std::numeric_limits<float>::lowest();
//   }
//
//   // ignore if blockage is too huge in current tile
//   float blockageRatio = static_cast<float>(blockage) / curCap;
//   if (blockageRatio >= ignoreEdgeRatio) {
//     return std::numeric_limits<float>::lowest();
//   }
//
//   // return usage (used routing track + blockage) / total capacity
//   return static_cast<float>(curUse) / curCap;
// }

void RouteBase::updateRudyRoute()
{
  grt::Rudy* rudy = grouter_->getRudy();
  rudy->calculateRudy();
  tg_->setNumRoutingLayers(0);  // TODO this should not be required.

  // update grid tile info
  tg_->setLx(0);
  tg_->setLy(0);
  tg_->setTileSize(rudy->getTileSize(), rudy->getTileSize());
  int x_grids, y_grids;
  grouter_->getGridSize(x_grids, y_grids);
  tg_->setTileCnt(x_grids, y_grids);
  tg_->initTiles();

  for (auto& tile : tg_->tiles()) {
    float ratio = rudy->getTile(tile->x(), tile->y()).getRudy() / 100.0;

    // update inflation Ratio
    if (ratio >= rbVars_.minInflationRatio) {
      float inflationRatio = std::pow(ratio, rbVars_.inflationRatioCoef);
      inflationRatio = std::fmin(inflationRatio, rbVars_.maxInflationRatio);
      tile->setInflationRatio(inflationRatio);
    }
  }

  // debug print
  for (auto& tile : tg_->tiles()) {
    if (tile->inflationRatio() > 1.0) {
      debugPrint(log_,
                 GPL,
                 "updateInflationRatio",
                 1,
                 "xy: {} {}",
                 tile->x(),
                 tile->y());
      debugPrint(log_,
                 GPL,
                 "updateInflationRatio",
                 1,
                 "minxy: {} {}",
                 tile->lx(),
                 tile->ly());
      debugPrint(log_,
                 GPL,
                 "updateInflationRatio",
                 1,
                 "maxxy: {} {}",
                 tile->ux(),
                 tile->uy());
      debugPrint(log_,
                 GPL,
                 "updateInflationRatio",
                 1,
                 "calcInflationRatio: {}",
                 tile->inflationRatio());
    }
  }
}

// fill
//
// TileGrids'
// lx_ ly_
// tileCntX_ tileCntY_
// tileSizeX_ tileSizeY_
//
// void RouteBase::updateRoute()
//{
//  odb::dbGCellGrid* gGrid = db_->getChip()->getBlock()->getGCellGrid();
//  std::vector<int> gridX, gridY;
//  gGrid->getGridX(gridX);
//  gGrid->getGridY(gridY);
//
//  // retrieve routing Layer Count from odb
//  odb::dbTech* tech = db_->getTech();
//  int numLayers = tech->getRoutingLayerCount();
//  tg_->setNumRoutingLayers(numLayers);
//
//  // update grid tile info
//  tg_->setLx(gridX[0]);
//  tg_->setLy(gridY[0]);
//  tg_->setTileSize(gridX[1] - gridX[0], gridY[1] - gridY[0]);
//  tg_->setTileCnt(gridX.size(), gridY.size());
//  tg_->initTiles();
//
//  for (int i = 1; i <= numLayers; i++) {
//    odb::dbTechLayer* layer = tech->findRoutingLayer(i);
//    bool isHorizontalLayer
//        = (layer->getDirection() == odb::dbTechLayerDir::HORIZONTAL);
//
//    for (auto& tile : tg_->tiles()) {
//      // Check left and down tile
//      // and set the minimum usage/cap vals for
//      // TileGrid setup.
//
//      // first extract current tiles' usage
//      float ratio = getUsageCapacityRatio(
//          tile, layer, gGrid, grouter_, rbVars_.ignoreEdgeRatio);
//
//      // if horizontal layer (i.e., vertical edges)
//      // should consider LEFT tile's RIGHT edge == current 'tile's LEFT edge
//      // (current 'ratio' points to RIGHT edges usage)
//      if (isHorizontalLayer && tile->x() >= 1) {
//        Tile* leftTile
//            = tg_->tiles()[tile->y() * tg_->tileCntX() + tile->x() - 1];
//        float leftRatio = getUsageCapacityRatio(
//            leftTile, layer, gGrid, grouter_, rbVars_.ignoreEdgeRatio);
//        ratio = std::fmax(leftRatio, ratio);
//      }
//
//      // if vertical layer (i.e., horizontal edges)
//      // should consider DOWN tile's UP edge == current 'tile's DOWN edge
//      // (current 'ratio' points to UP edges usage)
//      if (!isHorizontalLayer && tile->y() >= 1) {
//        Tile* downTile
//            = tg_->tiles()[(tile->y() - 1) * tg_->tileCntX() + tile->x()];
//        float downRatio = getUsageCapacityRatio(
//            downTile, layer, gGrid, grouter_, rbVars_.ignoreEdgeRatio);
//        ratio = std::fmax(downRatio, ratio);
//      }
//
//      ratio = std::fmax(ratio, 0.0f);
//      //  update inflation Ratio
//      if (ratio >= rbVars_.minInflationRatio) {
//        float inflationRatio = std::pow(ratio, rbVars_.inflationRatioCoef);
//        inflationRatio = std::fmin(inflationRatio, rbVars_.maxInflationRatio);
//        tile->setInflationRatio(inflationRatio);
//      }
//    }
//  }
//
//  // debug print
//  for (auto& tile : tg_->tiles()) {
//    if (tile->inflationRatio() > 1.0) {
//      debugPrint(log_,
//                 GPL,
//                 "updateInflationRatio",
//                 1,
//                 "xy: {} {}",
//                 tile->x(),
//                 tile->y());
//      debugPrint(log_,
//                 GPL,
//                 "updateInflationRatio",
//                 1,
//                 "minxy: {} {}",
//                 tile->lx(),
//                 tile->ly());
//      debugPrint(log_,
//                 GPL,
//                 "updateInflationRatio",
//                 1,
//                 "maxxy: {} {}",
//                 tile->ux(),
//                 tile->uy());
//      debugPrint(log_,
//                 GPL,
//                 "updateInflationRatio",
//                 1,
//                 "calcInflationRatio: {}",
//                 tile->inflationRatio());
//    }
//  }
//}

// first: is Routability Need
// second: reverting procedure init need
//          (e.g. calling NesterovPlace's init())
std::pair<bool, bool> RouteBase::routability()
{
  increaseCounter();

  // create Tile Grid
  std::unique_ptr<TileGrid> tg(new TileGrid());
  tg_ = std::move(tg);
  tg_->setLogger(log_);

  // Update grt for comparison only
  //  getGlobalRouterResult();
  getRudyResult();

  // no need routing if RC is lower than targetRC val
  float curRc = getRudyRC();

  if (curRc < rbVars_.targetRC) {
    log_->info(GPL,
               77,
               "FinalRC lower than targetRC({}), routability not needed.",
               rbVars_.targetRC);
    resetRoutabilityResources();
    return std::make_pair(false, false);
  }

  //
  // saving solutions when minRc happen.
  // I hope to get lower Rc gradually as RD goes on
  //
  if (minRc_ > curRc) {
    log_->info(
        GPL, 78, "FinalRC lower than minRC ({}), min RC updated.", minRc_);
    minRc_ = curRc;
    minRcTargetDensity_ = nbVec_[0]->targetDensity();
    minRcViolatedCnt_ = 0;

    // save cell size info
    for (auto& gCell : nbc_->gCells()) {
      if (!gCell->isStdInstance()) {
        continue;
      }

      minRcCellSize_[&gCell - nbc_->gCells().data()]
          = std::make_pair(gCell->dx(), gCell->dy());
    }
  } else {
    minRcViolatedCnt_++;
    log_->info(GPL,
               79,
               "MinRC ({}) violation occurred, total count: {}.",
               minRc_,
               minRcViolatedCnt_);
  }

  // set inflated ratio
  for (auto& tile : tg_->tiles()) {
    if (tile->inflationRatio() > 1) {
      tile->setInflatedRatio(tile->inflationRatio());
    } else {
      tile->setInflatedRatio(1.0);
    }
  }

  inflatedAreaDelta_ = 0;

  // run bloating and get inflatedAreaDelta_
  for (auto& gCell : nbc_->gCells()) {
    // only care about "standard cell"
    if (!gCell->isStdInstance()) {
      continue;
    }

    int idxX = std::min((gCell->dCx() - tg_->lx()) / tg_->tileSizeX(),
                        tg_->tileCntX() - 1);
    int idxY = std::min((gCell->dCy() - tg_->ly()) / tg_->tileSizeY(),
                        tg_->tileCntY() - 1);

    size_t index = idxY * tg_->tileCntX() + idxX;
    if (index >= tg_->tiles().size()) {
      continue;
    }
    Tile* tile = tg_->tiles()[index];

    // Don't care when inflRatio <= 1
    if (tile->inflatedRatio() <= 1.0) {
      continue;
    }

    int64_t prevCellArea
        = static_cast<int64_t>(gCell->dx()) * static_cast<int64_t>(gCell->dy());

    // bloat
    gCell->setSize(static_cast<int>(std::round(
                       gCell->dx() * std::sqrt(tile->inflatedRatio()))),
                   static_cast<int>(std::round(
                       gCell->dy() * std::sqrt(tile->inflatedRatio()))));

    int64_t newCellArea
        = static_cast<int64_t>(gCell->dx()) * static_cast<int64_t>(gCell->dy());

    // deltaArea is equal to area * deltaRatio
    // both of original and density size will be changed
    inflatedAreaDelta_ += newCellArea - prevCellArea;

    //    inflatedAreaDelta_
    //      = static_cast<int64_t>(round(
    //        static_cast<int64_t>(gCell->dx())
    //        * static_cast<int64_t>(gCell->dy())
    //        * (tile->inflatedRatio() - 1.0)));
  }

  // target ratio
  float targetInflationDeltaAreaRatio
      = 1.0 / static_cast<float>(rbVars_.maxInflationIter);

  // TODO: will be implemented
  if (inflatedAreaDelta_ > targetInflationDeltaAreaRatio
                               * (nbVec_[0]->whiteSpaceArea()
                                  - (nbVec_[0]->nesterovInstsArea()
                                     + nbVec_[0]->totalFillerArea()))) {
    // TODO dynamic inflation procedure?
  }

  dbBlock* block = db_->getChip()->getBlock();
  log_->info(GPL,
             45,
             "{:20} {:10.3f} um^2",
             "InflatedAreaDelta:",
             block->dbuAreaToMicrons(inflatedAreaDelta_));
  log_->info(
      GPL, 46, "{:20} {:10.3f}", "TargetDensity:", nbVec_[0]->targetDensity());

  int64_t totalGCellArea = inflatedAreaDelta_ + nbVec_[0]->nesterovInstsArea()
                           + nbVec_[0]->totalFillerArea();

  // newly set Density
  nbVec_[0]->setTargetDensity(
      static_cast<float>(totalGCellArea)
      / static_cast<float>(nbVec_[0]->whiteSpaceArea()));

  //
  // max density detection or,
  // rc not improvement detection -- (not improved the RC values 3 times in a
  // row)
  //
  if (nbVec_[0]->targetDensity() > rbVars_.maxDensity
      || minRcViolatedCnt_ >= 3) {
    log_->report(
        "Revert Routability Procedure. Target density higher than max, or "
        "minRC max violations.");
    log_->info(GPL, 80, "minRcViolatedCnt: {}", minRcViolatedCnt_);
    log_->info(GPL, 47, "SavedMinRC: {:.4f}", minRc_);
    log_->info(GPL, 48, "SavedTargetDensity: {:.4f}", minRcTargetDensity_);

    nbVec_[0]->setTargetDensity(minRcTargetDensity_);

    revertGCellSizeToMinRc();

    nbVec_[0]->updateDensitySize();
    resetRoutabilityResources();

    return std::make_pair(false, true);
  }

  log_->info(GPL,
             49,
             "{:20} {:10.3f} um^2",
             "WhiteSpaceArea:",
             block->dbuAreaToMicrons(nbVec_[0]->whiteSpaceArea()));
  log_->info(GPL,
             50,
             "{:20} {:10.3f} um^2",
             "NesterovInstsArea:",
             block->dbuAreaToMicrons(nbVec_[0]->nesterovInstsArea()));
  log_->info(GPL,
             51,
             "{:20} {:10.3f} um^2",
             "TotalFillerArea:",
             block->dbuAreaToMicrons(nbVec_[0]->totalFillerArea()));
  log_->info(GPL,
             52,
             "{:20} {:10.3f} um^2",
             "TotalGCellsArea:",
             block->dbuAreaToMicrons(nbVec_[0]->nesterovInstsArea()
                                     + nbVec_[0]->totalFillerArea()));
  log_->info(GPL,
             53,
             "{:20} {:10.3f} um^2",
             "ExpectedGCellsArea:",
             block->dbuAreaToMicrons(inflatedAreaDelta_
                                     + nbVec_[0]->nesterovInstsArea()
                                     + nbVec_[0]->totalFillerArea()));

  // cut filler cells accordingly
  //  if( nb_->totalFillerArea() > inflatedAreaDelta_ ) {
  //    nb_->cutFillerCells( nb_->totalFillerArea() - inflatedAreaDelta_ );
  //  }
  // routability-driven cannot solve this problem with the given density...
  // return false
  //  else {
  //    return false;
  //  }

  // updateArea
  nbVec_[0]->updateAreas();

  log_->info(GPL,
             54,
             "{:20} {:10.3f}",
             "NewTargetDensity:",
             nbVec_[0]->targetDensity());
  log_->info(GPL,
             55,
             "{:20} {:10.3f} um^2",
             "NewWhiteSpaceArea:",
             block->dbuAreaToMicrons(nbVec_[0]->whiteSpaceArea()));
  log_->info(GPL,
             56,
             "{:20} {:10.3f} um^2",
             "MovableArea:",
             block->dbuAreaToMicrons(nbVec_[0]->movableArea()));
  log_->info(GPL,
             57,
             "{:20} {:10.3f} um^2",
             "NewNesterovInstArea:",
             block->dbuAreaToMicrons(nbVec_[0]->nesterovInstsArea()));
  log_->info(GPL,
             58,
             "{:20} {:10.3f} um^2",
             "NewTotalFillerArea:",
             block->dbuAreaToMicrons(nbVec_[0]->totalFillerArea()));
  log_->info(GPL,
             59,
             "{:20} {:10.3f} um^2",
             "NewTotalGCellsArea:",
             block->dbuAreaToMicrons(nbVec_[0]->nesterovInstsArea()
                                     + nbVec_[0]->totalFillerArea()));

  // update densitySizes for all gCell
  nbVec_[0]->updateDensitySize();

  // reset
  resetRoutabilityResources();

  return std::make_pair(true, true);
}

void RouteBase::revertGCellSizeToMinRc()
{
  // revert back the gcell sizes
  for (auto& gCell : nbc_->gCells()) {
    if (!gCell->isStdInstance()) {
      continue;
    }

    int idx = &gCell - nbc_->gCells().data();

    gCell->setSize(minRcCellSize_[idx].first, minRcCellSize_[idx].second);
  }
}

float RouteBase::getRudyRC() const
{
  grt::Rudy* rudy = grouter_->getRudy();
  double totalRouteOverflow = 0;
  int overflowTileCnt = 0;
  std::vector<double> edgeCongArray;

  for (auto& tile : tg_->tiles()) {
    float ratio = rudy->getTile(tile->x(), tile->y()).getRudy() / 100.0;
    // Escape the case when blockage ratio is too huge
    if (ratio >= 0.0f) {
      totalRouteOverflow += std::fmax(0.0, -1 + ratio);
      edgeCongArray.push_back(ratio);

      if (ratio > 1.0) {
        overflowTileCnt++;
      }
    }
  }

  log_->info(GPL, 63, "TotalRouteOverflow: {}", totalRouteOverflow);
  log_->info(GPL, 64, "OverflowTileCnt: {}", overflowTileCnt);

  int arraySize = edgeCongArray.size();
  std::sort(edgeCongArray.rbegin(), edgeCongArray.rend());

  double avg005RC = 0;
  double avg010RC = 0;
  double avg020RC = 0;
  double avg050RC = 0;

  for (int i = 0; i < arraySize; ++i) {
    if (i < 0.005 * arraySize) {
      avg005RC += edgeCongArray[i];
    }
    if (i < 0.01 * arraySize) {
      avg010RC += edgeCongArray[i];
    }
    if (i < 0.02 * arraySize) {
      avg020RC += edgeCongArray[i];
    }
    if (i < 0.05 * arraySize) {
      avg050RC += edgeCongArray[i];
    }
  }

<<<<<<< HEAD
  avg005RC /= ceil(0.005 * arraySize);
  avg010RC /= ceil(0.010 * arraySize);
  avg020RC /= ceil(0.020 * arraySize);
  avg050RC /= ceil(0.050 * arraySize);

  log_->info(GPL, 65, "0.5%RC: {}", avg005RC);
  log_->info(GPL, 66, "1.0%RC: {}", avg010RC);
  log_->info(GPL, 67, "2.0%RC: {}", avg020RC);
  log_->info(GPL, 68, "5.0%RC: {}", avg050RC);

  float finalRC = (rbVars_.rcK1 * avg005RC + rbVars_.rcK2 * avg010RC
                   + rbVars_.rcK3 * avg020RC + rbVars_.rcK4 * avg050RC)
                  / (rbVars_.rcK1 + rbVars_.rcK2 + rbVars_.rcK3 + rbVars_.rcK4);

  log_->info(GPL, 69, "FinalRC: {}", finalRC);
=======
  horAvg005RC /= ceil(0.005 * horArraySize);
  horAvg010RC /= ceil(0.010 * horArraySize);
  horAvg020RC /= ceil(0.020 * horArraySize);
  horAvg050RC /= ceil(0.050 * horArraySize);

  double verAvg005RC = 0;
  double verAvg010RC = 0;
  double verAvg020RC = 0;
  double verAvg050RC = 0;
  for (int i = 0; i < verArraySize; ++i) {
    if (i < 0.005 * verArraySize) {
      verAvg005RC += verEdgeCongArray[i];
    }
    if (i < 0.01 * verArraySize) {
      verAvg010RC += verEdgeCongArray[i];
    }
    if (i < 0.02 * verArraySize) {
      verAvg020RC += verEdgeCongArray[i];
    }
    if (i < 0.05 * verArraySize) {
      verAvg050RC += verEdgeCongArray[i];
    }
  }
  verAvg005RC /= ceil(0.005 * verArraySize);
  verAvg010RC /= ceil(0.010 * verArraySize);
  verAvg020RC /= ceil(0.020 * verArraySize);
  verAvg050RC /= ceil(0.050 * verArraySize);

  log_->info(GPL, 66, "0.5%RC: {:.4f}", std::fmax(horAvg005RC, verAvg005RC));
  log_->info(GPL, 67, "1.0%RC: {:.4f}", std::fmax(horAvg010RC, verAvg010RC));
  log_->info(GPL, 68, "2.0%RC: {:.4f}", std::fmax(horAvg020RC, verAvg020RC));
  log_->info(GPL, 69, "5.0%RC: {:.4f}", std::fmax(horAvg050RC, verAvg050RC));

  log_->info(GPL, 70, "0.5rcK: {}", rbVars_.rcK1);
  log_->info(GPL, 71, "1.0rcK: {}", rbVars_.rcK2);
  log_->info(GPL, 72, "2.0rcK: {}", rbVars_.rcK3);
  log_->info(GPL, 73, "5.0rcK: {}", rbVars_.rcK4);

  float finalRC = (rbVars_.rcK1 * std::fmax(horAvg005RC, verAvg005RC)
                   + rbVars_.rcK2 * std::fmax(horAvg010RC, verAvg010RC)
                   + rbVars_.rcK3 * std::fmax(horAvg020RC, verAvg020RC)
                   + rbVars_.rcK4 * std::fmax(horAvg050RC, verAvg050RC))
                  / (rbVars_.rcK1 + rbVars_.rcK2 + rbVars_.rcK3 + rbVars_.rcK4);

  log_->info(GPL, 74, "FinalRC: {:.4f}", finalRC);
>>>>>>> 6b9b7c2f
  return finalRC;
}

// extract RC values
// float RouteBase::getRC() const
//{
//  double totalRouteOverflowH2 = 0;
//  double totalRouteOverflowV2 = 0;
//  int overflowTileCnt2 = 0;
//
//  std::vector<double> horEdgeCongArray;
//  std::vector<double> verEdgeCongArray;
//
//  odb::dbGCellGrid* gGrid = db_->getChip()->getBlock()->getGCellGrid();
//  for (auto& tile : tg_->tiles()) {
//    for (int i = 1; i <= tg_->numRoutingLayers(); i++) {
//      odb::dbTechLayer* layer = db_->getTech()->findRoutingLayer(i);
//      bool isHorizontalLayer
//          = (layer->getDirection() == odb::dbTechLayerDir::HORIZONTAL);
//
//      // extract the ratio in the same way as inflation ratio cals
//      float ratio = getUsageCapacityRatio(
//          tile, layer, gGrid, grouter_, rbVars_.ignoreEdgeRatio);
//      // escape the case when blockageRatio is too huge
//      if (ratio >= 0.0f) {
//        if (isHorizontalLayer) {
//          totalRouteOverflowH2 += std::fmax(0.0, -1 + ratio);
//          horEdgeCongArray.push_back(ratio);
//        } else {
//          totalRouteOverflowV2 += std::fmax(0.0, -1 + ratio);
//          verEdgeCongArray.push_back(ratio);
//        }
//
//        if (ratio > 1.0) {
//          overflowTileCnt2++;
//        }
//      }
//    }
//  }
//
//  log_->info(GPL, xx, "TotalRouteOverflowH2: {}", totalRouteOverflowH2);
//  log_->info(GPL, xx, "TotalRouteOverflowV2: {}", totalRouteOverflowV2);
//  log_->info(GPL, xx, "OverflowTileCnt2: {}", overflowTileCnt2);
//
//  int horArraySize = horEdgeCongArray.size();
//  int verArraySize = verEdgeCongArray.size();
//
//  std::sort(horEdgeCongArray.rbegin(), horEdgeCongArray.rend());
//  std::sort(verEdgeCongArray.rbegin(), verEdgeCongArray.rend());
//
//  double horAvg005RC = 0;
//  double horAvg010RC = 0;
//  double horAvg020RC = 0;
//  double horAvg050RC = 0;
//  for (int i = 0; i < horArraySize; ++i) {
//    if (i < 0.005 * horArraySize) {
//      horAvg005RC += horEdgeCongArray[i];
//    }
//    if (i < 0.01 * horArraySize) {
//      horAvg010RC += horEdgeCongArray[i];
//    }
//    if (i < 0.02 * horArraySize) {
//      horAvg020RC += horEdgeCongArray[i];
//    }
//    if (i < 0.05 * horArraySize) {
//      horAvg050RC += horEdgeCongArray[i];
//    }
//  }
//
//  horAvg005RC /= ceil(0.005 * horArraySize);
//  horAvg010RC /= ceil(0.010 * horArraySize);
//  horAvg020RC /= ceil(0.020 * horArraySize);
//  horAvg050RC /= ceil(0.050 * horArraySize);
//
//  double verAvg005RC = 0;
//  double verAvg010RC = 0;
//  double verAvg020RC = 0;
//  double verAvg050RC = 0;
//  for (int i = 0; i < verArraySize; ++i) {
//    if (i < 0.005 * verArraySize) {
//      verAvg005RC += verEdgeCongArray[i];
//    }
//    if (i < 0.01 * verArraySize) {
//      verAvg010RC += verEdgeCongArray[i];
//    }
//    if (i < 0.02 * verArraySize) {
//      verAvg020RC += verEdgeCongArray[i];
//    }
//    if (i < 0.05 * verArraySize) {
//      verAvg050RC += verEdgeCongArray[i];
//    }
//  }
//  verAvg005RC /= ceil(0.005 * verArraySize);
//  verAvg010RC /= ceil(0.010 * verArraySize);
//  verAvg020RC /= ceil(0.020 * verArraySize);
//  verAvg050RC /= ceil(0.050 * verArraySize);
//
//  log_->info(GPL, xx, "0.5%RC: {}", std::fmax(horAvg005RC, verAvg005RC));
//  log_->info(GPL, xx, "1.0%RC: {}", std::fmax(horAvg010RC, verAvg010RC));
//  log_->info(GPL, xx, "2.0%RC: {}", std::fmax(horAvg020RC, verAvg020RC));
//  log_->info(GPL, xx, "5.0%RC: {}", std::fmax(horAvg050RC, verAvg050RC));
//
//  log_->info(GPL, xx, "0.5rcK: {}", rbVars_.rcK1);
//  log_->info(GPL, xx, "1.0rcK: {}", rbVars_.rcK2);
//  log_->info(GPL, xx, "2.0rcK: {}", rbVars_.rcK3);
//  log_->info(GPL, xx, "5.0rcK: {}", rbVars_.rcK4);
//
//  float finalRC = (rbVars_.rcK1 * std::fmax(horAvg005RC, verAvg005RC)
//                   + rbVars_.rcK2 * std::fmax(horAvg010RC, verAvg010RC)
//                   + rbVars_.rcK3 * std::fmax(horAvg020RC, verAvg020RC)
//                   + rbVars_.rcK4 * std::fmax(horAvg050RC, verAvg050RC))
//                  / (rbVars_.rcK1 + rbVars_.rcK2 + rbVars_.rcK3 +
//                  rbVars_.rcK4);
//
//  log_->info(GPL, xx, "FinalRC: {}", finalRC);
//  return finalRC;
//}

void RouteBase::increaseCounter()
{
  numCall_++;
  inflationIterCnt_++;
  if (inflationIterCnt_ > rbVars_.maxInflationIter) {
    inflationIterCnt_ = 0;
    bloatIterCnt_++;
  }

  log_->info(GPL,
             75,
             "Routability numCall: {} inflationIterCnt: {} bloatIterCnt: {}",
             numCall_,
             inflationIterCnt_,
             bloatIterCnt_);
}

}  // namespace gpl<|MERGE_RESOLUTION|>--- conflicted
+++ resolved
@@ -875,7 +875,6 @@
     }
   }
 
-<<<<<<< HEAD
   avg005RC /= ceil(0.005 * arraySize);
   avg010RC /= ceil(0.010 * arraySize);
   avg020RC /= ceil(0.020 * arraySize);
@@ -885,40 +884,6 @@
   log_->info(GPL, 66, "1.0%RC: {}", avg010RC);
   log_->info(GPL, 67, "2.0%RC: {}", avg020RC);
   log_->info(GPL, 68, "5.0%RC: {}", avg050RC);
-
-  float finalRC = (rbVars_.rcK1 * avg005RC + rbVars_.rcK2 * avg010RC
-                   + rbVars_.rcK3 * avg020RC + rbVars_.rcK4 * avg050RC)
-                  / (rbVars_.rcK1 + rbVars_.rcK2 + rbVars_.rcK3 + rbVars_.rcK4);
-
-  log_->info(GPL, 69, "FinalRC: {}", finalRC);
-=======
-  horAvg005RC /= ceil(0.005 * horArraySize);
-  horAvg010RC /= ceil(0.010 * horArraySize);
-  horAvg020RC /= ceil(0.020 * horArraySize);
-  horAvg050RC /= ceil(0.050 * horArraySize);
-
-  double verAvg005RC = 0;
-  double verAvg010RC = 0;
-  double verAvg020RC = 0;
-  double verAvg050RC = 0;
-  for (int i = 0; i < verArraySize; ++i) {
-    if (i < 0.005 * verArraySize) {
-      verAvg005RC += verEdgeCongArray[i];
-    }
-    if (i < 0.01 * verArraySize) {
-      verAvg010RC += verEdgeCongArray[i];
-    }
-    if (i < 0.02 * verArraySize) {
-      verAvg020RC += verEdgeCongArray[i];
-    }
-    if (i < 0.05 * verArraySize) {
-      verAvg050RC += verEdgeCongArray[i];
-    }
-  }
-  verAvg005RC /= ceil(0.005 * verArraySize);
-  verAvg010RC /= ceil(0.010 * verArraySize);
-  verAvg020RC /= ceil(0.020 * verArraySize);
-  verAvg050RC /= ceil(0.050 * verArraySize);
 
   log_->info(GPL, 66, "0.5%RC: {:.4f}", std::fmax(horAvg005RC, verAvg005RC));
   log_->info(GPL, 67, "1.0%RC: {:.4f}", std::fmax(horAvg010RC, verAvg010RC));
@@ -937,7 +902,6 @@
                   / (rbVars_.rcK1 + rbVars_.rcK2 + rbVars_.rcK3 + rbVars_.rcK4);
 
   log_->info(GPL, 74, "FinalRC: {:.4f}", finalRC);
->>>>>>> 6b9b7c2f
   return finalRC;
 }
 
