--- conflicted
+++ resolved
@@ -47,27 +47,6 @@
 [INFO RSZ-0039] Resized 75 instances.
 [INFO GPL-0106] Timing-driven: worst slack 1.41e-09
 [INFO GPL-0103] Timing-driven: weighted 35 nets.
-<<<<<<< HEAD
-[NesterovSolve] Iter:   10 overflow: 0.730 HPWL: 4005819
-[NesterovSolve] Iter:   20 overflow: 0.733 HPWL: 3997279
-[NesterovSolve] Iter:   30 overflow: 0.733 HPWL: 3993713
-[NesterovSolve] Iter:   40 overflow: 0.733 HPWL: 3993844
-[NesterovSolve] Iter:   50 overflow: 0.733 HPWL: 3994450
-[NesterovSolve] Iter:   60 overflow: 0.733 HPWL: 3994616
-[NesterovSolve] Iter:   70 overflow: 0.733 HPWL: 3994861
-[NesterovSolve] Iter:   80 overflow: 0.733 HPWL: 3995236
-[NesterovSolve] Iter:   90 overflow: 0.733 HPWL: 3995792
-[NesterovSolve] Iter:  100 overflow: 0.733 HPWL: 3996953
-[NesterovSolve] Iter:  110 overflow: 0.732 HPWL: 3998849
-[NesterovSolve] Iter:  120 overflow: 0.731 HPWL: 4001672
-[NesterovSolve] Iter:  130 overflow: 0.730 HPWL: 4006171
-[NesterovSolve] Iter:  140 overflow: 0.727 HPWL: 4013205
-[NesterovSolve] Iter:  150 overflow: 0.723 HPWL: 4022955
-[NesterovSolve] Iter:  160 overflow: 0.716 HPWL: 4037693
-[NesterovSolve] Iter:  170 overflow: 0.704 HPWL: 4057849
-[INFO GPL-0100] Timing-driven iteration 2/7, virtual: true.
-[INFO GPL-0101]    Iter: 177, overflow: 0.695, keep rsz at: 0.3, HPWL: 4076903
-=======
 [NesterovSolve] Iter:   10 overflow: 0.728 HPWL: 4021066
 [NesterovSolve] Iter:   20 overflow: 0.730 HPWL: 4007578
 [NesterovSolve] Iter:   30 overflow: 0.731 HPWL: 4003791
@@ -87,7 +66,6 @@
 [NesterovSolve] Iter:  170 overflow: 0.704 HPWL: 4073172
 [INFO GPL-0100] Timing-driven iteration 2/7, virtual: true.
 [INFO GPL-0101]    Iter: 176, overflow: 0.694, keep rsz at: 0.3, HPWL: 4089801
->>>>>>> 30b098f2
 Iteration |   Area    | Resized | Buffers | Nets repaired | Remaining
 ---------------------------------------------------------------------
         0 |     +0.0% |       0 |       0 |             0 |       356
@@ -96,21 +74,12 @@
 [INFO RSZ-0039] Resized 76 instances.
 [INFO GPL-0106] Timing-driven: worst slack 1.4e-09
 [INFO GPL-0103] Timing-driven: weighted 35 nets.
-<<<<<<< HEAD
-[NesterovSolve] Iter:  180 overflow: 0.686 HPWL: 4116226
-[NesterovSolve] Iter:  190 overflow: 0.671 HPWL: 4153034
-[NesterovSolve] Iter:  200 overflow: 0.649 HPWL: 4204099
-[NesterovSolve] Iter:  210 overflow: 0.618 HPWL: 4266517
-[INFO GPL-0100] Timing-driven iteration 3/7, virtual: true.
-[INFO GPL-0101]    Iter: 217, overflow: 0.594, keep rsz at: 0.3, HPWL: 4313408
-=======
 [NesterovSolve] Iter:  180 overflow: 0.688 HPWL: 4103758
 [NesterovSolve] Iter:  190 overflow: 0.671 HPWL: 4143305
 [NesterovSolve] Iter:  200 overflow: 0.649 HPWL: 4195861
 [NesterovSolve] Iter:  210 overflow: 0.619 HPWL: 4257333
 [INFO GPL-0100] Timing-driven iteration 3/7, virtual: true.
 [INFO GPL-0101]    Iter: 218, overflow: 0.592, keep rsz at: 0.3, HPWL: 4309782
->>>>>>> 30b098f2
 Iteration |   Area    | Resized | Buffers | Nets repaired | Remaining
 ---------------------------------------------------------------------
         0 |     +0.0% |       0 |       0 |             0 |       356
@@ -119,53 +88,27 @@
 [INFO RSZ-0039] Resized 76 instances.
 [INFO GPL-0106] Timing-driven: worst slack 1.4e-09
 [INFO GPL-0103] Timing-driven: weighted 35 nets.
-<<<<<<< HEAD
-[NesterovSolve] Iter:  220 overflow: 0.584 HPWL: 4328418
-[NesterovSolve] Iter:  230 overflow: 0.542 HPWL: 4396841
-[NesterovSolve] Iter:  240 overflow: 0.498 HPWL: 4449269
-[INFO GPL-0100] Timing-driven iteration 4/7, virtual: true.
-[INFO GPL-0101]    Iter: 241, overflow: 0.492, keep rsz at: 0.3, HPWL: 4450099
-=======
 [NesterovSolve] Iter:  220 overflow: 0.584 HPWL: 4324409
 [NesterovSolve] Iter:  230 overflow: 0.542 HPWL: 4388185
 [NesterovSolve] Iter:  240 overflow: 0.498 HPWL: 4444123
 [INFO GPL-0100] Timing-driven iteration 4/7, virtual: true.
 [INFO GPL-0101]    Iter: 241, overflow: 0.493, keep rsz at: 0.3, HPWL: 4445843
->>>>>>> 30b098f2
 Iteration |   Area    | Resized | Buffers | Nets repaired | Remaining
 ---------------------------------------------------------------------
         0 |     +0.0% |       0 |       0 |             0 |       356
     final |    -12.6% |      76 |       0 |             0 |         0
 ---------------------------------------------------------------------
-<<<<<<< HEAD
-[INFO RSZ-0039] Resized 29 instances.
-[INFO GPL-0106] Timing-driven: worst slack 1.41e-09
-[INFO GPL-0103] Timing-driven: weighted 33 nets.
-[NesterovSolve] Iter:  250 overflow: 0.437 HPWL: 4449026
-[INFO GPL-0100] Timing-driven iteration 5/7, virtual: true.
-[INFO GPL-0101]    Iter: 258, overflow: 0.393, keep rsz at: 0.3, HPWL: 4435848
-=======
 [INFO RSZ-0039] Resized 76 instances.
 [INFO GPL-0106] Timing-driven: worst slack 1.4e-09
 [INFO GPL-0103] Timing-driven: weighted 35 nets.
 [NesterovSolve] Iter:  250 overflow: 0.439 HPWL: 4444359
 [INFO GPL-0100] Timing-driven iteration 5/7, virtual: true.
 [INFO GPL-0101]    Iter: 258, overflow: 0.392, keep rsz at: 0.3, HPWL: 4432042
->>>>>>> 30b098f2
 Iteration |   Area    | Resized | Buffers | Nets repaired | Remaining
 ---------------------------------------------------------------------
         0 |     +0.0% |       0 |       0 |             0 |       356
     final |    -12.6% |      76 |       0 |             0 |         0
 ---------------------------------------------------------------------
-<<<<<<< HEAD
-[INFO RSZ-0039] Resized 30 instances.
-[INFO GPL-0106] Timing-driven: worst slack 1.41e-09
-[INFO GPL-0103] Timing-driven: weighted 30 nets.
-[NesterovSolve] Iter:  260 overflow: 0.384 HPWL: 4439165
-[NesterovSolve] Iter:  270 overflow: 0.334 HPWL: 4467995
-[INFO GPL-0100] Timing-driven iteration 6/7, virtual: false.
-[INFO GPL-0101]    Iter: 279, overflow: 0.295, keep rsz at: 0.3, HPWL: 4475755
-=======
 [INFO RSZ-0039] Resized 76 instances.
 [INFO GPL-0106] Timing-driven: worst slack 1.4e-09
 [INFO GPL-0103] Timing-driven: weighted 34 nets.
@@ -174,28 +117,11 @@
 [NesterovSolve] Iter:  280 overflow: 0.301 HPWL: 4461794
 [INFO GPL-0100] Timing-driven iteration 6/7, virtual: false.
 [INFO GPL-0101]    Iter: 283, overflow: 0.294, keep rsz at: 0.3, HPWL: 4481604
->>>>>>> 30b098f2
 Iteration |   Area    | Resized | Buffers | Nets repaired | Remaining
 ---------------------------------------------------------------------
         0 |     +0.0% |       0 |       0 |             0 |       356
     final |    -12.6% |      76 |       0 |             0 |         0
 ---------------------------------------------------------------------
-<<<<<<< HEAD
-[INFO RSZ-0039] Resized 29 instances.
-[INFO GPL-0106] Timing-driven: worst slack 1.41e-09
-[INFO GPL-0103] Timing-driven: weighted 30 nets.
-[INFO GPL-0107] Timing-driven: repair_design delta area: -12.768 um^2 (-2.31%)
-[INFO GPL-0108] Timing-driven: repair_design, gpl cells created: 0 (+0.00%)
-[INFO GPL-0109] Timing-driven: inserted buffers as reported by repair_design: 0
-[INFO GPL-0110] Timing-driven: new target density: 0.6866146
-[NesterovSolve] Iter:  280 overflow: 0.305 HPWL: 2861022
-[NesterovSolve] Iter:  290 overflow: 0.290 HPWL: 2670789
-[NesterovSolve] Iter:  300 overflow: 0.242 HPWL: 2604056
-[NesterovSolve] Iter:  310 overflow: 0.219 HPWL: 2616720
-[NesterovSolve] Iter:  320 overflow: 0.197 HPWL: 2639755
-[INFO GPL-0100] Timing-driven iteration 7/7, virtual: false.
-[INFO GPL-0101]    Iter: 324, overflow: 0.191, keep rsz at: 0.3, HPWL: 2641412
-=======
 [INFO RSZ-0039] Resized 76 instances.
 [INFO GPL-0106] Timing-driven: worst slack 1.39e-09
 [INFO GPL-0103] Timing-driven: weighted 35 nets.
@@ -209,26 +135,11 @@
 [NesterovSolve] Iter:  320 overflow: 0.207 HPWL: 2630392
 [INFO GPL-0100] Timing-driven iteration 7/7, virtual: false.
 [INFO GPL-0101]    Iter: 327, overflow: 0.192, keep rsz at: 0.3, HPWL: 2638573
->>>>>>> 30b098f2
 Iteration |   Area    | Resized | Buffers | Nets repaired | Remaining
 ---------------------------------------------------------------------
         0 |     +0.0% |       0 |       0 |             0 |       356
     final |     +1.0% |      43 |       1 |             1 |         0
 ---------------------------------------------------------------------
-<<<<<<< HEAD
-[INFO RSZ-0039] Resized 5 instances.
-[INFO GPL-0106] Timing-driven: worst slack 1.41e-09
-[INFO GPL-0103] Timing-driven: weighted 33 nets.
-[INFO GPL-0107] Timing-driven: repair_design delta area: -6.650 um^2 (-1.23%)
-[INFO GPL-0108] Timing-driven: repair_design, gpl cells created: 0 (+0.00%)
-[INFO GPL-0109] Timing-driven: inserted buffers as reported by repair_design: 0
-[INFO GPL-0110] Timing-driven: new target density: 0.67964303
-[NesterovSolve] Iter:  330 overflow: 0.175 HPWL: 2656129
-[NesterovSolve] Iter:  340 overflow: 0.140 HPWL: 2675206
-[NesterovSolve] Iter:  350 overflow: 0.120 HPWL: 2697579
-[NesterovSolve] Finished with Overflow: 0.099371
-worst slack 1.41
-=======
 [INFO RSZ-0036] Found 1 capacitance violations.
 [INFO RSZ-0039] Resized 43 instances.
 [INFO RSZ-0038] Inserted 1 buffers in 1 nets.
@@ -244,5 +155,4 @@
 [NesterovSolve] Iter:  360 overflow: 0.101 HPWL: 2724525
 [NesterovSolve] Finished with Overflow: 0.098508
 worst slack 1.39
->>>>>>> 30b098f2
 No differences found.