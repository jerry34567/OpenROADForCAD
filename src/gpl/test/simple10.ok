[WARNING ODB-0220] WARNING (LEFPARS-2036): SOURCE statement is obsolete in version 5.6 and later.
The LEF parser will ignore this statement.
To avoid this warning in the future, remove this statement from the LEF file with version 5.6 or later. See file ./sky130hd.lef at line 794.

[INFO ODB-0227] LEF file: ./sky130hd.lef, created 13 layers, 25 vias, 441 library cells
[INFO ODB-0128] Design: inverter
[INFO ODB-0130]     Created 4 pins.
[INFO ODB-0131]     Created 32 components and 116 component-terminals.
[INFO ODB-0132]     Created 2 special nets and 114 connections.
[INFO ODB-0133]     Created 2 nets and 2 connections.
[INFO GPL-0002] DBU: 1000
[INFO GPL-0003] SiteSize: (  0.460  2.720 ) um
[INFO GPL-0004] CoreBBox: ( 10.120 10.880 ) ( 7989.740 7988.640 ) um
<<<<<<< HEAD
[INFO GPL-0006] NumInstances:                20
[INFO GPL-0007] NumPlaceInstances:            1
[INFO GPL-0008] NumFixedInstances:           19
[INFO GPL-0009] NumDummyInstances:            0
[INFO GPL-0010] NumNets:                      2
[INFO GPL-0011] NumPins:                      4
[INFO GPL-0012] DieBBox:  (  0.000  0.000 ) ( 8000.000 8000.000 ) um
[INFO GPL-0013] CoreBBox: ( 10.120 10.880 ) ( 7989.740 7988.640 ) um
[INFO GPL-0016] CoreArea:            63659493.251 um^2
[INFO GPL-0017] NonPlaceInstsArea:       53.802 um^2
[INFO GPL-0018] PlaceInstsArea:           3.754 um^2
[INFO GPL-0019] Util:                     0.000 %
[INFO GPL-0020] StdInstsArea:             3.754 um^2
[INFO GPL-0021] MacroInstsArea:           0.000 um^2
[InitialPlace]  Iter: 1 CG residual: 0.00000000 HPWL: 2069560
[InitialPlace]  Iter: 2 CG residual: 0.00000000 HPWL: 2069560
[InitialPlace]  Iter: 3 CG residual: 0.00000000 HPWL: 2069560
[InitialPlace]  Iter: 4 CG residual: 0.00000000 HPWL: 2069560
[InitialPlace]  Iter: 5 CG residual: 0.00000000 HPWL: 2069560
[INFO GPL-0031] FillerInit:NumGCells:    786571
[INFO GPL-0032] FillerInit:NumGNets:          2
[INFO GPL-0033] FillerInit:NumGPins:          4
[INFO GPL-0023] TargetDensity:            0.750
[INFO GPL-0024] AvrgPlaceInstArea:        3.754 um^2
[INFO GPL-0025] IdealBinArea:             5.005 um^2
[INFO GPL-0026] IdealBinCnt:           12719687
[INFO GPL-0027] TotalBinArea:        63659493.251 um^2
[INFO GPL-0028] BinCnt:      2048   2048
[INFO GPL-0029] BinSize: (  3.896  3.895 )
[INFO GPL-0030] NumBins: 4194304
[NesterovSolve] Iter:    1 overflow: 0.000 HPWL: 2065415
[NesterovSolve] Finished with Overflow: 0.000000
=======
[INFO GPL-0006] Number of instances:                20
[INFO GPL-0007] Movable instances:                   1
[INFO GPL-0008] Fixed instances:                    19
[INFO GPL-0009] Dummy instances:                     0
[INFO GPL-0010] Number of nets:                      2
[INFO GPL-0011] Number of pins:                      4
[INFO GPL-0012] Die BBox:  (  0.000  0.000 ) ( 8000.000 8000.000 ) um
[INFO GPL-0013] Core BBox: ( 10.120 10.880 ) ( 7989.740 7988.640 ) um
[INFO GPL-0016] Core area:                  63659493.251 um^2
[INFO GPL-0017] Fixed instances area:           53.802 um^2
[INFO GPL-0018] Movable instances area:          3.754 um^2
[INFO GPL-0019] Utilization:                     0.000 %
[INFO GPL-0020] Standard cells area:             3.754 um^2
[INFO GPL-0021] Large instances area:            0.000 um^2
[InitialPlace]  Iter: 1 conjugate gradient residual: 0.00000000 HPWL: 2069560
[InitialPlace]  Iter: 2 conjugate gradient residual: 0.00000000 HPWL: 2069560
[InitialPlace]  Iter: 3 conjugate gradient residual: 0.00000000 HPWL: 2069560
[InitialPlace]  Iter: 4 conjugate gradient residual: 0.00000000 HPWL: 2069560
[InitialPlace]  Iter: 5 conjugate gradient residual: 0.00000000 HPWL: 2069560
[INFO GPL-0023] Placement target density:       0.7500
[INFO GPL-0024] Movable insts average area:      3.754 um^2
[INFO GPL-0025] Ideal bin area:                  5.005 um^2
[INFO GPL-0026] Ideal bin count:              12719687
[INFO GPL-0027] Total bin area:             63659493.251 um^2
[INFO GPL-0028] Bin count (X, Y):        2048 ,   2048
[INFO GPL-0029] Bin size (W * H):       3.897 *  3.896 um
[INFO GPL-0030] Number of bins:                4194304
[INFO GPL-0031] HPWL: Half-Perimeter Wirelength
Iteration | Overflow |     HPWL (um) |  HPWL(%) |   Penalty | Group
---------------------------------------------------------------
        1 |   0.0000 |  2.065415e+06 |   +0.00% |  8.03e-23 |      
[INFO GPL-1001] Finished with Overflow: 0.000000
[INFO GPL-1002] Placed Cell Area                3.7536
[INFO GPL-1003] Available Free Area         63659439.4496
[INFO GPL-1004] Minimum Feasible Density        0.0100 (cell_area / free_area)
[INFO GPL-1006]   Suggested Target Densities:
[INFO GPL-1007]     - For 90% usage of free space: 0.0000
[INFO GPL-1008]     - For 80% usage of free space: 0.0000
>>>>>>> 5d8e6d2e
No differences found.<|MERGE_RESOLUTION|>--- conflicted
+++ resolved
@@ -11,40 +11,6 @@
 [INFO GPL-0002] DBU: 1000
 [INFO GPL-0003] SiteSize: (  0.460  2.720 ) um
 [INFO GPL-0004] CoreBBox: ( 10.120 10.880 ) ( 7989.740 7988.640 ) um
-<<<<<<< HEAD
-[INFO GPL-0006] NumInstances:                20
-[INFO GPL-0007] NumPlaceInstances:            1
-[INFO GPL-0008] NumFixedInstances:           19
-[INFO GPL-0009] NumDummyInstances:            0
-[INFO GPL-0010] NumNets:                      2
-[INFO GPL-0011] NumPins:                      4
-[INFO GPL-0012] DieBBox:  (  0.000  0.000 ) ( 8000.000 8000.000 ) um
-[INFO GPL-0013] CoreBBox: ( 10.120 10.880 ) ( 7989.740 7988.640 ) um
-[INFO GPL-0016] CoreArea:            63659493.251 um^2
-[INFO GPL-0017] NonPlaceInstsArea:       53.802 um^2
-[INFO GPL-0018] PlaceInstsArea:           3.754 um^2
-[INFO GPL-0019] Util:                     0.000 %
-[INFO GPL-0020] StdInstsArea:             3.754 um^2
-[INFO GPL-0021] MacroInstsArea:           0.000 um^2
-[InitialPlace]  Iter: 1 CG residual: 0.00000000 HPWL: 2069560
-[InitialPlace]  Iter: 2 CG residual: 0.00000000 HPWL: 2069560
-[InitialPlace]  Iter: 3 CG residual: 0.00000000 HPWL: 2069560
-[InitialPlace]  Iter: 4 CG residual: 0.00000000 HPWL: 2069560
-[InitialPlace]  Iter: 5 CG residual: 0.00000000 HPWL: 2069560
-[INFO GPL-0031] FillerInit:NumGCells:    786571
-[INFO GPL-0032] FillerInit:NumGNets:          2
-[INFO GPL-0033] FillerInit:NumGPins:          4
-[INFO GPL-0023] TargetDensity:            0.750
-[INFO GPL-0024] AvrgPlaceInstArea:        3.754 um^2
-[INFO GPL-0025] IdealBinArea:             5.005 um^2
-[INFO GPL-0026] IdealBinCnt:           12719687
-[INFO GPL-0027] TotalBinArea:        63659493.251 um^2
-[INFO GPL-0028] BinCnt:      2048   2048
-[INFO GPL-0029] BinSize: (  3.896  3.895 )
-[INFO GPL-0030] NumBins: 4194304
-[NesterovSolve] Iter:    1 overflow: 0.000 HPWL: 2065415
-[NesterovSolve] Finished with Overflow: 0.000000
-=======
 [INFO GPL-0006] Number of instances:                20
 [INFO GPL-0007] Movable instances:                   1
 [INFO GPL-0008] Fixed instances:                    19
@@ -83,5 +49,4 @@
 [INFO GPL-1006]   Suggested Target Densities:
 [INFO GPL-1007]     - For 90% usage of free space: 0.0000
 [INFO GPL-1008]     - For 80% usage of free space: 0.0000
->>>>>>> 5d8e6d2e
 No differences found.