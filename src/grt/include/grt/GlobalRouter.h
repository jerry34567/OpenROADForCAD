/////////////////////////////////////////////////////////////////////////////
//
// BSD 3-Clause License
//
// Copyright (c) 2019, The Regents of the University of California
// All rights reserved.
//
// Redistribution and use in source and binary forms, with or without
// modification, are permitted provided that the following conditions are met:
//
// * Redistributions of source code must retain the above copyright notice, this
//   list of conditions and the following disclaimer.
//
// * Redistributions in binary form must reproduce the above copyright notice,
//   this list of conditions and the following disclaimer in the documentation
//   and/or other materials provided with the distribution.
//
// * Neither the name of the copyright holder nor the names of its
//   contributors may be used to endorse or promote products derived from
//   this software without specific prior written permission.
//
// THIS SOFTWARE IS PROVIDED BY THE COPYRIGHT HOLDERS AND CONTRIBUTORS "AS IS"
// AND ANY EXPRESS OR IMPLIED WARRANTIES, INCLUDING, BUT NOT LIMITED TO, THE
// IMPLIED WARRANTIES OF MERCHANTABILITY AND FITNESS FOR A PARTICULAR PURPOSE
// ARE DISCLAIMED. IN NO EVENT SHALL THE COPYRIGHT HOLDER OR CONTRIBUTORS BE
// LIABLE FOR ANY DIRECT, INDIRECT, INCIDENTAL, SPECIAL, EXEMPLARY, OR
// CONSEQUENTIAL DAMAGES (INCLUDING, BUT NOT LIMITED TO, PROCUREMENT OF
// SUBSTITUTE GOODS OR SERVICES; LOSS OF USE, DATA, OR PROFITS; OR BUSINESS
// INTERRUPTION) HOWEVER CAUSED AND ON ANY THEORY OF LIABILITY, WHETHER IN
// CONTRACT, STRICT LIABILITY, OR TORT (INCLUDING NEGLIGENCE OR OTHERWISE)
// ARISING IN ANY WAY OUT OF THE USE OF THIS SOFTWARE, EVEN IF ADVISED OF THE
// POSSIBILITY OF SUCH DAMAGE.
//
///////////////////////////////////////////////////////////////////////////////

#pragma once

#include <map>
#include <set>
#include <string>
#include <utility>
#include <vector>

#include "GRoute.h"
#include "opendb/db.h"
#include "sta/Liberty.hh"

namespace ord {
class OpenRoad;
}

namespace gui {
class Gui;
}

namespace utl {
class Logger;
}

namespace odb {
class dbDatabase;
class dbTech;
class dbBlock;
class dbDatabase;
class dbTechLayer;
}  // namespace odb

namespace sta {
class dbSta;
class dbNetwork;
}  // namespace sta

namespace grt {

class FastRouteCore;
class AntennaRepair;
class Grid;
class Pin;
class Net;
class Netlist;
class RoutingTracks;
class RoutingLayer;
class SteinerTree;
class RoutePt;
class GrouteRenderer;


struct RegionAdjustment
{
  odb::Rect region;
  int layer;
  float adjustment;

  RegionAdjustment(int minX, int minY, int maxX, int maxY, int l, float adjst);
  odb::Rect getRegion() { return region; }
  int getLayer() { return layer; }
  float getAdjustment() { return adjustment; }
};

enum class NetType
{
  Clock,
  Signal,
  Antenna,
  All
};

class RoutePt
{
 public:
  RoutePt() = default;
  RoutePt(int x, int y, int layer);
  int x() { return _x; };
  int y() { return _y; };
  int layer() { return _layer; };

  friend bool operator<(const RoutePt& p1, const RoutePt& p2);

 private:
  int _x;
  int _y;
  int _layer;
};

bool operator<(const RoutePt& p1, const RoutePt& p2);

class GlobalRouter
{
 public:
  GlobalRouter() = default;
  ~GlobalRouter();
  void init(ord::OpenRoad* openroad);
  void init();
  void clear();

  void setAdjustment(const float adjustment);
  void setMinRoutingLayer(const int minLayer);
  void setMaxRoutingLayer(const int maxLayer);
  void setMinLayerForClock(const int minLayer);
  void setMaxLayerForClock(const int maxLayer);
<<<<<<< HEAD
  void setRoutingAlpha(const float alpha);
=======
  void setAlpha(const float alpha);
  float getAlpha() const { return _alpha; }

>>>>>>> 1e5a9b74
  unsigned getDbId();
  void addLayerAdjustment(int layer, float reductionPercentage);
  void addRegionAdjustment(int minX,
                           int minY,
                           int maxX,
                           int maxY,
                           int layer,
                           float reductionPercentage);
  void addAlphaForNet(char* netName, float alpha);
  void setVerbose(const int v);
  void setOverflowIterations(int iterations);
  void setGridOrigin(long x, long y);
  void setAllowOverflow(bool allowOverflow);
  void setMacroExtension(int macroExtension);
  void printGrid();

  // flow functions
  void writeGuides(const char* fileName);
  std::vector<Net*> startFastRoute(int minRoutingLayer, int maxRoutingLayer, NetType type);
  void estimateRC();
  void run();
  void globalRouteClocksSeparately();
  void globalRoute();
  NetRouteMap& getRoutes() { return _routes; }
  bool haveRoutes() const { return !_routes.empty(); }

  // repair antenna public functions
  void repairAntennas(sta::LibertyPort* diodePort, int iterations);
  void addDirtyNet(odb::dbNet* net);

  double dbuToMicrons(int64_t dbu);

  // route clock nets public functions
  void routeClockNets();

  // Highlight route in the gui.
  void highlightRoute(const odb::dbNet *net);
  // Report the wire length on each layer.
  void reportLayerWireLengths();

 protected:
  // Net functions
  int getNetCount() const;
  void reserveNets(size_t net_count);
  Net* addNet(odb::dbNet* db_net);
  int getMaxNetDegree();
  friend class AntennaRepair;

 private:
  void makeComponents();
  void deleteComponents();
  void clearObjects();
  void applyAdjustments(int minRoutingLayer, int maxRoutingLayer);
  // main functions
  void initCoreGrid(int maxRoutingLayer);
  void initRoutingLayers();
  std::vector<std::pair<int, int>> calcLayerPitches(int maxLayer);
  void initRoutingTracks(int maxRoutingLayer);
  void setCapacities(int minRoutingLayer, int maxRoutingLayer);
  void setSpacingsAndMinWidths();
  void initializeNets(std::vector<Net*>& nets);
  void computeGridAdjustments(int minRoutingLayer, int maxRoutingLayer);
  void computeTrackAdjustments(int minRoutingLayer, int maxRoutingLayer);
  void computeUserGlobalAdjustments(int minRoutingLayer, int maxRoutingLayer);
  void computeUserLayerAdjustments(int maxRoutingLayer);
  void computeRegionAdjustments(const odb::Rect& region,
                                int layer,
                                float reductionPercentage);
  void computeObstructionsAdjustments();
  void computeWirelength();
  std::vector<Pin*> getAllPorts();
  int computeTrackConsumption(const Net* net, std::vector<int>& edgeCostsPerLayer);

  // aux functions
  void findPins(Net* net);
  void findPins(Net* net, std::vector<RoutePt>& pinsOnGrid, int& root_idx);
  RoutingLayer getRoutingLayerByIndex(int index);
  RoutingTracks getRoutingTracksByIndex(int layer);
  void addGuidesForLocalNets(odb::dbNet* db_net, GRoute& route,
                             int minRoutingLayer, int maxRoutingLayer);
  void addGuidesForPinAccess(odb::dbNet* db_net, GRoute& route);
  void addRemainingGuides(NetRouteMap& routes, std::vector<Net*>& nets,
                          int minRoutingLayer, int maxRoutingLayer);
  void connectPadPins(NetRouteMap& routes);
  void mergeBox(std::vector<odb::Rect>& guideBox);
  odb::Rect globalRoutingToBox(const GSegment& route);
  bool segmentsConnect(const GSegment& seg0,
                       const GSegment& seg1,
                       GSegment& newSeg,
                       const std::map<RoutePt, int>& segsAtPoint);
  void mergeSegments(const std::vector<Pin>& pins, GRoute& route);
  bool pinOverlapsWithSingleTrack(const Pin& pin, odb::Point& trackPosition);
  GSegment createFakePin(Pin pin, odb::Point& pinPosition, RoutingLayer layer);
  odb::Point findFakePinPosition(Pin& pin, odb::dbNet* db_net);
  void initAdjustments();
  odb::Point getRectMiddle(const odb::Rect& rect);
  NetRouteMap findRouting(std::vector<Net*>& nets, int minRoutingLayer, int maxRoutingLayer);
  void print(GRoute& route);
  void reportLayerSettings(int minRoutingLayer, int maxRoutingLayer);
  void reportResources();
  void reportCongestion();

  // check functions
  void checkPinPlacement();

  // antenna functions
  void addLocalConnections(NetRouteMap& routes);
  void mergeResults(NetRouteMap& routes);
  Capacities saveCapacities(int previousMinLayer, int previousMaxLayer);
  void restoreCapacities(Capacities capacities, int previousMinLayer, int previousMaxLayer);
  int getEdgeResource(int x1, int y1, int x2, int y2,
                      odb::dbTechLayer* tech_layer, odb::dbGCellGrid* gcell_grid);
  void removeDirtyNetsRouting();
  void updateDirtyNets();

  // db functions
  void initGrid(int maxLayer);
  void initRoutingLayers(std::vector<RoutingLayer>& routingLayers);
  void initRoutingTracks(std::vector<RoutingTracks>& allRoutingTracks,
                         int maxLayer);
  void computeCapacities(int maxLayer);
  void computeSpacingsAndMinWidth(int maxLayer);
  void initNetlist();
  void addNets(std::set<odb::dbNet*, cmpById>& db_nets);
  Net* getNet(odb::dbNet* db_net);
  void getNetsByType(NetType type, std::vector<Net*>& nets);
  void initObstructions();
  void findLayerExtensions(std::vector<int>& layerExtensions);
  int findObstructions(odb::Rect& dieArea);
  int findInstancesObstructions(odb::Rect& dieArea,
                              const std::vector<int>& layerExtensions);
  void findNetsObstructions(odb::Rect& dieArea);
  int computeMaxRoutingLayer();
  std::map<int, odb::dbTechVia*> getDefaultVias(int maxRoutingLayer);
  void makeItermPins(Net* net, odb::dbNet* db_net, const odb::Rect& dieArea);
  void makeBtermPins(Net* net, odb::dbNet* db_net, const odb::Rect& dieArea);
  void initClockNets();
  bool isClkTerm(odb::dbITerm* iterm, sta::dbNetwork* network);
  bool clockHasLeafITerm(odb::dbNet* db_net);
  void setSelectedMetal(int metal) { selectedMetal = metal; }

  ord::OpenRoad* _openroad;
  utl::Logger *_logger;
  gui::Gui *_gui;
  // Objects variables
  FastRouteCore* _fastRoute;
  odb::Point* _gridOrigin;
  GrouteRenderer *_groute_renderer;
  NetRouteMap _routes;

  std::vector<Net>* _nets;
  std::map<odb::dbNet*, Net*> _db_net_map;
  Grid* _grid;
  std::vector<RoutingLayer>* _routingLayers;
  std::vector<RoutingTracks>* _allRoutingTracks;

  // Flow variables
  float _adjustment;
  int _minRoutingLayer;
  int _maxRoutingLayer;
  const int _selectedMetal = 3;
  const int _gcellsOffset = 2;
  int _overflowIterations;
  bool _allowOverflow;
  std::vector<int> _vCapacities;
  std::vector<int> _hCapacities;
  int _macroExtension;

  // Layer adjustment variables
  std::vector<float> _adjustments;

  // Region adjustment variables
  std::vector<RegionAdjustment> _regionAdjustments;

  float routing_alpha_;
  int _verbose;
  std::map<std::string, float> _nets_alpha;
  int _minLayerForClock = -1;
  int _maxLayerForClock = -2;

  // temporary for congestion driven replace
  int _numAdjusts = 0;

  // Variables for PADs obstructions handling
  std::map<odb::dbNet*, std::vector<GSegment>> _padPinsConnections;

  // db variables
  sta::dbSta* _sta;
  int selectedMetal = 3;
  odb::dbDatabase* _db;
  odb::dbBlock* _block;

  std::set<odb::dbNet*> _dirtyNets;
};

std::string getITermName(odb::dbITerm* iterm);

}  // namespace grt<|MERGE_RESOLUTION|>--- conflicted
+++ resolved
@@ -138,13 +138,8 @@
   void setMaxRoutingLayer(const int maxLayer);
   void setMinLayerForClock(const int minLayer);
   void setMaxLayerForClock(const int maxLayer);
-<<<<<<< HEAD
-  void setRoutingAlpha(const float alpha);
-=======
   void setAlpha(const float alpha);
   float getAlpha() const { return _alpha; }
-
->>>>>>> 1e5a9b74
   unsigned getDbId();
   void addLayerAdjustment(int layer, float reductionPercentage);
   void addRegionAdjustment(int minX,
@@ -319,7 +314,7 @@
   // Region adjustment variables
   std::vector<RegionAdjustment> _regionAdjustments;
 
-  float routing_alpha_;
+  float _alpha;
   int _verbose;
   std::map<std::string, float> _nets_alpha;
   int _minLayerForClock = -1;
