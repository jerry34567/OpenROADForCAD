[INFO ODB-0222] Reading LEF file: sky130hs/sky130hs.tlef
[INFO ODB-0223]     Created 13 technology layers
[INFO ODB-0224]     Created 25 technology vias
[INFO ODB-0226] Finished LEF file:  sky130hs/sky130hs.tlef
[INFO ODB-0222] Reading LEF file: sky130hs/sky130hs_std_cell.lef
[INFO ODB-0225]     Created 390 library cells
[INFO ODB-0226] Finished LEF file:  sky130hs/sky130hs_std_cell.lef
[INFO ODB-0127] Reading DEF file: clock_route.def
[INFO ODB-0128] Design: gcd
[WARNING ODB-0099] error: netlist component (_462_) is not defined
[INFO ODB-0130]     Created 1 pins.
[INFO ODB-0131]     Created 170 components and 1258 component-terminals.
[INFO ODB-0133]     Created 15 nets and 72 connections.
[INFO ODB-0134] Finished DEF file: clock_route.def
[INFO GRT-0020] Min routing layer: met1
[INFO GRT-0021] Max routing layer: met5
[INFO GRT-0022] Global adjustment: 50%
[INFO GRT-0023] Grid origin: (0, 0)
[WARNING GRT-0043] No OR_DEFAULT vias defined.
[INFO GRT-0224] Chose via L1M1_PR as default.
[INFO GRT-0224] Chose via M1M2_PR as default.
[INFO GRT-0224] Chose via M2M3_PR as default.
[INFO GRT-0224] Chose via M3M4_PR as default.
[INFO GRT-0224] Chose via M4M5_PR as default.
[INFO GRT-0088] Layer li1     Track-Pitch = 0.4800  line-2-Via Pitch: 0.3400
[INFO GRT-0088] Layer met1    Track-Pitch = 0.3700  line-2-Via Pitch: 0.3400
[INFO GRT-0088] Layer met2    Track-Pitch = 0.4800  line-2-Via Pitch: 0.3500
[INFO GRT-0088] Layer met3    Track-Pitch = 0.7400  line-2-Via Pitch: 0.6150
[INFO GRT-0088] Layer met4    Track-Pitch = 0.9600  line-2-Via Pitch: 1.0400
[INFO GRT-0088] Layer met5    Track-Pitch = 3.3300  line-2-Via Pitch: 3.1100
[INFO GRT-0003] Macros: 0
[INFO GRT-0004] Blockages: 13
[INFO GRT-0019] Found 6 clock nets.
[INFO GRT-0001] Minimum degree: 2
[INFO GRT-0002] Maximum degree: 12
[INFO GRT-0017] Processing 706 blockages on layer met1.

[INFO GRT-0053] Routing resources analysis:
          Routing      Original      Derated      Resource
Layer     Direction    Resources     Resources    Reduction (%)
---------------------------------------------------------------
li1        Vertical            0             0          0.00%
met1       Horizontal      27436          5430          80.21%
met2       Vertical        21660          6475          70.11%
met3       Horizontal      12996          6142          52.74%
met4       Vertical         8664          4625          46.62%
met5       Horizontal       2888          1443          50.03%
---------------------------------------------------------------

<<<<<<< HEAD
[INFO GRT-0111] Final number of vias: 126
[INFO GRT-0112] Final usage 3D: 572
[WARNING GRT-0211] dbGcellGrid already exists in db. Clearing existing dbGCellGrid.
=======
[INFO GRT-0111] Final number of vias: 146
[INFO GRT-0112] Final usage 3D: 664
>>>>>>> 6a4a1f56
[WARNING GRT-0115] Global routing finished with overflow.

[INFO GRT-0096] Final congestion report:
Layer         Resource        Demand        Usage (%)    Max H / Max V / Total Overflow
---------------------------------------------------------------------------------------
li1                  0             0            0.00%             0 /  0 /  0
<<<<<<< HEAD
met1              5430           130            2.39%             1 /  0 /  4
met2              6475            64            0.99%             0 /  0 /  0
met3              6100             0            0.00%             0 /  0 /  0
met4              4613             0            0.00%             0 /  0 /  0
met5              1443             0            0.00%             0 /  0 /  0
---------------------------------------------------------------------------------------
Total            24061           194            0.81%             1 /  0 /  4

[INFO GRT-0018] Total wirelength: 1850 um
=======
met1              5430           114            2.10%             1 /  0 /  2
met2              6475            58            0.90%             0 /  0 /  0
met3              6142            42            0.68%             0 /  0 /  0
met4              4625            12            0.26%             0 /  0 /  0
met5              1443             0            0.00%             0 /  0 /  0
---------------------------------------------------------------------------------------
Total            24115           226            0.94%             1 /  0 /  2

[INFO GRT-0018] Total wirelength: 1706 um
>>>>>>> 6a4a1f56
[INFO GRT-0014] Routed nets: 15
No differences found.<|MERGE_RESOLUTION|>--- conflicted
+++ resolved
@@ -47,31 +47,14 @@
 met5       Horizontal       2888          1443          50.03%
 ---------------------------------------------------------------
 
-<<<<<<< HEAD
-[INFO GRT-0111] Final number of vias: 126
-[INFO GRT-0112] Final usage 3D: 572
-[WARNING GRT-0211] dbGcellGrid already exists in db. Clearing existing dbGCellGrid.
-=======
 [INFO GRT-0111] Final number of vias: 146
 [INFO GRT-0112] Final usage 3D: 664
->>>>>>> 6a4a1f56
 [WARNING GRT-0115] Global routing finished with overflow.
 
 [INFO GRT-0096] Final congestion report:
 Layer         Resource        Demand        Usage (%)    Max H / Max V / Total Overflow
 ---------------------------------------------------------------------------------------
 li1                  0             0            0.00%             0 /  0 /  0
-<<<<<<< HEAD
-met1              5430           130            2.39%             1 /  0 /  4
-met2              6475            64            0.99%             0 /  0 /  0
-met3              6100             0            0.00%             0 /  0 /  0
-met4              4613             0            0.00%             0 /  0 /  0
-met5              1443             0            0.00%             0 /  0 /  0
----------------------------------------------------------------------------------------
-Total            24061           194            0.81%             1 /  0 /  4
-
-[INFO GRT-0018] Total wirelength: 1850 um
-=======
 met1              5430           114            2.10%             1 /  0 /  2
 met2              6475            58            0.90%             0 /  0 /  0
 met3              6142            42            0.68%             0 /  0 /  0
@@ -81,6 +64,5 @@
 Total            24115           226            0.94%             1 /  0 /  2
 
 [INFO GRT-0018] Total wirelength: 1706 um
->>>>>>> 6a4a1f56
 [INFO GRT-0014] Routed nets: 15
 No differences found.