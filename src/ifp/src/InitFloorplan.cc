/////////////////////////////////////////////////////////////////////////////
//
// Copyright (c) 2019, The Regents of the University of California
// All rights reserved.
//
// BSD 3-Clause License
//
// Redistribution and use in source and binary forms, with or without
// modification, are permitted provided that the following conditions are met:
//
// * Redistributions of source code must retain the above copyright notice, this
//   list of conditions and the following disclaimer.
//
// * Redistributions in binary form must reproduce the above copyright notice,
//   this list of conditions and the following disclaimer in the documentation
//   and/or other materials provided with the distribution.
//
// * Neither the name of the copyright holder nor the names of its
//   contributors may be used to endorse or promote products derived from
//   this software without specific prior written permission.
//
// THIS SOFTWARE IS PROVIDED BY THE COPYRIGHT HOLDERS AND CONTRIBUTORS "AS IS"
// AND ANY EXPRESS OR IMPLIED WARRANTIES, INCLUDING, BUT NOT LIMITED TO, THE
// IMPLIED WARRANTIES OF MERCHANTABILITY AND FITNESS FOR A PARTICULAR PURPOSE
// ARE DISCLAIMED. IN NO EVENT SHALL THE COPYRIGHT HOLDER OR CONTRIBUTORS BE
// LIABLE FOR ANY DIRECT, INDIRECT, INCIDENTAL, SPECIAL, EXEMPLARY, OR
// CONSEQUENTIAL DAMAGES (INCLUDING, BUT NOT LIMITED TO, PROCUREMENT OF
// SUBSTITUTE GOODS OR SERVICES; LOSS OF USE, DATA, OR PROFITS; OR BUSINESS
// INTERRUPTION) HOWEVER CAUSED AND ON ANY THEORY OF LIABILITY, WHETHER IN
// CONTRACT, STRICT LIABILITY, OR TORT (INCLUDING NEGLIGENCE OR OTHERWISE)
// ARISING IN ANY WAY OUT OF THE USE OF THIS SOFTWARE, EVEN IF ADVISED OF THE
// POSSIBILITY OF SUCH DAMAGE.
//
///////////////////////////////////////////////////////////////////////////////

#include "ifp/InitFloorplan.hh"

#include <cmath>
#include <fstream>
#include <iostream>

#include "db_sta/dbNetwork.hh"
#include "odb/db.h"
#include "odb/dbTransform.h"
#include "odb/util.h"
#include "sta/FuncExpr.hh"
#include "sta/Liberty.hh"
#include "sta/PortDirection.hh"
#include "sta/StringUtil.hh"
#include "sta/Vector.hh"
#include "upf/upf.h"
#include "utl/Logger.h"
#include "utl/validation.h"

namespace ifp {

using std::abs;
using std::ceil;
using std::map;
using std::round;
using std::set;
using std::string;

using sta::dbNetwork;
using sta::stdstrPrint;
using sta::stringEqual;
using sta::StringVector;
using sta::Vector;

using utl::IFP;
using utl::Logger;

using odb::dbBlock;
using odb::dbBox;
using odb::dbBPin;
using odb::dbBTerm;
using odb::dbChip;
using odb::dbDatabase;
using odb::dbGroup;
using odb::dbGroupType;
using odb::dbInst;
using odb::dbLib;
using odb::dbMaster;
using odb::dbOrientType;
using odb::dbPlacementStatus;
using odb::dbRegion;
using odb::dbRow;
using odb::dbRowDir;
using odb::dbSet;
using odb::dbSite;
using odb::dbTech;
using odb::dbTechLayer;
using odb::dbTechLayerDir;
using odb::dbTechLayerType;
using odb::dbTrackGrid;
using odb::dbTransform;
using odb::Rect;

using upf::eval_upf;

InitFloorplan::InitFloorplan(dbBlock* block,
                             Logger* logger,
                             sta::dbNetwork* network)
    : block_(block), logger_(logger), network_(network)
{
}

void InitFloorplan::initFloorplan(double utilization,
                                  double aspect_ratio,
                                  int core_space_bottom,
                                  int core_space_top,
                                  int core_space_left,
                                  int core_space_right,
                                  const std::string& site_name)
{
  utl::Validator v(logger_, IFP);
  v.check_percentage("utilization", utilization, 12);
  v.check_non_negative("core_space_bottom", core_space_bottom, 32);
  v.check_non_negative("core_space_top", core_space_top, 33);
  v.check_non_negative("core_space_left", core_space_left, 34);
  v.check_non_negative("core_space_right", core_space_right, 35);
  v.check_non_negative("aspect_ratio", aspect_ratio, 36);

  utilization /= 100;
  const double design_area = designArea();
  const double core_area = design_area / utilization;
  const int core_width = std::sqrt(core_area / aspect_ratio);
  const int core_height = round(core_width * aspect_ratio);

  const int core_lx = core_space_left;
  const int core_ly = core_space_bottom;
  const int core_ux = core_lx + core_width;
  const int core_uy = core_ly + core_height;
  const int die_lx = 0;
  const int die_ly = 0;
  const int die_ux = core_ux + core_space_right;
  const int die_uy = core_uy + core_space_top;
  initFloorplan({die_lx, die_ly, die_ux, die_uy},
                {core_lx, core_ly, core_ux, core_uy},
                site_name);
}

double InitFloorplan::designArea()
{
  double design_area = 0.0;
  for (dbInst* inst : block_->getInsts()) {
    dbMaster* master = inst->getMaster();
    const double area
        = master->getHeight() * static_cast<double>(master->getWidth());
    design_area += area;
  }
  return design_area;
}

static int divCeil(int dividend, int divisor)
{
  return ceil(static_cast<double>(dividend) / divisor);
}

void InitFloorplan::initFloorplan(const odb::Rect& die,
                                  const odb::Rect& core,
                                  const std::string& site_name)
{
  Rect die_area(snapToMfgGrid(die.xMin()),
                snapToMfgGrid(die.yMin()),
                snapToMfgGrid(die.xMax()),
                snapToMfgGrid(die.yMax()));
  block_->setDieArea(die_area);

  if (!site_name.empty() && core.xMin() >= 0 && core.yMin() >= 0) {
    dbSite* site = findSite(site_name.c_str());
    if (site) {
      // Destroy any existing rows.
      auto rows = block_->getRows();
      for (dbSet<dbRow>::iterator row_itr = rows.begin();
           row_itr != rows.end();) {
        if (site != row_itr->getSite()) {
          row_itr++;
        } else {
          row_itr = dbRow::destroy(row_itr);
        }
      }

      uint site_dx = site->getWidth();
      uint site_dy = site->getHeight();
      // core lower left corner to multiple of site dx/dy.
      int clx = divCeil(core.xMin(), site_dx) * site_dx;
      int cly = divCeil(core.yMin(), site_dy) * site_dy;
      if (clx != core.xMin() || cly != core.yMin()) {
        dbTech* tech = block_->getDataBase()->getTech();
        const double dbu = tech->getDbUnitsPerMicron();
        logger_->warn(IFP,
                      28,
                      "Core area lower left ({:.3f}, {:.3f}) snapped to "
                      "({:.3f}, {:.3f}).",
                      core.xMin() / dbu,
                      core.yMin() / dbu,
                      clx / dbu,
                      cly / dbu);
      }
      int cux = core.xMax();
      int cuy = core.yMax();
      eval_upf(logger_, block_);
      makeRows(site, clx, cly, cux, cuy);
      updateVoltageDomain(site, clx, cly, cux, cuy);
    } else
      logger_->warn(IFP, 9, "SITE {} not found.", site_name);
  }

  std::vector<dbBox*> blockage_bboxes;
  for (auto blockage : block_->getBlockages()) {
    blockage_bboxes.push_back(blockage->getBBox());
  }

  odb::cutRows(block_,
               /* min_row_width */ 0,
               blockage_bboxes,
               /* halo_x */ 0,
               /* halo_y */ 0,
               logger_);
}

// this function is used to create regions ( split overlapped rows and create
// new ones )
void InitFloorplan::updateVoltageDomain(dbSite* site,
                                        int core_lx,
                                        int core_ly,
                                        int core_ux,
                                        int core_uy)
{
  // The unit for power_domain_y_space is the site height. The real space is
  // power_domain_y_space * site_dy
  static constexpr int power_domain_y_space = 6;
  uint site_dy = site->getHeight();
  uint site_dx = site->getWidth();

  // checks if a group is defined as a voltage domain, if so it creates a region
  for (dbGroup* group : block_->getGroups()) {
    if (group->getType() == dbGroupType::VOLTAGE_DOMAIN
        || group->getType() == dbGroupType::POWER_DOMAIN) {
      dbRegion* domain_region = group->getRegion();
      int domain_xMin = std::numeric_limits<int>::max();
      int domain_yMin = std::numeric_limits<int>::max();
      int domain_xMax = std::numeric_limits<int>::min();
      int domain_yMax = std::numeric_limits<int>::min();
      for (auto boundary : domain_region->getBoundaries()) {
        domain_xMin = std::min(domain_xMin, boundary->xMin());
        domain_yMin = std::min(domain_yMin, boundary->yMin());
        domain_xMax = std::max(domain_xMax, boundary->xMax());
        domain_yMax = std::max(domain_yMax, boundary->yMax());
      }
      // snap inward to site grid
      domain_xMin = odb::makeSiteLoc(domain_xMin, site_dx, false, 0);
      domain_xMax = odb::makeSiteLoc(domain_xMax, site_dx, true, 0);

      string domain_name = group->getName();

<<<<<<< HEAD
      dbSet<dbRow> rows = block_->getRows();
      odb::Rect dieRect = block_->getDieArea();
=======
      std::vector<dbRow*> rows;
      for (dbRow* row : block_->getRows()) {
        if (row->getSite()->getClass() == odb::dbSiteClass::PAD) {
          continue;
        }
        rows.push_back(row);
      }

>>>>>>> 1a1617d9
      int total_row_count = rows.size();

      std::vector<dbRow*>::iterator row_itr = rows.begin();
      for (int row_processed = 0; row_processed < total_row_count;
           row_processed++) {
        dbRow* row = *row_itr;
        Rect row_bbox = row->getBBox();
        int row_yMin = row_bbox.yMin();
        int row_yMax = row_bbox.yMax();

        // check if the rows overlapped with the area of a defined voltage
        // domains + margin
        if (row_yMax + power_domain_y_space * site_dy <= domain_yMin
            || row_yMin >= domain_yMax + power_domain_y_space * site_dy) {
          row_itr++;
        } else {
          string row_name = row->getName();
          dbOrientType orient = row->getOrient();
          dbRow::destroy(row);
          row_itr++;

          // lcr stands for left core row
          int lcr_xMax = domain_xMin - power_domain_y_space * site_dy;
          // in case there is at least one valid site width on the left, create
          // left core rows
          if (lcr_xMax > core_lx + static_cast<int>(site_dx)) {
            string lcr_name = row_name + "_1";
            // warning message since tap cells might not be inserted
            if (lcr_xMax < core_lx + 10 * site_dx) {
              logger_->warn(IFP,
                            26,
                            "left core row: {} has less than 10 sites",
                            lcr_name);
            }
            int lcr_sites = (lcr_xMax - core_lx) / site_dx;
            dbRow::create(block_,
                          lcr_name.c_str(),
                          site,
                          core_lx,
                          row_yMin,
                          orient,
                          dbRowDir::HORIZONTAL,
                          lcr_sites,
                          site_dx);
          }

          // rcr stands for right core row
          // rcr_dx_site_number is the max number of site_dx that is less than
          // power_domain_y_space * site_dy. This helps align the rcr_xMin on
          // the multiple of site_dx.
          int rcr_dx_site_number = (power_domain_y_space * site_dy) / site_dx;
          int rcr_xMin = domain_xMax + rcr_dx_site_number * site_dx;
          // snap to the site grid rightward
          rcr_xMin = odb::makeSiteLoc(rcr_xMin, site_dx, false, 0);

          // in case there is at least one valid site width on the right, create
          // right core rows
          if (rcr_xMin + static_cast<int>(site_dx) < core_ux) {
            string rcr_name = row_name + "_2";
            if (rcr_xMin + 10 * site_dx > core_ux) {
              logger_->warn(IFP,
                            27,
                            "right core row: {} has less than 10 sites",
                            rcr_name);
            }
            int rcr_sites = (core_ux - rcr_xMin) / site_dx;
            dbRow::create(block_,
                          rcr_name.c_str(),
                          site,
                          rcr_xMin,
                          row_yMin,
                          orient,
                          dbRowDir::HORIZONTAL,
                          rcr_sites,
                          site_dx);
          }

          int domain_row_sites = (domain_xMax - domain_xMin) / site_dx;
          // create domain rows if current iterations are not in margin area
          if (row_yMin >= domain_yMin && row_yMax <= domain_yMax) {
            string domain_row_name = row_name + "_" + domain_name;
            dbRow::create(block_,
                          domain_row_name.c_str(),
                          site,
                          domain_xMin,
                          row_yMin,
                          orient,
                          dbRowDir::HORIZONTAL,
                          domain_row_sites,
                          site_dx);
          }
        }
      }
    }
  }
}

void InitFloorplan::makeRows(dbSite* site,
                             int core_lx,
                             int core_ly,
                             int core_ux,
                             int core_uy)
{
  int core_dx = abs(core_ux - core_lx);
  int core_dy = abs(core_uy - core_ly);
  uint site_dx = site->getWidth();
  uint site_dy = site->getHeight();
  int rows_x = core_dx / site_dx;
  int rows_y = core_dy / site_dy;

  int y = core_ly;
  for (int row = 0; row < rows_y; row++) {
    dbOrientType orient = (row % 2 == 0) ? dbOrientType::R0   // N
                                         : dbOrientType::MX;  // FS
    string row_name = stdstrPrint("ROW_%d", row);
    dbRow::create(block_,
                  row_name.c_str(),
                  site,
                  core_lx,
                  y,
                  orient,
                  dbRowDir::HORIZONTAL,
                  rows_x,
                  site_dx);
    y += site_dy;
  }
  logger_->info(IFP, 1, "Added {} rows of {} sites.", rows_y, rows_x);
}

dbSite* InitFloorplan::findSite(const char* site_name)
{
  for (dbLib* lib : block_->getDataBase()->getLibs()) {
    dbSite* site = lib->findSite(site_name);
    if (site)
      return site;
  }
  return nullptr;
}

////////////////////////////////////////////////////////////////

int InitFloorplan::snapToMfgGrid(int coord) const
{
  dbTech* tech = block_->getDataBase()->getTech();
  if (tech->hasManufacturingGrid()) {
    int grid = tech->getManufacturingGrid();
    return round(coord / (double) grid) * grid;
  }

  return coord;
}

void InitFloorplan::insertTiecells(odb::dbMTerm* tie_term,
                                   const std::string& prefix)
{
  utl::Validator v(logger_, IFP);
  v.check_non_null("tie_term", tie_term, 43);

  auto* master = tie_term->getMaster();

  auto* port = network_->dbToSta(tie_term);
  auto* lib_port = network_->libertyPort(port);
  if (!lib_port) {
    logger_->error(utl::IFP,
                   39,
                   "Liberty cell or port {}/{} not found.",
                   master->getName(),
                   tie_term->getName());
  }
  auto func_operation = lib_port->function()->op();
  const bool is_zero = func_operation == sta::FuncExpr::op_zero;
  const bool is_one = func_operation == sta::FuncExpr::op_one;

  odb::dbSigType look_for;
  if (is_zero) {
    look_for = odb::dbSigType::GROUND;
  } else if (is_one) {
    look_for = odb::dbSigType::POWER;
  } else {
    logger_->error(utl::IFP,
                   29,
                   "Unable to determine tiecell ({}) function.",
                   master->getName());
  }

  int count = 0;

  for (auto* net : block_->getNets()) {
    if (net->isSpecial()) {
      continue;
    }
    if (look_for != net->getSigType()) {
      continue;
    }

    const std::string inst_name = prefix + net->getName();

    auto* inst = odb::dbInst::create(block_, master, inst_name.c_str());
    auto* iterm = inst->findITerm(tie_term->getConstName());
    iterm->connect(net);
    net->setSigType(odb::dbSigType::SIGNAL);
    count++;
  }

  logger_->info(utl::IFP,
                30,
                "Inserted {} tiecells using {}/{}.",
                count,
                master->getName(),
                tie_term->getName());
}

void InitFloorplan::makeTracks()
{
  for (auto layer : block_->getDataBase()->getTech()->getLayers()) {
    if (layer->getType() == dbTechLayerType::ROUTING
        && layer->getRoutingLevel() != 0) {
      makeTracks(layer,
                 layer->getOffsetX(),
                 layer->getPitchX(),
                 layer->getOffsetY(),
                 layer->getPitchY());
    }
  }
}

void InitFloorplan::makeTracks(odb::dbTechLayer* layer,
                               int x_offset,
                               int x_pitch,
                               int y_offset,
                               int y_pitch)
{
  utl::Validator v(logger_, IFP);
  v.check_non_null("layer", layer, 38);
  v.check_non_negative("x_offset", x_offset, 39);
  v.check_positive("x_pitch", x_pitch, 40);
  v.check_non_negative("y_offset", y_offset, 41);
  v.check_positive("y_pitch", y_pitch, 42);

  Rect die_area = block_->getDieArea();

  if (x_offset == 0) {
    x_offset = x_pitch;
  }
  if (y_offset == 0) {
    y_offset = y_pitch;
  }

  if (x_offset > die_area.dx()) {
    logger_->warn(
        IFP,
        21,
        "Track pattern for {} will be skipped due to x_offset > die width.",
        layer->getName());
    return;
  }
  if (y_offset > die_area.dy()) {
    logger_->warn(
        IFP,
        22,
        "Track pattern for {} will be skipped due to y_offset > die height.",
        layer->getName());
    return;
  }

  auto grid = block_->findTrackGrid(layer);
  if (!grid) {
    grid = dbTrackGrid::create(block_, layer);
  }

  int layer_min_width = layer->getMinWidth();

  auto x_track_count = int((die_area.dx() - x_offset) / x_pitch) + 1;
  int origin_x = die_area.xMin() + x_offset;
  // Check if the track origin is not usable during routing

  if (origin_x - layer_min_width / 2 < die_area.xMin()) {
    origin_x += x_pitch;
    x_track_count--;
  }

  // Check if the last track is not usable during routing
  int last_x = origin_x + (x_track_count - 1) * x_pitch;
  if (last_x + layer_min_width / 2 > die_area.xMax()) {
    x_track_count--;
  }

  grid->addGridPatternX(origin_x, x_track_count, x_pitch);

  auto y_track_count = int((die_area.dy() - y_offset) / y_pitch) + 1;
  int origin_y = die_area.yMin() + y_offset;
  // Check if the track origin is not usable during routing
  if (origin_y - layer_min_width / 2 < die_area.yMin()) {
    origin_y += y_pitch;
    y_track_count--;
  }

  // Check if the last track is not usable during routing
  int last_y = origin_y + (y_track_count - 1) * y_pitch;
  if (last_y + layer_min_width / 2 > die_area.yMax()) {
    y_track_count--;
  }

  grid->addGridPatternY(origin_y, y_track_count, y_pitch);
}

}  // namespace ifp<|MERGE_RESOLUTION|>--- conflicted
+++ resolved
@@ -255,10 +255,6 @@
 
       string domain_name = group->getName();
 
-<<<<<<< HEAD
-      dbSet<dbRow> rows = block_->getRows();
-      odb::Rect dieRect = block_->getDieArea();
-=======
       std::vector<dbRow*> rows;
       for (dbRow* row : block_->getRows()) {
         if (row->getSite()->getClass() == odb::dbSiteClass::PAD) {
@@ -267,7 +263,6 @@
         rows.push_back(row);
       }
 
->>>>>>> 1a1617d9
       int total_row_count = rows.size();
 
       std::vector<dbRow*>::iterator row_itr = rows.begin();
