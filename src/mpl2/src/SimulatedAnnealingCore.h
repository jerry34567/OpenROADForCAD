///////////////////////////////////////////////////////////////////////////////
// BSD 3-Clause License
//
// Copyright (c) 2021, The Regents of the University of California
// All rights reserved.
//
// Redistribution and use in source and binary forms, with or without
// modification, are permitted provided that the following conditions are met:
//
// * Redistributions of source code must retain the above copyright notice, this
//   list of conditions and the following disclaimer.
//
// * Redistributions in binary form must reproduce the above copyright notice,
//   this list of conditions and the following disclaimer in the documentation
//   and/or other materials provided with the distribution.
//
// * Neither the name of the copyright holder nor the names of its
//   contributors may be used to endorse or promote products derived from
//   this software without specific prior written permission.
//
// THIS SOFTWARE IS PROVIDED BY THE COPYRIGHT HOLDERS AND CONTRIBUTORS "AS IS"
// AND ANY EXPRESS OR IMPLIED WARRANTIES, INCLUDING, BUT NOT LIMITED TO, THE
// IMPLIED WARRANTIES OF MERCHANTABILITY AND FITNESS FOR A PARTICULAR PURPOSE
// ARE
// DISCLAIMED. IN NO EVENT SHALL THE COPYRIGHT HOLDER OR CONTRIBUTORS BE LIABLE
// FOR ANY DIRECT, INDIRECT, INCIDENTAL, SPECIAL, EXEMPLARY, OR CONSEQUENTIAL
// DAMAGES (INCLUDING, BUT NOT LIMITED TO, PROCUREMENT OF SUBSTITUTE GOODS OR
// SERVICES; LOSS OF USE, DATA, OR PROFITS; OR BUSINESS INTERRUPTION) HOWEVER
// CAUSED AND ON ANY THEORY OF LIABILITY, WHETHER IN CONTRACT, STRICT LIABILITY,
// OR TORT (INCLUDING NEGLIGENCE OR OTHERWISE) ARISING IN ANY WAY OUT OF THE USE
// OF THIS SOFTWARE, EVEN IF ADVISED OF THE POSSIBILITY OF SUCH DAMAGE.
///////////////////////////////////////////////////////////////////////////////

#pragma once

#include <map>
#include <random>
#include <vector>

#include "Mpl2Observer.h"
#include "clusterEngine.h"

namespace utl {
class Logger;
}

namespace mpl2 {

struct BundledNet;
struct Rect;
class Graphics;

struct SACoreWeights
{
  float area = 0.0f;
  float outline = 0.0f;
  float wirelength = 0.0f;
  float guidance = 0.0f;
  float fence = 0.0f;
};

// Class SimulatedAnnealingCore is a base class
// It will have two derived classes:
// 1) SACoreHardMacro : SA for hard macros.  It will be called by ShapeEngine
// and PinAlignEngine 2) SACoreSoftMacro : SA for soft macros.  It will be
// called by MacroPlaceEngine
template <class T>
class SimulatedAnnealingCore
{
 public:
  SimulatedAnnealingCore(
      PhysicalHierarchy* tree,
      const Rect& outline,           // boundary constraints
      const std::vector<T>& macros,  // macros (T = HardMacro or T = SoftMacro)
      // weight for different penalty
      float area_weight,
      float outline_weight,
      float wirelength_weight,
      float guidance_weight,
      float fence_weight,  // each blockage will be modeled by a macro
                           // with fences probability of each action
      float pos_swap_prob,
      float neg_swap_prob,
      float double_swap_prob,
      float exchange_prob,
      // Fast SA hyperparameter
      float init_prob,
      int max_num_step,
      int num_perturb_per_step,
      unsigned seed,
      Mpl2Observer* graphics,
      utl::Logger* logger);

<<<<<<< HEAD
  void setBlockedBoundariesForIOs();
=======
  virtual ~SimulatedAnnealingCore() = default;

>>>>>>> 372a00c4
  void setNumberOfMacrosToPlace(int macros_to_place)
  {
    macros_to_place_ = macros_to_place;
  };
  void setCentralizationAttemptOn(bool centralization_on)
  {
    centralization_on_ = centralization_on;
  };
  bool centralizationWasReverted() { return centralization_was_reverted_; }

  void setNets(const std::vector<BundledNet>& nets);
  // Fence corresponds to each macro (macro_id, fence)
  void setFences(const std::map<int, Rect>& fences);
  // Guidance corresponds to each macro (macro_id, guide)
  void setGuides(const std::map<int, Rect>& guides);
  void setInitialSequencePair(const SequencePair& sequence_pair);

  bool isValid() const;
  bool isValid(const Rect& outline) const;
  void writeCostFile(const std::string& file_name) const;
  float getNormCost() const;
  float getWidth() const;
  float getHeight() const;
  float getOutlinePenalty() const;
  float getNormOutlinePenalty() const;
  float getWirelength() const;
  float getNormWirelength() const;
  float getGuidancePenalty() const;
  float getNormGuidancePenalty() const;
  float getFencePenalty() const;
  float getNormFencePenalty() const;
  void getMacros(std::vector<T>& macros) const;

  // Initialize the SA worker
  virtual void initialize() = 0;
  // Run FastSA algorithm
  void fastSA();
  virtual void fillDeadSpace() = 0;

 protected:
  void initSequencePair();
  void attemptCentralization(float pre_cost);
  void moveFloorplan(const std::pair<float, float>& offset);
  void updateBestValidResult(SequencePair& best_valid_result);

  virtual float calNormCost() const = 0;
  virtual void calPenalty() = 0;
  void calOutlinePenalty();
  void calWirelength();
  void addBoundaryDistToWirelength(const T& macro,
                                   const T& io,
                                   float net_weight);
  bool isOutsideTheOutline(const T& macro) const;
  void calGuidancePenalty();
  void calFencePenalty();

  // operations
  void packFloorplan();
  virtual void perturb() = 0;
  virtual void restore() = 0;
  // actions used
  void singleSeqSwap(bool pos);
  void doubleSeqSwap();
  void exchangeMacros();
  void generateRandomIndices(int& index1, int& index2);

  virtual void shrink() = 0;  // Shrink the size of macros

  // utilities
  static float calAverage(std::vector<float>& value_list);

  /////////////////////////////////////////////
  // private member variables
  /////////////////////////////////////////////
  // boundary constraints
  Rect outline_;

  // Boundaries blocked for IO pins
  std::set<Boundary> blocked_boundaries_;

  // Number of macros that will actually be part of the sequence pair
  int macros_to_place_ = 0;

  // nets, fences, guides, blockages
  std::vector<BundledNet> nets_;
  std::map<int, Rect> fences_;
  std::map<int, Rect> guides_;

  // weight for different penalty
  float area_weight_ = 0.0;
  float outline_weight_ = 0.0;
  float wirelength_weight_ = 0.0;
  float guidance_weight_ = 0.0;
  float fence_weight_ = 0.0;

  float original_notch_weight_ = 0.0;
  float notch_weight_ = 0.0;

  // Fast SA hyperparameter
  float init_prob_ = 0.0;
  float init_temperature_ = 1.0;
  int max_num_step_ = 0;
  int num_perturb_per_step_ = 0;

  // shrink_factor for dynamic weight
  const float shrink_factor_ = 0.8;
  const float shrink_freq_ = 0.1;

  // seed for reproduciabilty
  std::mt19937 generator_;
  std::uniform_real_distribution<float> distribution_;

  // current solution
  std::vector<int> pos_seq_;
  std::vector<int> neg_seq_;
  std::vector<T> macros_;  // here the macros can be HardMacro or SoftMacro

  // previous solution
  std::vector<int> pre_pos_seq_;
  std::vector<int> pre_neg_seq_;
  std::vector<T> pre_macros_;  // here the macros can be HardMacro or SoftMacro
  int macro_id_ = -1;          // the macro changed in the perturb
  int action_id_ = -1;         // the action_id of current step

  // metrics
  float width_ = 0.0;
  float height_ = 0.0;
  float pre_width_ = 0.0;
  float pre_height_ = 0.0;

  float outline_penalty_ = 0.0;
  float wirelength_ = 0.0;
  float guidance_penalty_ = 0.0;
  float fence_penalty_ = 0.0;

  float pre_outline_penalty_ = 0.0;
  float pre_wirelength_ = 0.0;
  float pre_guidance_penalty_ = 0.0;
  float pre_fence_penalty_ = 0.0;

  float norm_outline_penalty_ = 0.0;
  float norm_wirelength_ = 0.0;
  float norm_guidance_penalty_ = 0.0;
  float norm_fence_penalty_ = 0.0;
  float norm_area_penalty_ = 0.0;

  // probability of each action
  float pos_swap_prob_ = 0.0;
  float neg_swap_prob_ = 0.0;
  float double_swap_prob_ = 0.0;
  float exchange_prob_ = 0.0;

  utl::Logger* logger_ = nullptr;
  Mpl2Observer* graphics_ = nullptr;

  std::vector<float> cost_list_;  // store the cost in the list
  std::vector<float> T_list_;     // store the temperature
  // we define accuracy to determine whether the floorplan is valid
  // because the error introduced by the type conversion
  static constexpr float acc_tolerance_ = 0.001;

  bool has_initial_sequence_pair_ = false;
  bool centralization_on_ = false;
  bool centralization_was_reverted_ = false;

  // Blocked boundaries data is kept in bools to avoid overhead
  // during SA steps.
  bool left_is_blocked_ = false;
  bool right_is_blocked_ = false;
  bool bottom_is_blocked_ = false;
  bool top_is_blocked_ = false;
};

// SACore wrapper function
// T can be SACoreHardMacro or SACoreSoftMacro
template <class T>
void runSA(T* sa_core)
{
  sa_core->initialize();
  sa_core->fastSA();
}

}  // namespace mpl2<|MERGE_RESOLUTION|>--- conflicted
+++ resolved
@@ -91,12 +91,8 @@
       Mpl2Observer* graphics,
       utl::Logger* logger);
 
-<<<<<<< HEAD
-  void setBlockedBoundariesForIOs();
-=======
   virtual ~SimulatedAnnealingCore() = default;
 
->>>>>>> 372a00c4
   void setNumberOfMacrosToPlace(int macros_to_place)
   {
     macros_to_place_ = macros_to_place;
@@ -138,6 +134,7 @@
 
  protected:
   void initSequencePair();
+  void setBlockedBoundariesForIOs();
   void attemptCentralization(float pre_cost);
   void moveFloorplan(const std::pair<float, float>& offset);
   void updateBestValidResult(SequencePair& best_valid_result);
