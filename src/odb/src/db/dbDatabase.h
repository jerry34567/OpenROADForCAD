--- conflicted
+++ resolved
@@ -70,20 +70,16 @@
 const uint db_schema_major = 0;  // Not used...
 const uint db_schema_initial = 57;
 
-<<<<<<< HEAD
-const uint db_schema_minor = 92;  // Current revision number
+const uint db_schema_minor = 94;  // Current revision number
 
 // Revision where orthogonal spacing table support added
-const uint db_schema_orth_spc_tbl = 92;
-=======
-const uint db_schema_minor = 93;  // Current revision number
+const uint db_schema_orth_spc_tbl = 94;
 
 // Revision where the dbGDSLib is added to dbDatabase
 const uint db_schema_gds_lib_in_block = 93;
 
 // Reverted Revision where unused hashes removed
 const uint reverted_db_schema_db_remove_hash = 92;
->>>>>>> d628f2d0
 
 // Revision where the layers ranges, for signals and clock nets,
 // were moved from GlobalRouter to dbBlock
