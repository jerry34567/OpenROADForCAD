///////////////////////////////////////////////////////////////////////////
//
// BSD 3-Clause License
//
// Copyright (c) 2019, The Regents of the University of California
// All rights reserved.
//
// Redistribution and use in source and binary forms, with or without
// modification, are permitted provided that the following conditions are met:
//
// * Redistributions of source code must retain the above copyright notice, this
//   list of conditions and the following disclaimer.
//
// * Redistributions in binary form must reproduce the above copyright notice,
//   this list of conditions and the following disclaimer in the documentation
//   and/or other materials provided with the distribution.
//
// * Neither the name of the copyright holder nor the names of its
//   contributors may be used to endorse or promote products derived from
//   this software without specific prior written permission.
//
// THIS SOFTWARE IS PROVIDED BY THE COPYRIGHT HOLDERS AND CONTRIBUTORS "AS IS"
// AND ANY EXPRESS OR IMPLIED WARRANTIES, INCLUDING, BUT NOT LIMITED TO, THE
// IMPLIED WARRANTIES OF MERCHANTABILITY AND FITNESS FOR A PARTICULAR PURPOSE
// ARE DISCLAIMED. IN NO EVENT SHALL THE COPYRIGHT HOLDER OR CONTRIBUTORS BE
// LIABLE FOR ANY DIRECT, INDIRECT, INCIDENTAL, SPECIAL, EXEMPLARY, OR
// CONSEQUENTIAL DAMAGES (INCLUDING, BUT NOT LIMITED TO, PROCUREMENT OF
// SUBSTITUTE GOODS OR SERVICES; LOSS OF USE, DATA, OR PROFITS; OR BUSINESS
// INTERRUPTION) HOWEVER CAUSED AND ON ANY THEORY OF LIABILITY, WHETHER IN
// CONTRACT, STRICT LIABILITY, OR TORT (INCLUDING NEGLIGENCE OR OTHERWISE)
// ARISING IN ANY WAY OUT OF THE USE OF THIS SOFTWARE, EVEN IF ADVISED OF THE
// POSSIBILITY OF SUCH DAMAGE.
//
///////////////////////////////////////////////////////////////////////////////

#pragma once

#include <map>
#include <memory>
#include <random>
#include <set>

namespace ord {
class dbVerilogNetwork;
}

namespace odb {
class dbDatabase;
class dbChip;
class dbBlock;
}  // namespace odb

namespace sta {
class dbNetwork;
class Instance;
class NetworkReader;
class Library;
class Port;
class Net;
class dbSta;
}  // namespace sta

namespace utl {
class Logger;
}

using utl::Logger;

namespace par {

class Graph;
class Hypergraph;

enum GraphType : uint8_t
{
  CLIQUE,
  HYBRID,
  STAR,
  HYPERGRAPH
};

class PartOptions
{
 public:
  PartOptions() = default;

  void setNumStarts(unsigned numStarts) { numStarts_ = numStarts; }
  unsigned getNumStarts() const { return numStarts_; }
  void setTargetPartitions(unsigned target) { targetPartitions_ = target; }
  unsigned getTargetPartitions() const { return targetPartitions_; }
  void setWeightedVertices(bool enable) { weightedVertices_ = enable; }
  bool getWeightedVertices() const { return weightedVertices_; }
  void setCoarRatio(double cratio) { coarRatio_ = cratio; }
  double getCoarRatio() { return coarRatio_; }
  void setCoarVertices(unsigned coarVertices) { coarVertices_ = coarVertices; }
  unsigned getCoarVertices() const { return coarVertices_; }
  void setTermProp(bool enable) { termProp_ = enable; }
  bool getTermProp() const { return termProp_; }
  void setCutHopRatio(double ratio) { cutHopRatio_ = ratio; }
  double getCutHopRatio() { return cutHopRatio_; }
  void setArchTopology(const std::vector<int>& arch) { archTopology_ = arch; }
  const std::vector<int>& getArchTopology() const { return archTopology_; }
  void setTool(const std::string& tool) { tool_ = tool; }
  std::string getTool() const { return tool_; }
  void setGraphModel(const std::string& graphModel)
  {
    if (graphModel == "clique") {
      graphModel_ = CLIQUE;
    } else if (graphModel == "star") {
      graphModel_ = STAR;
    } else
      graphModel_ = HYBRID;
  }
  GraphType getGraphModel() const { return graphModel_; }
  void setCliqueThreshold(unsigned threshold) { cliqueThreshold_ = threshold; }
  unsigned getCliqueThreshold() const { return cliqueThreshold_; }
  void setWeightModel(unsigned model) { weightModel_ = model; }
  unsigned getWeightModel() const { return weightModel_; }
  void setMaxEdgeWeight(unsigned weight) { maxEdgeWeight_ = weight; }
  unsigned getMaxEdgeWeight() const { return maxEdgeWeight_; }
  void setMaxVertexWeight(unsigned weight) { maxVertexWeight_ = weight; }
  unsigned getMaxVertexWeight() const { return maxVertexWeight_; }
  void setBalanceConstraint(unsigned constraint)
  {
    balanceConstraint_ = constraint;
  }
  unsigned getBalanceConstraint() const { return balanceConstraint_; }
  void setRefinement(unsigned number) { refinement_ = number; }
  unsigned getRefinement() const { return refinement_; }
  void setRandomSeed(int seed);
  void generateSeeds(int seeds);
  int getNewSeed() { return seedGenerator_(); }
  void setSeeds(const std::set<int>& seeds) { seeds_ = seeds; }
  const std::set<int>& getSeeds() const { return seeds_; }
  void setExistingID(int id) { existingId_ = id; }
  int getExistingID() const { return existingId_; }
  void setPartitionsToTest(const std::vector<int>& partIds)
  {
    partitionsToTest_ = partIds;
  }
  const std::vector<int>& getPartitionsToTest() const
  {
    return partitionsToTest_;
  }
  void setEvaluationFunction(const std::string& function)
  {
    evaluationFunction_ = function;
  }
  std::string getEvaluationFunction() const { return evaluationFunction_; }
  void setLevel(unsigned level) { level_ = level; }
  unsigned getLevel() const { return level_; }
  void setFinalPartitions(unsigned target) { finalPartitions_ = target; }
  unsigned getFinalPartitions() { return finalPartitions_; }
  void setForceGraph(bool force) { forceGraph_ = force; }
  bool getForceGraph() { return forceGraph_; }
  void setClusteringScheme(const std::string& scheme)
  {
    clusteringScheme_ = scheme;
  }
  std::string getClusteringScheme() { return clusteringScheme_; }

 private:
  unsigned numStarts_ = 1;
  unsigned targetPartitions_ = 0;
  bool weightedVertices_ = false;
  double coarRatio_ = 0.7;
  unsigned coarVertices_ = 2500;
  bool termProp_ = false;
  double cutHopRatio_ = 1.0;
  std::string tool_ = "chaco";
  GraphType graphModel_ = HYPERGRAPH;
  std::string evaluationFunction_ = "hyperedges";
  unsigned cliqueThreshold_ = 50;
  unsigned weightModel_ = 1;
  unsigned maxEdgeWeight_ = 100;
  unsigned maxVertexWeight_ = 100;
  unsigned balanceConstraint_ = 2;
  unsigned refinement_ = 0;
  int level_ = -1;
  int existingId_ = -1;
  unsigned finalPartitions_ = 2;
  bool forceGraph_ = false;
  std::vector<int> archTopology_;
  std::set<int> seeds_;
  std::vector<int> partitionsToTest_;
  std::string clusteringScheme_ = "scheme1";
  std::mt19937 seedGenerator_ = std::mt19937();
};

class PartSolutions
{
 public:
  void addAssignment(const std::vector<unsigned long>& currentAssignment,
                     const unsigned long runtime,
                     const int seed);
  void clearAssignments();
  const std::vector<unsigned long>& getAssignment(unsigned idx) const
  {
    return assignmentResults_[idx];
  }
  unsigned long getRuntime(unsigned idx) const { return runtimeResults_[idx]; }
  int getSeed(unsigned idx) const { return seeds_[idx]; }
  void setToolName(const std::string& name) { toolName_ = name; }
  std::string getToolName() const { return toolName_; }
  void setPartitionId(unsigned id) { partitionId_ = id; }
  unsigned getPartitionId() const { return partitionId_; }
  void setClusterId(unsigned id) { clusterId_ = id; }
  unsigned getClusterId() const { return clusterId_; }
  void setBestSolutionIdx(unsigned idx) { bestSolutionIdx_ = idx; }
  unsigned getBestSolutionIdx() const { return bestSolutionIdx_; }
  unsigned getNumOfRuns() const { return seeds_.size(); }
  void setBestSetSize(double result) { bestSetSizeSD_ = result; }
  double getBestSetSize() const { return bestSetSizeSD_; }
  void setBestSetArea(double result) { bestSetAreaSD_ = result; }
  double getBestSetArea() const { return bestSetAreaSD_; }
  void setBestNumTerminals(unsigned long result) { bestNumTerminals_ = result; }
  unsigned long getBestNumTerminals() const { return bestNumTerminals_; }
  void setBestNumHyperedgeCuts(unsigned long result)
  {
    bestNumHyperedgeCuts_ = result;
  }
  unsigned long getBestNumHyperedgeCuts() const
  {
    return bestNumHyperedgeCuts_;
  }
  void setBestRuntime(unsigned long result) { bestRuntime_ = result; }
  unsigned long getBestRuntime() const { return bestRuntime_; }
  void setBestHopWeigth(unsigned long result) { bestHopWeigth_ = result; }
  unsigned long getBestHopWeigth() const { return bestHopWeigth_; }

  void resetEvaluation();

 private:
  std::vector<std::vector<unsigned long>> assignmentResults_;
  std::vector<unsigned long> runtimeResults_;
  std::vector<int> seeds_;
  std::string toolName_ = "";
  unsigned partitionId_ = 0;
  unsigned clusterId_ = 0;
  unsigned bestSolutionIdx_ = 0;
  unsigned numOfRuns_ = 0;
  double bestSetSizeSD_ = 0;
  double bestSetAreaSD_ = 0;
  unsigned long bestNumTerminals_ = 0;
  unsigned long bestNumHyperedgeCuts_ = 0;
  unsigned long bestRuntime_ = 0;
  unsigned long bestHopWeigth_ = 0;
};

class PartitionMgr
{
 private:
  odb::dbBlock* getDbBlock() const;
  unsigned getNumPartitioningResults() const { return results_.size(); }
  unsigned getNumClusteringResults() const { return clusResults_.size(); }
  const PartSolutions& getPartitioningResult(unsigned id) const
  {
    return results_[id];
  }
  const PartSolutions& getClusteringResult(unsigned id) const
  {
    return clusResults_[id];
  }

<<<<<<< HEAD
  PartOptions _options;
  odb::dbDatabase* _db = nullptr;
  ord::dbVerilogNetwork* _network = nullptr;
  sta::dbSta* _sta = nullptr;
  unsigned _bestId = 0;
  Logger* _logger;
  std::unique_ptr<Graph> _graph;
  std::unique_ptr<Hypergraph> _hypergraph;
  std::vector<PartSolutions> _results;
  std::vector<PartSolutions> _clusResults;
=======
  PartOptions options_;
  odb::dbDatabase* db_ = nullptr;
  sta::dbNetwork* db_network_ = nullptr;
  ord::dbVerilogNetwork* network_ = nullptr;
  unsigned bestId_ = 0;
  Logger* logger_;
  std::unique_ptr<Graph> graph_;
  std::unique_ptr<Hypergraph> hypergraph_;
  std::vector<PartSolutions> results_;
  std::vector<PartSolutions> clusResults_;
>>>>>>> a7fe7aa9

 public:
  PartitionMgr();
  ~PartitionMgr();
  void init(odb::dbDatabase* db,
            sta::dbNetwork* db_network,
            ord::dbVerilogNetwork* network,
            sta::dbSta* sta,
            Logger* logger);
  void runPartitioning();
  void runClustering();
  void run3PClustering();
  void evaluatePartitioning();
  unsigned getCurrentBestId() const { return bestId_; }
  void setCurrentBestId(unsigned id) { bestId_ = id; }
  void runChaco();
  void runGpMetis();
  void runMlPart();
  void runChacoClustering();
  void runGpMetisClustering();
  void runMlPartClustering();
  PartOptions& getOptions() { return options_; }
  unsigned getCurrentId() const { return (results_.size() - 1); }
  unsigned getCurrentClusId() const { return (clusResults_.size() - 1); }
  void toGraph();
  void toHypergraph();
  void hypergraph(bool buildGraph = false);
  unsigned generatePartitionId() const;
  unsigned generateClusterId() const;
  void computePartitionResult(unsigned partitionId, std::string function);
  bool comparePartitionings(const PartSolutions& oldPartition,
                            const PartSolutions& newPartition,
                            const std::string& function);
  void reportPartitionResult(const unsigned partitionId);
  void writePartitioningToDb(const unsigned partitionId);
  void dumpPartIdToFile(std::string name);
  void writeClusteringToDb(unsigned clusteringId);
  void dumpClusIdToFile(std::string name) const;
  void reportNetlistPartitions(unsigned partitionId);
  void readPartitioningFile(std::string filename);
  void reportGraph();

  void writePartitionVerilog(const char* path,
                             const char* port_prefix,
                             const char* module_suffix);

  void partitionDesign(unsigned int max_num_macro,
                       unsigned int min_num_macro,
                       unsigned int max_num_inst,
                       unsigned int min_num_inst,
                       unsigned int net_threshold,
                       unsigned int ignore_net_threshold,
                       unsigned int virtual_weight,
                       unsigned int num_hops,
                       unsigned int timing_weight,
                       bool std_cell_timing_flag_,
                       const char* report_directory,
                       const char* file_name);

 private:
  sta::Instance* buildPartitionedInstance(
      const char* name,
      const char* port_prefix,
      sta::Library* library,
      sta::NetworkReader* network,
      sta::Instance* parent,
      const std::set<sta::Instance*>* insts,
      std::map<sta::Net*, sta::Port*>* port_map);
  sta::Instance* buildPartitionedTopInstance(const char* name,
                                             sta::Library* library,
                                             sta::NetworkReader* network);
};

}  // namespace par<|MERGE_RESOLUTION|>--- conflicted
+++ resolved
@@ -262,29 +262,17 @@
     return clusResults_[id];
   }
 
-<<<<<<< HEAD
-  PartOptions _options;
-  odb::dbDatabase* _db = nullptr;
-  ord::dbVerilogNetwork* _network = nullptr;
-  sta::dbSta* _sta = nullptr;
-  unsigned _bestId = 0;
-  Logger* _logger;
-  std::unique_ptr<Graph> _graph;
-  std::unique_ptr<Hypergraph> _hypergraph;
-  std::vector<PartSolutions> _results;
-  std::vector<PartSolutions> _clusResults;
-=======
   PartOptions options_;
   odb::dbDatabase* db_ = nullptr;
   sta::dbNetwork* db_network_ = nullptr;
   ord::dbVerilogNetwork* network_ = nullptr;
+  sta::dbSta* _sta = nullptr;
   unsigned bestId_ = 0;
   Logger* logger_;
   std::unique_ptr<Graph> graph_;
   std::unique_ptr<Hypergraph> hypergraph_;
   std::vector<PartSolutions> results_;
   std::vector<PartSolutions> clusResults_;
->>>>>>> a7fe7aa9
 
  public:
   PartitionMgr();
