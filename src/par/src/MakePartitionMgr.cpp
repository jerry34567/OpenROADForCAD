///////////////////////////////////////////////////////////////////////////
//
// BSD 3-Clause License
//
// Copyright (c) 2019, The Regents of the University of California
// All rights reserved.
//
// Redistribution and use in source and binary forms, with or without
// modification, are permitted provided that the following conditions are met:
//
// * Redistributions of source code must retain the above copyright notice, this
//   list of conditions and the following disclaimer.
//
// * Redistributions in binary form must reproduce the above copyright notice,
//   this list of conditions and the following disclaimer in the documentation
//   and/or other materials provided with the distribution.
//
// * Neither the name of the copyright holder nor the names of its
//   contributors may be used to endorse or promote products derived from
//   this software without specific prior written permission.
//
// THIS SOFTWARE IS PROVIDED BY THE COPYRIGHT HOLDERS AND CONTRIBUTORS "AS IS"
// AND ANY EXPRESS OR IMPLIED WARRANTIES, INCLUDING, BUT NOT LIMITED TO, THE
// IMPLIED WARRANTIES OF MERCHANTABILITY AND FITNESS FOR A PARTICULAR PURPOSE
// ARE DISCLAIMED. IN NO EVENT SHALL THE COPYRIGHT HOLDER OR CONTRIBUTORS BE
// LIABLE FOR ANY DIRECT, INDIRECT, INCIDENTAL, SPECIAL, EXEMPLARY, OR
// CONSEQUENTIAL DAMAGES (INCLUDING, BUT NOT LIMITED TO, PROCUREMENT OF
// SUBSTITUTE GOODS OR SERVICES; LOSS OF USE, DATA, OR PROFITS; OR BUSINESS
// INTERRUPTION) HOWEVER CAUSED AND ON ANY THEORY OF LIABILITY, WHETHER IN
// CONTRACT, STRICT LIABILITY, OR TORT (INCLUDING NEGLIGENCE OR OTHERWISE)
// ARISING IN ANY WAY OUT OF THE USE OF THIS SOFTWARE, EVEN IF ADVISED OF THE
// POSSIBILITY OF SUCH DAMAGE.
//
///////////////////////////////////////////////////////////////////////////////

#include "odb/db.h"
#include "ord/OpenRoad.hh"
#include "par/MakePartitionMgr.h"
#include "par/PartitionMgr.h"
#include "sta/StaMain.hh"

namespace sta {
// Tcl files encoded into strings.
extern const char* par_tcl_inits[];
}  // namespace sta

extern "C" {
extern int Par_Init(Tcl_Interp* interp);
}

namespace ord {

par::PartitionMgr* makePartitionMgr()
{
  return new par::PartitionMgr();
}

void initPartitionMgr(OpenRoad* openroad)
{
  Tcl_Interp* tcl_interp = openroad->tclInterp();
  Par_Init(tcl_interp);
  sta::evalTclInit(tcl_interp, sta::par_tcl_inits);

  par::PartitionMgr* kernel = openroad->getPartitionMgr();

<<<<<<< HEAD
  kernel->init(
      openroad->getDb(), openroad->getVerilogNetwork(), openroad->getSta(), openroad->getLogger());
=======
  kernel->init(openroad->getDb(),
               openroad->getDbNetwork(),
               openroad->getVerilogNetwork(),
               openroad->getLogger());
>>>>>>> a7fe7aa9
};

void deletePartitionMgr(par::PartitionMgr* partitionmgr)
{
  delete partitionmgr;
}
}  // namespace ord<|MERGE_RESOLUTION|>--- conflicted
+++ resolved
@@ -63,15 +63,11 @@
 
   par::PartitionMgr* kernel = openroad->getPartitionMgr();
 
-<<<<<<< HEAD
-  kernel->init(
-      openroad->getDb(), openroad->getVerilogNetwork(), openroad->getSta(), openroad->getLogger());
-=======
   kernel->init(openroad->getDb(),
                openroad->getDbNetwork(),
                openroad->getVerilogNetwork(),
+               openroad->getSta(),
                openroad->getLogger());
->>>>>>> a7fe7aa9
 };
 
 void deletePartitionMgr(par::PartitionMgr* partitionmgr)
