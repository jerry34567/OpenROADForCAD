--- conflicted
+++ resolved
@@ -91,11 +91,7 @@
 
  public:
   ~NameTable();
-<<<<<<< HEAD
-  NameTable(uint n, char* zero = NULL);
-=======
   NameTable(uint n, char* zero = nullptr);
->>>>>>> 0e52ce5a
 
   void writeDB(FILE* fp, char* nameType);
   bool readDB(FILE* fp);
