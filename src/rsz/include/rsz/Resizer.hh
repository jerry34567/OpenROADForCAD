// SPDX-License-Identifier: BSD-3-Clause
// Copyright (c) 2019-2025, The OpenROAD Authors

#pragma once

#include <array>
#include <optional>
#include <string>
#include <vector>

#include "db_sta/dbNetwork.hh"
#include "db_sta/dbSta.hh"
#include "dpl/Opendp.h"
#include "grt/GlobalRouter.h"
#include "rsz/OdbCallBack.hh"
#include "sta/Path.hh"
#include "sta/UnorderedSet.hh"
#include "utl/Logger.h"

namespace grt {
class GlobalRouter;
class IncrementalGRoute;
}  // namespace grt

namespace stt {
class SteinerTreeBuilder;
}

namespace sta {
class SpefWriter;
}

namespace rsz {

using utl::Logger;

using odb::dbBlock;
using odb::dbDatabase;
using odb::dbInst;
using odb::dbMaster;
using odb::dbNet;
using odb::dbTechLayer;
using odb::Point;
using odb::Rect;

using stt::SteinerTreeBuilder;

using grt::GlobalRouter;
using grt::IncrementalGRoute;

using sta::ArcDelay;
using sta::Cell;
using sta::Corner;
using sta::dbNetwork;
using sta::dbNetworkObserver;
using sta::dbSta;
using sta::dbStaState;
using sta::DcalcAnalysisPt;
using sta::Delay;
using sta::GateTimingModel;
using sta::Instance;
using sta::InstanceSeq;
using sta::InstanceSet;
using sta::LibertyCell;
using sta::LibertyCellSeq;
using sta::LibertyCellSet;
using sta::LibertyLibrary;
using sta::LibertyLibrarySeq;
using sta::LibertyPort;
using sta::Map;
using sta::MinMax;
using sta::Net;
using sta::NetSeq;
using sta::Parasitic;
using sta::ParasiticAnalysisPt;
using sta::ParasiticNode;
using sta::Parasitics;
using sta::Pin;
using sta::PinSeq;
using sta::PinSet;
using sta::Pvt;
using sta::Required;
using sta::RiseFall;
using sta::Slack;
using sta::Slew;
using sta::SpefWriter;
using sta::TimingArc;
using sta::UnorderedSet;
using sta::Vector;
using sta::Vertex;
using sta::VertexSeq;
using sta::VertexSet;

using LibertyPortTuple = std::tuple<LibertyPort*, LibertyPort*>;
using InstanceTuple = std::tuple<Instance*, Instance*>;
using InputSlews = std::array<Slew, RiseFall::index_count>;

class AbstractSteinerRenderer;
class SteinerTree;
using SteinerPt = int;

class BufferedNet;
using BufferedNetPtr = std::shared_ptr<BufferedNet>;

using PinPtr = const sta::Pin*;
using PinVector = std::vector<PinPtr>;

class RecoverPower;
class RepairDesign;
class RepairSetup;
class RepairHold;
class ResizerObserver;
class CloneMove;
class BufferMove;
class SABufferMove;
class SplitLoadMove;
class SizeDownMove;
class SizeUpMove;
class SwapPinsMove;
class UnbufferMove;
class GAMove;
class RegisterOdbCallbackGuard;

class NetHash
{
 public:
  size_t operator()(const Net* net) const { return hashPtr(net); }
};

using CellTargetLoadMap = Map<LibertyCell*, float>;
using TgtSlews = std::array<Slew, RiseFall::index_count>;

enum class ParasiticsSrc
{
  none,
  placement,
  global_routing,
  detailed_routing
};

struct ParasiticsResistance
{
  double h_res;
  double v_res;
};

struct ParasiticsCapacitance
{
  double h_cap;
  double v_cap;
};

// Genetic Algorithm structures for gate sizing optimization
struct GaParams
{
  int population_size;
  int max_generations;
  float crossover_rate;
  float mutation_rate;
  float elitism_rate;
  bool verbose;

  GaParams()
      : population_size(50),
        max_generations(100), 
        crossover_rate(0.8f),
        mutation_rate(0.1f),
        elitism_rate(0.1f),
        verbose(false)
  {
  }
};

enum class MoveType
{
  BUFFER,
  UNBUFFER,
  SWAP,
  SIZE,
  SIZEUP,
  SIZEDOWN,
  CLONE,
  SPLIT,
  SABUFFER
};

class OdbCallBack;

class Resizer : public dbStaState, public dbNetworkObserver
{
 public:
  Resizer();
  ~Resizer() override;
  void init(Logger* logger,
            dbDatabase* db,
            dbSta* sta,
            SteinerTreeBuilder* stt_builder,
            GlobalRouter* global_router,
            dpl::Opendp* opendp,
            std::unique_ptr<AbstractSteinerRenderer> steiner_renderer);
  void setLayerRC(dbTechLayer* layer,
                  const Corner* corner,
                  double res,
                  double cap);
  void layerRC(dbTechLayer* layer,
               const Corner* corner,
               // Return values.
               double& res,
               double& cap) const;
  // Set the resistance and capacitance used for horizontal parasitics on signal
  // nets.
  void setHWireSignalRC(const Corner* corner,
                        double res,   // ohms/meter
                        double cap);  // farads/meter
  // Set the resistance and capacitance used for vertical wires parasitics on
  // signal nets.
  void setVWireSignalRC(const Corner* corner,
                        double res,   // ohms/meter
                        double cap);  // farads/meter
  // Set the resistance and capacitance used for parasitics on clock nets.
  void setHWireClkRC(const Corner* corner,
                     double res,
                     double cap);  // farads/meter
  // Set the resistance and capacitance used for parasitics on clock nets.
  void setVWireClkRC(const Corner* corner,
                     double res,
                     double cap);  // farads/meter
  // ohms/meter, farads/meter
  void wireSignalRC(const Corner* corner,
                    // Return values.
                    double& res,
                    double& cap) const;
  double wireSignalResistance(const Corner* corner) const;
  double wireSignalHResistance(const Corner* corner) const;
  double wireSignalVResistance(const Corner* corner) const;
  double wireClkResistance(const Corner* corner) const;
  double wireClkHResistance(const Corner* corner) const;
  double wireClkVResistance(const Corner* corner) const;
  // farads/meter
  double wireSignalCapacitance(const Corner* corner) const;
  double wireSignalHCapacitance(const Corner* corner) const;
  double wireSignalVCapacitance(const Corner* corner) const;
  double wireClkCapacitance(const Corner* corner) const;
  double wireClkHCapacitance(const Corner* corner) const;
  double wireClkVCapacitance(const Corner* corner) const;
  void estimateParasitics(ParasiticsSrc src);
  void estimateParasitics(ParasiticsSrc src,
                          std::map<Corner*, std::ostream*>& spef_streams_);
  void estimateWireParasitics(SpefWriter* spef_writer = nullptr);
  void estimateWireParasitic(const Net* net, SpefWriter* spef_writer = nullptr);
  void estimateWireParasitic(const Pin* drvr_pin,
                             const Net* net,
                             SpefWriter* spef_writer = nullptr);
  bool haveEstimatedParasitics() const;
  void parasiticsInvalid(const Net* net);
  void parasiticsInvalid(const dbNet* net);
  bool parasiticsValid() const;

  // Core area (meters).
  double coreArea() const;
  // 0.0 - 1.0 (100%) of core size.
  double utilization();
  // Maximum utilizable area (core area * utilization)
  double maxArea() const;

  void setDontUse(LibertyCell* cell, bool dont_use);
  void resetDontUse();
  bool dontUse(const LibertyCell* cell);
  void reportDontUse() const;
  void setDontTouch(const Instance* inst, bool dont_touch);
  bool dontTouch(const Instance* inst);
  void setDontTouch(const Net* net, bool dont_touch);
  bool dontTouch(const Net* net);
  bool dontTouch(const Pin* pin);
  void reportDontTouch();

  void reportFastBufferSizes();

  void setMaxUtilization(double max_utilization);
  // Remove all or selected buffers from the netlist.
  void removeBuffers(InstanceSeq insts);
  void unbufferNet(Net* net);
  void bufferInputs();
  void bufferOutputs();

  // from sta::dbNetworkObserver callbacks
  void postReadLiberty() override;

  // Balance the usage of hybrid rows
  void balanceRowUsage();

  // Resize drvr_pin instance to target slew.
  void resizeDrvrToTargetSlew(const Pin* drvr_pin);
  // Accessor for debugging.
  Slew targetSlew(const RiseFall* rf);
  // Accessor for debugging.
  float targetLoadCap(LibertyCell* cell);

  ////////////////////////////////////////////////////////////////
  bool repairSetup(double setup_margin,
                   double repair_tns_end_percent,
                   int max_passes,
                   int max_repairs_per_pass,
                   bool match_cell_footprint,
                   bool verbose,
                   const std::vector<MoveType>& sequence,
                   bool skip_pin_swap,
                   bool skip_gate_cloning,
                   bool skip_gate_sizing,
                   bool skip_size_down,
                   bool skip_buffering,
                   bool skip_split_load,  
                   bool skip_buffer_removal,
                   bool skip_last_gasp,
<<<<<<< HEAD
                   bool skip_sabuffering);
=======
                   bool ga_enabled,
                   bool shuffle_enabled);
>>>>>>> d3e0efd1
  // For testing.
  void repairSetup(const Pin* end_pin);
  // For testing.
  void reportSwappablePins();
  // Rebuffer one net (for testing).
  // resizerPreamble() required.
  void rebufferNet(const Pin* drvr_pin);
  // For testing.
  bool gateSizingWithGa(const rsz::GaParams& ga_params,
                        const float setup_slack_margin,
                        const bool verbose);

  ////////////////////////////////////////////////////////////////

  bool repairHold(double setup_margin,
                  double hold_margin,
                  bool allow_setup_violations,
                  // Max buffer count as percent of design instance count.
                  float max_buffer_percent,
                  int max_passes,
                  bool match_cell_footprint,
                  bool verbose);
  void repairHold(const Pin* end_pin,
                  double setup_margin,
                  double hold_margin,
                  bool allow_setup_violations,
                  float max_buffer_percent,
                  int max_passes);
  int holdBufferCount() const;

  ////////////////////////////////////////////////////////////////
  bool recoverPower(float recover_power_percent,
                    bool match_cell_footprint,
                    bool verbose);

  ////////////////////////////////////////////////////////////////
  // Area of the design in meter^2.
  double designArea();
  // Increment design_area
  void designAreaIncr(float delta);
  // Caller owns return value.
  NetSeq* findFloatingNets();
  PinSet* findFloatingPins();
  NetSeq* findOverdrivenNets(bool include_parallel_driven);
  void repairTieFanout(LibertyPort* tie_port,
                       double separation,  // meters
                       bool verbose);
  void bufferWireDelay(LibertyCell* buffer_cell,
                       double wire_length,  // meters
                       Delay& delay,
                       Slew& slew);
  void setDebugPin(const Pin* pin);
  void setWorstSlackNetsPercent(float);
  void annotateInputSlews(Instance* inst, const DcalcAnalysisPt* dcalc_ap);
  void resetInputSlews();

  ////////////////////////////////////////////////////////////////

  // Repair long wires, max fanout violations.
  void repairDesign(
      double max_wire_length,  // max_wire_length zero for none (meters)
      double slew_margin,      // 0.0-1.0
      double cap_margin,       // 0.0-1.0
      double buffer_gain,
      bool match_cell_footprint,
      bool verbose);
  int repairDesignBufferCount() const;
  // for debugging
  void repairNet(Net* net,
                 double max_wire_length,  // meters
                 double slew_margin,
                 double cap_margin);

  // Repair long wires from clock input pins to clock tree root buffer
  // because CTS ignores the issue.
  // no max_fanout/max_cap checks.
  // Use max_wire_length zero for none (meters)
  void repairClkNets(
      double max_wire_length);  // max_wire_length zero for none (meters)
  void setClockBuffersList(const LibertyCellSeq& clk_buffers)
  {
    clk_buffers_ = clk_buffers;
  }
  // Clone inverters next to the registers they drive to remove them
  // from the clock network.
  // yosys is too stupid to use the inverted clock registers
  // and TritonCTS is too stupid to balance clock networks with inverters.
  void repairClkInverters();

  void reportLongWires(int count, int digits);
  // Find the max wire length before it is faster to split the wire
  // in half with a buffer (in meters).
  double findMaxWireLength();
  double findMaxWireLength(LibertyCell* buffer_cell, const Corner* corner);
  double findMaxWireLength(LibertyPort* drvr_port, const Corner* corner);
  // Longest driver to load wire (in meters).
  double maxLoadManhattenDistance(const Net* net);

  ////////////////////////////////////////////////////////////////
  // API for timing driven placement.
  // Each pass (findResizeSlacks)
  //  estiimate parasitics
  //  repair design
  //  save slacks
  //  remove inserted buffers
  //  restore resized gates
  // resizeSlackPreamble must be called before the first findResizeSlacks.
  void resizeSlackPreamble();
  void findResizeSlacks(bool run_journal_restore);
  // Return nets with worst slack.
  NetSeq& resizeWorstSlackNets();
  // Return net slack, if any (indicated by the bool).
  std::optional<Slack> resizeNetSlack(const Net* net);
  // db flavor
  std::vector<dbNet*> resizeWorstSlackDbNets();
  std::optional<Slack> resizeNetSlack(const dbNet* db_net);

  ////////////////////////////////////////////////////////////////
  // API for logic resynthesis
  PinSet findFaninFanouts(PinSet& end_pins);
  PinSet findFanins(PinSet& end_pins);

  ////////////////////////////////////////////////////////////////
  void highlightSteiner(const Pin* drvr);

  dbNetwork* getDbNetwork() { return db_network_; }
  ParasiticsSrc getParasiticsSrc() { return parasitics_src_; }
  void setParasiticsSrc(ParasiticsSrc src);
  dbBlock* getDbBlock() { return block_; };
  double dbuToMeters(int dist) const;
  int metersToDbu(double dist) const;
  void makeEquivCells();
  std::pair<int, std::string> cellVTType(dbMaster* master);

  ////////////////////////////////////////////////////////////////
  void initBlock();
  void journalBeginTest();
  void journalRestoreTest();
  Logger* logger() const { return logger_; }
  void eraseParasitics(const Net* net);
  void eliminateDeadLogic(bool clean_nets);
  std::optional<float> cellLeakage(LibertyCell* cell);
  // For debugging - calls getSwappableCells
  void reportEquivalentCells(LibertyCell* base_cell,
                             bool match_cell_footprint,
                             bool report_all_cells);
  void setDebugGraphics(std::shared_ptr<ResizerObserver> graphics);

  static MoveType parseMove(const std::string& s);
  static std::vector<MoveType> parseMoveSequence(const std::string& sequence);

 protected:
  void init();
  double computeDesignArea();
  void initDesignArea();
  void ensureLevelDrvrVertices();
  Instance* bufferInput(const Pin* top_pin, LibertyCell* buffer_cell);
  void bufferOutput(const Pin* top_pin, LibertyCell* buffer_cell);
  bool hasTristateOrDontTouchDriver(const Net* net);
  bool isTristateDriver(const Pin* pin);
  void checkLibertyForAllCorners();
  void copyDontUseFromLiberty();
  bool bufferSizeOutmatched(LibertyCell* worse,
                            LibertyCell* better,
                            float max_drive_resist);
  void findBuffers();
  void findFastBuffers();
  bool isLinkCell(LibertyCell* cell) const;
  void findTargetLoads();
  void balanceBin(const std::vector<odb::dbInst*>& bin,
                  const std::set<odb::dbSite*>& base_sites);

  //==============================
  // APIs for gate cloning
  LibertyCell* halfDrivingPowerCell(Instance* inst);
  LibertyCell* halfDrivingPowerCell(LibertyCell* cell);
  LibertyCell* closestDriver(LibertyCell* cell,
                             const LibertyCellSeq& candidates,
                             float scale);
  std::vector<sta::LibertyPort*> libraryPins(Instance* inst) const;
  std::vector<sta::LibertyPort*> libraryPins(LibertyCell* cell) const;
  bool isSingleOutputCombinational(Instance* inst) const;
  bool isSingleOutputCombinational(LibertyCell* cell) const;
  bool isCombinational(LibertyCell* cell) const;
  std::vector<sta::LibertyPort*> libraryOutputPins(LibertyCell* cell) const;
  float maxLoad(Cell* cell);
  //==============================
  float findTargetLoad(LibertyCell* cell);
  float findTargetLoad(LibertyCell* cell,
                       TimingArc* arc,
                       Slew in_slew,
                       Slew out_slew);
  Slew gateSlewDiff(LibertyCell* cell,
                    TimingArc* arc,
                    GateTimingModel* model,
                    Slew in_slew,
                    float load_cap,
                    Slew out_slew);
  void findBufferTargetSlews();
  void findBufferTargetSlews(LibertyCell* buffer,
                             const Pvt* pvt,
                             // Return values.
                             Slew slews[],
                             int counts[]);
  bool hasMultipleOutputs(const Instance* inst);

  void resizePreamble();
  LibertyCellSeq getSwappableCells(LibertyCell* source_cell);

  bool getCin(const LibertyCell* cell, float& cin);
  // Resize drvr_pin instance to target slew.
  // Return 1 if resized.
  int resizeToTargetSlew(const Pin* drvr_pin);

  // Resize drvr_pin instance to target cap ratio.
  // Return 1 if resized.
  int resizeToCapRatio(const Pin* drvr_pin, bool upsize_only);

  ////////////////////////////////////////////////////////////////

  void findLongWires(VertexSeq& drvrs);
  int findMaxSteinerDist(Vertex* drvr, const Corner* corner);
  float driveResistance(const Pin* drvr_pin);
  float bufferDriveResistance(const LibertyCell* buffer) const;
  float cellDriveResistance(const LibertyCell* cell) const;

  // Max distance from driver to load (in dbu).
  int maxLoadManhattenDistance(Vertex* drvr);

  double findMaxWireLength1();
  float portFanoutLoad(LibertyPort* port) const;
  float portCapacitance(LibertyPort* input, const Corner* corner) const;
  float pinCapacitance(const Pin* pin, const DcalcAnalysisPt* dcalc_ap) const;
  void swapPins(Instance* inst,
                LibertyPort* port1,
                LibertyPort* port2,
                bool journal);
  void findSwapPinCandidate(LibertyPort* input_port,
                            LibertyPort* drvr_port,
                            const sta::LibertyPortSet& equiv_ports,
                            float load_cap,
                            const DcalcAnalysisPt* dcalc_ap,
                            // Return value
                            LibertyPort** swap_port);
  void gateDelays(const LibertyPort* drvr_port,
                  float load_cap,
                  const DcalcAnalysisPt* dcalc_ap,
                  // Return values.
                  ArcDelay delays[RiseFall::index_count],
                  Slew slews[RiseFall::index_count]);
  void gateDelays(const LibertyPort* drvr_port,
                  float load_cap,
                  const Slew in_slews[RiseFall::index_count],
                  const DcalcAnalysisPt* dcalc_ap,
                  // Return values.
                  ArcDelay delays[RiseFall::index_count],
                  Slew out_slews[RiseFall::index_count]);
  ArcDelay gateDelay(const LibertyPort* drvr_port,
                     float load_cap,
                     const DcalcAnalysisPt* dcalc_ap);
  ArcDelay gateDelay(const LibertyPort* drvr_port,
                     const RiseFall* rf,
                     float load_cap,
                     const DcalcAnalysisPt* dcalc_ap);
  float bufferDelay(LibertyCell* buffer_cell,
                    float load_cap,
                    const DcalcAnalysisPt* dcalc_ap);
  float bufferDelay(LibertyCell* buffer_cell,
                    const RiseFall* rf,
                    float load_cap,
                    const DcalcAnalysisPt* dcalc_ap);
  void bufferDelays(LibertyCell* buffer_cell,
                    float load_cap,
                    const DcalcAnalysisPt* dcalc_ap,
                    // Return values.
                    ArcDelay delays[RiseFall::index_count],
                    Slew slews[RiseFall::index_count]);
  void cellWireDelay(LibertyPort* drvr_port,
                     LibertyPort* load_port,
                     double wire_length,  // meters
                     std::unique_ptr<dbSta>& sta,
                     // Return values.
                     Delay& delay,
                     Slew& slew);
  void makeWireParasitic(Net* net,
                         Pin* drvr_pin,
                         Pin* load_pin,
                         double wire_length,  // meters
                         const Corner* corner,
                         Parasitics* parasitics);
  std::string makeUniqueNetName(Instance* parent = nullptr);
  Net* makeUniqueNet();
  std::string makeUniqueInstName(const char* base_name);
  std::string makeUniqueInstName(const char* base_name, bool underscore);
  bool overMaxArea();
  bool bufferBetweenPorts(Instance* buffer);
  bool hasPort(const Net* net);
  Point location(Instance* inst);
  double area(dbMaster* master);
  double area(Cell* cell);
  double splitWireDelayDiff(double wire_length,
                            LibertyCell* buffer_cell,
                            std::unique_ptr<dbSta>& sta);
  double maxSlewWireDiff(LibertyPort* drvr_port,
                         LibertyPort* load_port,
                         double wire_length,
                         double max_slew);
  void bufferWireDelay(LibertyCell* buffer_cell,
                       double wire_length,  // meters
                       std::unique_ptr<dbSta>& sta,
                       Delay& delay,
                       Slew& slew);
  void findCellInstances(LibertyCell* cell,
                         // Return value.
                         InstanceSeq& insts);
  void findLoads(Pin* drvr_pin, PinSeq& loads);
  bool isFuncOneZero(const Pin* drvr_pin);
  bool hasPins(Net* net);
  void getPins(Net* net, PinVector& pins) const;
  void getPins(Instance* inst, PinVector& pins) const;
  void SwapNetNames(odb::dbITerm* iterm_to, odb::dbITerm* iterm_from);
  Point tieLocation(const Pin* load, int separation);
  bool hasFanout(Vertex* drvr);
  InstanceSeq findClkInverters();
  void cloneClkInverter(Instance* inv);

  void incrementalParasiticsBegin();
  void incrementalParasiticsEnd();
  void ensureParasitics();
  void updateParasitics(bool save_guides = false);
  void ensureWireParasitic(const Pin* drvr_pin);
  void ensureWireParasitic(const Pin* drvr_pin, const Net* net);
  void estimateWireParasiticSteiner(const Pin* drvr_pin,
                                    const Net* net,
                                    SpefWriter* spef_writer);
  float totalLoad(SteinerTree* tree) const;
  float subtreeLoad(SteinerTree* tree,
                    float cap_per_micron,
                    SteinerPt pt) const;
  void makePadParasitic(const Net* net, SpefWriter* spef_writer);
  bool isPadNet(const Net* net) const;
  bool isPadPin(const Pin* pin) const;
  bool isPad(const Instance* inst) const;
  void net2Pins(const Net* net, const Pin*& pin1, const Pin*& pin2) const;
  void parasiticNodeConnectPins(Parasitic* parasitic,
                                ParasiticNode* node,
                                SteinerTree* tree,
                                SteinerPt pt,
                                size_t& resistor_id);

  bool replaceCell(Instance* inst,
                   const LibertyCell* replacement,
                   bool journal);

  void findResizeSlacks1();
  bool removeBufferIfPossible(Instance* buffer,
                              bool honorDontTouchFixed = true,
                              bool recordJournal = false);
  bool canRemoveBuffer(Instance* buffer, bool honorDontTouchFixed = true);
  void removeBuffer(Instance* buffer, bool recordJournal = false);
  Instance* makeInstance(LibertyCell* cell,
                         const char* name,
                         Instance* parent,
                         const Point& loc);
  void getBufferPins(Instance* buffer, Pin*& ip_pin, Pin*& op_pin);

  Instance* makeBuffer(LibertyCell* cell,
                       const char* name,
                       Instance* parent,
                       const Point& loc);
  void setLocation(dbInst* db_inst, const Point& pt);
  LibertyCell* findTargetCell(LibertyCell* cell,
                              float load_cap,
                              bool revisiting_inst);
  // Returns nullptr if net has less than 2 pins or any pin is not placed.
  SteinerTree* makeSteinerTree(const Pin* drvr_pin);
  BufferedNetPtr makeBufferedNet(const Pin* drvr_pin, const Corner* corner);
  BufferedNetPtr makeBufferedNetSteiner(const Pin* drvr_pin,
                                        const Corner* corner);
  BufferedNetPtr makeBufferedNetGroute(const Pin* drvr_pin,
                                       const Corner* corner);
  float bufferSlew(LibertyCell* buffer_cell,
                   float load_cap,
                   const DcalcAnalysisPt* dcalc_ap);
  float maxInputSlew(const LibertyPort* input, const Corner* corner) const;
  void checkLoadSlews(const Pin* drvr_pin,
                      double slew_margin,
                      // Return values.
                      Slew& slew,
                      float& limit,
                      float& slack,
                      const Corner*& corner);
  void warnBufferMovedIntoCore();
  bool isLogicStdCell(const Instance* inst);
  ////////////////////////////////////////////////////////////////
  // Jounalling support for checkpointing and backing out changes
  // during repair timing.
  void journalBegin();
  void journalEnd();
  void journalRestore();
  void journalMakeBuffer(Instance* buffer);

  ////////////////////////////////////////////////////////////////
  // API for logic resynthesis
  VertexSet findFaninFanouts(VertexSet& ends);
  VertexSet findFaninRoots(VertexSet& ends);
  VertexSet findFanouts(VertexSet& reg_outs);
  bool isRegOutput(Vertex* vertex);
  bool isRegister(Vertex* vertex);
  ////////////////////////////////////////////////////////////////

  // Components
  RecoverPower* recover_power_;
  RepairDesign* repair_design_;
  RepairSetup* repair_setup_;
  RepairHold* repair_hold_;
  std::unique_ptr<AbstractSteinerRenderer> steiner_renderer_;

  // Layer RC per wire length indexed by layer->getNumber(), corner->index
  std::vector<std::vector<double>> layer_res_;  // ohms/meter
  std::vector<std::vector<double>> layer_cap_;  // Farads/meter
  // Signal wire RC indexed by corner->index
  std::vector<ParasiticsResistance> wire_signal_res_;   // ohms/metre
  std::vector<ParasiticsCapacitance> wire_signal_cap_;  // Farads/meter
  // Clock wire RC.
  std::vector<ParasiticsResistance> wire_clk_res_;   // ohms/metre
  std::vector<ParasiticsCapacitance> wire_clk_cap_;  // Farads/meter
  LibertyCellSet dont_use_;
  double max_area_ = 0.0;

  Logger* logger_ = nullptr;
  SteinerTreeBuilder* stt_builder_ = nullptr;
  GlobalRouter* global_router_ = nullptr;
  IncrementalGRoute* incr_groute_ = nullptr;
  dbNetwork* db_network_ = nullptr;
  dbDatabase* db_ = nullptr;
  dbBlock* block_ = nullptr;
  int dbu_ = 0;
  const Pin* debug_pin_ = nullptr;

  Rect core_;
  bool core_exists_ = false;

  ParasiticsSrc parasitics_src_ = ParasiticsSrc::none;
  UnorderedSet<const Net*, NetHash> parasitics_invalid_;
  bool incremental_parasitics_enabled_ = false;

  double design_area_ = 0.0;
  const MinMax* min_ = MinMax::min();
  const MinMax* max_ = MinMax::max();
  LibertyCellSeq buffer_cells_;
  LibertyCell* buffer_lowest_drive_ = nullptr;
  LibertyCell* buffer_highest_drive_ = nullptr;
  std::set<LibertyCell*> buffer_fast_sizes_;
  // Buffer list created by CTS kept here so that we use the
  // exact same buffers when reparing clock nets.
  LibertyCellSeq clk_buffers_;

  // Cache results of getSwappableCells() as this is expensive for large PDKs.
  std::unordered_map<LibertyCell*, LibertyCellSeq> swappable_cells_cache_;

  CellTargetLoadMap* target_load_map_ = nullptr;
  VertexSeq level_drvr_vertices_;
  bool level_drvr_vertices_valid_ = false;
  TgtSlews tgt_slews_;
  Corner* tgt_slew_corner_ = nullptr;
  const DcalcAnalysisPt* tgt_slew_dcalc_ap_ = nullptr;
  // Instances with multiple output ports that have been resized.
  InstanceSet resized_multi_output_insts_;
  int unique_net_index_ = 1;
  int unique_inst_index_ = 1;
  int inserted_buffer_count_ = 0;
  int cloned_gate_count_ = 0;
  int swap_pin_count_ = 0;
  int removed_buffer_count_ = 0;
  bool exclude_clock_buffers_ = true;
  bool buffer_moved_into_core_ = false;
  bool match_cell_footprint_ = false;
  // Slack map variables.
  // This is the minimum length of wire that is worth while to split and
  // insert a buffer in the middle of. Theoretically computed using the smallest
  // drive cell (because larger ones would give us a longer length).
  float max_wire_length_ = 0;
  float worst_slack_nets_percent_ = 10;
  Map<const Net*, Slack> net_slack_map_;
  NetSeq worst_slack_nets_;

  std::unordered_map<LibertyCell*, std::optional<float>> cell_leakage_cache_;

  InstanceSet inserted_buffer_set_;
  InstanceSet all_inserted_buffer_set_;
  InstanceSet removed_buffer_set_;

  dpl::Opendp* opendp_ = nullptr;

  // "factor debatable"
  static constexpr float tgt_slew_load_cap_factor = 10.0;

  // Use actual input slews for accurate delay/slew estimation
  sta::UnorderedMap<LibertyPort*, InputSlews> input_slew_map_;

  std::unique_ptr<OdbCallBack> db_cbk_;

  // Restrict default sizing such that one sizing move cannot increase area or
  // leakage by more than 4X.  Subsequent sizing moves can exceed the 4X limit.
  std::optional<double> sizing_area_limit_ = 4.0;
  std::optional<double> sizing_leakage_limit_ = 4.0;
  bool default_sizing_area_limit_set_ = true;
  bool default_sizing_leakage_limit_set_ = true;
  bool sizing_keep_site_ = false;
  bool sizing_keep_vt_ = false;

  // Sizing
  const double default_sizing_cap_ratio_ = 4.0;
  const double default_buffer_sizing_cap_ratio_ = 9.0;
  double sizing_cap_ratio_;
  double buffer_sizing_cap_ratio_;

  // VT layer hash
  std::unordered_map<dbMaster*, std::pair<int, std::string>> vt_map_;
  std::unordered_map<size_t, int>
      vt_hash_map_;  // maps hash value to unique int

  std::shared_ptr<ResizerObserver> graphics_;

  // Optimization moves
  // Will eventually be replaced with a getter method and some "recipes"
  CloneMove* clone_move = nullptr;
  SplitLoadMove* split_load_move = nullptr;
  BufferMove* buffer_move = nullptr;
  SABufferMove* sabuffer_move = nullptr;
  SizeDownMove* size_down_move = nullptr;
  SizeUpMove* size_up_move = nullptr;
  SwapPinsMove* swap_pins_move = nullptr;
  UnbufferMove* unbuffer_move = nullptr;
  GAMove* ga_move = nullptr;
  int restore_count_ = 0;
  int accepted_move_count_ = 0;
  int rejected_move_count_ = 0;

  friend class BufferedNet;
  friend class GateCloner;
  friend class PreChecks;
  friend class RecoverPower;
  friend class RepairDesign;
  friend class RepairSetup;
  friend class RepairHold;
  friend class SteinerTree;
  friend class BaseMove;
  friend class BufferMove;
  friend class SABufferMove;
  friend class SizeDownMove;
  friend class SizeUpMove;
  friend class SplitLoadMove;
  friend class CloneMove;
  friend class SwapPinsMove;
  friend class UnbufferMove;
  friend class GAMove;
  friend class IncrementalParasiticsGuard;
};

class IncrementalParasiticsGuard
{
 public:
  IncrementalParasiticsGuard(Resizer* resizer);
  ~IncrementalParasiticsGuard();

 private:
  Resizer* resizer_;
  bool need_unregister_;
};

}  // namespace rsz<|MERGE_RESOLUTION|>--- conflicted
+++ resolved
@@ -312,12 +312,9 @@
                    bool skip_split_load,  
                    bool skip_buffer_removal,
                    bool skip_last_gasp,
-<<<<<<< HEAD
-                   bool skip_sabuffering);
-=======
+                   bool skip_sabuffering,
                    bool ga_enabled,
                    bool shuffle_enabled);
->>>>>>> d3e0efd1
   // For testing.
   void repairSetup(const Pin* end_pin);
   // For testing.
