############################################################################
##
## BSD 3-Clause License
##
## Copyright (c) 2019, James Cherry, Parallax Software, Inc.
## All rights reserved.
##
## Redistribution and use in source and binary forms, with or without
## modification, are permitted provided that the following conditions are met:
##
## * Redistributions of source code must retain the above copyright notice, this
##   list of conditions and the following disclaimer.
##
## * Redistributions in binary form must reproduce the above copyright notice,
##   this list of conditions and the following disclaimer in the documentation
##   and/or other materials provided with the distribution.
##
## * Neither the name of the copyright holder nor the names of its
##   contributors may be used to endorse or promote products derived from
##   this software without specific prior written permission.
##
## THIS SOFTWARE IS PROVIDED BY THE COPYRIGHT HOLDERS AND CONTRIBUTORS "AS IS"
## AND ANY EXPRESS OR IMPLIED WARRANTIES, INCLUDING, BUT NOT LIMITED TO, THE
## IMPLIED WARRANTIES OF MERCHANTABILITY AND FITNESS FOR A PARTICULAR PURPOSE
## ARE DISCLAIMED. IN NO EVENT SHALL THE COPYRIGHT HOLDER OR CONTRIBUTORS BE
## LIABLE FOR ANY DIRECT, INDIRECT, INCIDENTAL, SPECIAL, EXEMPLARY, OR
## CONSEQUENTIAL DAMAGES (INCLUDING, BUT NOT LIMITED TO, PROCUREMENT OF
## SUBSTITUTE GOODS OR SERVICES; LOSS OF USE, DATA, OR PROFITS; OR BUSINESS
## INTERRUPTION) HOWEVER CAUSED AND ON ANY THEORY OF LIABILITY, WHETHER IN
## CONTRACT, STRICT LIABILITY, OR TORT (INCLUDING NEGLIGENCE OR OTHERWISE)
## ARISING IN ANY WAY OUT OF THE USE OF THIS SOFTWARE, EVEN IF ADVISED OF THE
## POSSIBILITY OF SUCH DAMAGE.
##
############################################################################

include("openroad")

swig_lib(NAME      rsz
         NAMESPACE rsz
         I_FILE    Resizer.i
         SCRIPTS   Resizer.tcl
)

add_library(rsz_lib
    BufferedNet.cc
<<<<<<< HEAD
    GateCloner.cc
    RecoverPower.cc    
=======
>>>>>>> 2f6bdc6a
    RepairDesign.cc
    RepairHold.cc
    RepairSetup.cc
    Rebuffer.cc
    SteinerTree.cc
    EstimateWireParasitics.cc
    Resizer.cc
)

target_sources(rsz
  PRIVATE
    MakeResizer.cc
    SteinerRenderer.cc
)

target_include_directories(rsz
  PUBLIC
    ../include
)

target_include_directories(rsz_lib
  PUBLIC
    ../include
)

target_link_libraries(rsz_lib
  PUBLIC
    stt_lib
    odb
    OpenSTA
    dbSta_lib
    grt_lib
    utl_lib
)

target_link_libraries(rsz
  PUBLIC
    rsz_lib
    stt
    odb
    OpenSTA
    dbSta
    grt
    gui
    utl
)

messages(
  TARGET rsz
  OUTPUT_DIR ..
)<|MERGE_RESOLUTION|>--- conflicted
+++ resolved
@@ -43,11 +43,7 @@
 
 add_library(rsz_lib
     BufferedNet.cc
-<<<<<<< HEAD
-    GateCloner.cc
     RecoverPower.cc    
-=======
->>>>>>> 2f6bdc6a
     RepairDesign.cc
     RepairHold.cc
     RepairSetup.cc
