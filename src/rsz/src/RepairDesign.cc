--- conflicted
+++ resolved
@@ -2079,21 +2079,10 @@
     buffer_ip_net = new_net;
     buffer_op_net = db_network_->dbToSta(load_db_net);
 
-<<<<<<< HEAD
-    PinSet repeater_load_pins(db_network_);
-    for (const Pin* pin : load_pins) {
-      repeater_load_pins.insert(pin);
-    }
-
-    // put non repeater loads from op net onto ip net, preserving
-    // any hierarchical connection.
-
-    NetPinIterator* pin_iter = network_->pinIterator(load_net);
-=======
     // put non repeater loads from op net onto ip net, preserving
     // any hierarchical connection
     std::unique_ptr<NetPinIterator> pin_iter(network_->pinIterator(load_net));
->>>>>>> 5748adf1
+
     while (pin_iter->hasNext()) {
       const Pin* pin = pin_iter->next();
 
