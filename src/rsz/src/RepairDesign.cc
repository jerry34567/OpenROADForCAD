/////////////////////////////////////////////////////////////////////////////
//
// Copyright (c) 2022, The Regents of the University of California
// All rights reserved.
//
// BSD 3-Clause License
//
// Redistribution and use in source and binary forms, with or without
// modification, are permitted provided that the following conditions are met:
//
// * Redistributions of source code must retain the above copyright notice, this
//   list of conditions and the following disclaimer.
//
// * Redistributions in binary form must reproduce the above copyright notice,
//   this list of conditions and the following disclaimer in the documentation
//   and/or other materials provided with the distribution.
//
// * Neither the name of the copyright holder nor the names of its
//   contributors may be used to endorse or promote products derived from
//   this software without specific prior written permission.
//
// THIS SOFTWARE IS PROVIDED BY THE COPYRIGHT HOLDERS AND CONTRIBUTORS "AS IS"
// AND ANY EXPRESS OR IMPLIED WARRANTIES, INCLUDING, BUT NOT LIMITED TO, THE
// IMPLIED WARRANTIES OF MERCHANTABILITY AND FITNESS FOR A PARTICULAR PURPOSE
// ARE DISCLAIMED. IN NO EVENT SHALL THE COPYRIGHT HOLDER OR CONTRIBUTORS BE
// LIABLE FOR ANY DIRECT, INDIRECT, INCIDENTAL, SPECIAL, EXEMPLARY, OR
// CONSEQUENTIAL DAMAGES (INCLUDING, BUT NOT LIMITED TO, PROCUREMENT OF
// SUBSTITUTE GOODS OR SERVICES; LOSS OF USE, DATA, OR PROFITS; OR BUSINESS
// INTERRUPTION) HOWEVER CAUSED AND ON ANY THEORY OF LIABILITY, WHETHER IN
// CONTRACT, STRICT LIABILITY, OR TORT (INCLUDING NEGLIGENCE OR OTHERWISE)
// ARISING IN ANY WAY OUT OF THE USE OF THIS SOFTWARE, EVEN IF ADVISED OF THE
// POSSIBILITY OF SUCH DAMAGE.
//
///////////////////////////////////////////////////////////////////////////////

#include "RepairDesign.hh"

#include <vector>

#include "BufferedNet.hh"
#include "db_sta/dbNetwork.hh"
#include "rsz/Resizer.hh"
#include "sta/Corner.hh"
#include "sta/Fuzzy.hh"
#include "sta/Graph.hh"
#include "sta/GraphDelayCalc.hh"
#include "sta/Liberty.hh"
#include "sta/PathExpanded.hh"
#include "sta/PathRef.hh"
#include "sta/PathVertex.hh"
#include "sta/PortDirection.hh"
#include "sta/Sdc.hh"
#include "sta/Search.hh"
#include "sta/SearchPred.hh"
#include "sta/Units.hh"

namespace rsz {

using std::abs;
using std::max;
using std::min;

using utl::RSZ;

using sta::Clock;
using sta::INF;
using sta::InstancePinIterator;
using sta::NetConnectedPinIterator;
using sta::NetIterator;
using sta::NetPinIterator;
using sta::Port;

RepairDesign::RepairDesign(Resizer* resizer) : resizer_(resizer)
{
}

RepairDesign::~RepairDesign() = default;

void RepairDesign::init()
{
  logger_ = resizer_->logger_;
  dbStaState::init(resizer_->sta_);
  db_network_ = resizer_->db_network_;
  dbu_ = resizer_->dbu_;
  pre_checks_ = new PreChecks(resizer_);
  parasitics_src_ = resizer_->getParasiticsSrc();
  initial_design_area_ = resizer_->computeDesignArea();
}

// Repair long wires, max slew, max capacitance, max fanout violations
// The whole enchilada.
// max_wire_length zero for none (meters)
void RepairDesign::repairDesign(double max_wire_length,
                                double slew_margin,
                                double cap_margin,
                                double buffer_gain,
                                bool verbose)
{
  init();
  int repaired_net_count, slew_violations, cap_violations;
  int fanout_violations, length_violations;
  repairDesign(max_wire_length,
               slew_margin,
               cap_margin,
               buffer_gain,
               verbose,
               repaired_net_count,
               slew_violations,
               cap_violations,
               fanout_violations,
               length_violations);

  if (slew_violations > 0) {
    logger_->info(RSZ, 34, "Found {} slew violations.", slew_violations);
  }
  if (fanout_violations > 0) {
    logger_->info(RSZ, 35, "Found {} fanout violations.", fanout_violations);
  }
  if (cap_violations > 0) {
    logger_->info(RSZ, 36, "Found {} capacitance violations.", cap_violations);
  }
  if (length_violations > 0) {
    logger_->info(RSZ, 37, "Found {} long wires.", length_violations);
  }
  if (inserted_buffer_count_ > 0) {
    logger_->info(RSZ,
                  38,
                  "Inserted {} buffers in {} nets.",
                  inserted_buffer_count_,
                  repaired_net_count);
  }
  if (resize_count_ > 0) {
    logger_->info(RSZ, 39, "Resized {} instances.", resize_count_);
  }
}

void RepairDesign::repairDesign(
    double max_wire_length,  // zero for none (meters)
    double slew_margin,
    double cap_margin,
    double buffer_gain,
    int verbose,
    int& repaired_net_count,
    int& slew_violations,
    int& cap_violations,
    int& fanout_violations,
    int& length_violations)
{
  init();
  slew_margin_ = slew_margin;
  cap_margin_ = cap_margin;
  buffer_gain_ = buffer_gain;
  bool gain_buffering = (buffer_gain_ != 0.0);

  slew_violations = 0;
  cap_violations = 0;
  fanout_violations = 0;
  length_violations = 0;
  repaired_net_count = 0;
  inserted_buffer_count_ = 0;
  resize_count_ = 0;
  resizer_->resized_multi_output_insts_.clear();

  // keep track of user annotations so we don't remove them
  std::set<std::pair<Vertex*, int>> slew_user_annotated;

  if (gain_buffering) {
    // If gain-based buffering is enabled, we need to override slews in order to
    // get good required time estimates.
    for (int i = resizer_->level_drvr_vertices_.size() - 1; i >= 0; i--) {
      Vertex* drvr = resizer_->level_drvr_vertices_[i];
      for (auto rf : {RiseFall::rise(), RiseFall::fall()}) {
        if (!drvr->slewAnnotated(rf, min_) && !drvr->slewAnnotated(rf, max_)) {
          sta_->setAnnotatedSlew(drvr,
                                 resizer_->tgt_slew_corner_,
                                 sta::MinMaxAll::all(),
                                 rf->asRiseFallBoth(),
                                 resizer_->tgt_slews_[rf->index()]);
        } else {
          slew_user_annotated.insert(std::make_pair(drvr, rf->index()));
        }
      }
    }
    findBufferSizes();
  }

  sta_->checkSlewLimitPreamble();
  sta_->checkCapacitanceLimitPreamble();
  sta_->checkFanoutLimitPreamble();
  sta_->searchPreamble();
  search_->findAllArrivals();

  resizer_->incrementalParasiticsBegin();
  int print_iteration = 0;
  if (resizer_->level_drvr_vertices_.size() > size_t(5) * max_print_interval_) {
    print_interval_ = max_print_interval_;
  } else {
    print_interval_ = min_print_interval_;
  }
<<<<<<< HEAD
  if (verbose >= 1) {
    printProgress(print_iteration, false, false, repaired_net_count);
  }
  int max_length = resizer_->metersToDbu(max_wire_length);
  for (int i = resizer_->level_drvr_vertices_.size() - 1; i >= 0; i--) {
    print_iteration++;
    if (verbose >= 2 || (verbose == 1 && (print_iteration == 1))) {
=======
  printProgress(print_iteration, false, false, repaired_net_count);
  int max_length = resizer_->metersToDbu(max_wire_length);
  for (int i = resizer_->level_drvr_vertices_.size() - 1; i >= 0; i--) {
    print_iteration++;
    if (verbose || (print_iteration == 1)) {
>>>>>>> ea8ad804
      printProgress(print_iteration, false, false, repaired_net_count);
    }
    Vertex* drvr = resizer_->level_drvr_vertices_[i];
    Pin* drvr_pin = drvr->pin();
    Net* net = network_->isTopLevelPort(drvr_pin)
                   ? network_->net(network_->term(drvr_pin))
                   // hier fix
                   : db_network_->dbToSta(db_network_->flatNet(drvr_pin));
    dbNet* net_db = db_network_->staToDb(net);
    bool debug = (drvr_pin == resizer_->debug_pin_);
    if (debug) {
      logger_->setDebugLevel(RSZ, "repair_net", 3);
    }
    if (gain_buffering) {
      search_->findRequireds(drvr->level() + 1);
    }
    if (net && !resizer_->dontTouch(net) && !net_db->isConnectedByAbutment()
        && !sta_->isClock(drvr_pin)
        // Exclude tie hi/low cells and supply nets.
        && !drvr->isConstant()) {
      repairNet(net,
                drvr_pin,
                drvr,
                true,
                true,
                true,
                max_length,
                true,
                repaired_net_count,
                slew_violations,
                cap_violations,
                fanout_violations,
                length_violations);
    }
    if (debug) {
      logger_->setDebugLevel(RSZ, "repair_net", 0);
    }

    if (gain_buffering) {
      for (auto mm : sta::MinMaxAll::all()->range()) {
        for (auto rf : sta::RiseFallBoth::riseFall()->range()) {
          if (!slew_user_annotated.count(std::make_pair(drvr, rf->index()))) {
            const DcalcAnalysisPt* dcalc_ap
                = resizer_->tgt_slew_corner_->findDcalcAnalysisPt(mm);
            drvr->setSlewAnnotated(false, rf, dcalc_ap->index());
          }
        }
      }
    }
  }
  resizer_->updateParasitics();
<<<<<<< HEAD
  if (verbose >= 1) {
    printProgress(print_iteration, true, true, repaired_net_count);
  }
=======
  printProgress(print_iteration, true, true, repaired_net_count);
>>>>>>> ea8ad804
  resizer_->incrementalParasiticsEnd();

  if (inserted_buffer_count_ > 0) {
    resizer_->level_drvr_vertices_valid_ = false;
  }
}

// Repair long wires from clock input pins to clock tree root buffer
// because CTS ignores the issue.
// no max_fanout/max_cap checks.
// Use max_wire_length zero for none (meters)
void RepairDesign::repairClkNets(double max_wire_length)
{
  init();
  slew_margin_ = 0.0;
  cap_margin_ = 0.0;
  buffer_gain_ = 0.0;

  // Need slews to resize inserted buffers.
  sta_->findDelays();

  int slew_violations = 0;
  int cap_violations = 0;
  int fanout_violations = 0;
  int length_violations = 0;
  int repaired_net_count = 0;
  inserted_buffer_count_ = 0;
  resize_count_ = 0;
  resizer_->resized_multi_output_insts_.clear();

  resizer_->incrementalParasiticsBegin();
  int max_length = resizer_->metersToDbu(max_wire_length);
  for (Clock* clk : sdc_->clks()) {
    const PinSet* clk_pins = sta_->pins(clk);
    if (clk_pins) {
      for (const Pin* clk_pin : *clk_pins) {
        Net* net = network_->isTopLevelPort(clk_pin)
                       ? network_->net(network_->term(clk_pin))
                       : network_->net(clk_pin);
        if (net && network_->isDriver(clk_pin)) {
          Vertex* drvr = graph_->pinDrvrVertex(clk_pin);
          // Do not resize clock tree gates.
          repairNet(net,
                    clk_pin,
                    drvr,
                    false,
                    false,
                    false,
                    max_length,
                    false,
                    repaired_net_count,
                    slew_violations,
                    cap_violations,
                    fanout_violations,
                    length_violations);
        }
      }
    }
  }
  resizer_->updateParasitics();
  resizer_->incrementalParasiticsEnd();

  if (length_violations > 0) {
    logger_->info(RSZ, 47, "Found {} long wires.", length_violations);
  }
  if (inserted_buffer_count_ > 0) {
    logger_->info(RSZ,
                  48,
                  "Inserted {} buffers in {} nets.",
                  inserted_buffer_count_,
                  repaired_net_count);
    resizer_->level_drvr_vertices_valid_ = false;
  }
}

// Repair one net (for debugging)
void RepairDesign::repairNet(Net* net,
                             double max_wire_length,  // meters
                             double slew_margin,
                             double cap_margin)
{
  init();
  slew_margin_ = slew_margin;
  cap_margin_ = cap_margin;
  buffer_gain_ = 0.0;

  int slew_violations = 0;
  int cap_violations = 0;
  int fanout_violations = 0;
  int length_violations = 0;
  int repaired_net_count = 0;
  inserted_buffer_count_ = 0;
  resize_count_ = 0;
  resizer_->resized_multi_output_insts_.clear();
  resizer_->buffer_moved_into_core_ = false;

  sta_->checkSlewLimitPreamble();
  sta_->checkCapacitanceLimitPreamble();
  sta_->checkFanoutLimitPreamble();

  resizer_->incrementalParasiticsBegin();
  int max_length = resizer_->metersToDbu(max_wire_length);
  PinSet* drivers = network_->drivers(net);
  if (drivers && !drivers->empty()) {
    PinSet::Iterator drvr_iter(drivers);
    const Pin* drvr_pin = drvr_iter.next();
    Vertex* drvr = graph_->pinDrvrVertex(drvr_pin);
    repairNet(net,
              drvr_pin,
              drvr,
              true,
              true,
              true,
              max_length,
              true,
              repaired_net_count,
              slew_violations,
              cap_violations,
              fanout_violations,
              length_violations);
  }
  resizer_->updateParasitics();
  resizer_->incrementalParasiticsEnd();

  if (slew_violations > 0) {
    logger_->info(RSZ, 51, "Found {} slew violations.", slew_violations);
  }
  if (fanout_violations > 0) {
    logger_->info(RSZ, 52, "Found {} fanout violations.", fanout_violations);
  }
  if (cap_violations > 0) {
    logger_->info(RSZ, 53, "Found {} capacitance violations.", cap_violations);
  }
  if (length_violations > 0) {
    logger_->info(RSZ, 54, "Found {} long wires.", length_violations);
  }
  if (inserted_buffer_count_ > 0) {
    logger_->info(RSZ,
                  55,
                  "Inserted {} buffers in {} nets.",
                  inserted_buffer_count_,
                  repaired_net_count);
    resizer_->level_drvr_vertices_valid_ = false;
  }
  if (resize_count_ > 0) {
    logger_->info(RSZ, 56, "Resized {} instances.", resize_count_);
  }
  if (resize_count_ > 0) {
    logger_->info(RSZ, 57, "Resized {} instances.", resize_count_);
  }
}

bool RepairDesign::getCin(const Pin* drvr_pin, float& cin)
{
  Instance* inst = network_->instance(drvr_pin);
  LibertyCell* cell = network_->libertyCell(inst);
  cin = 0;
  if (!network_->isTopLevelPort(drvr_pin) && cell != nullptr
      && resizer_->isLogicStdCell(inst)) {
    sta::LibertyCellPortIterator port_iter(cell);
    int nports = 0;
    while (port_iter.hasNext()) {
      const LibertyPort* port = port_iter.next();
      if (port->direction() == sta::PortDirection::input()) {
        cin += port->capacitance();
        nports++;
      }
    }
    if (!nports) {
      return false;
    }
    cin /= nports;
    return true;
  }
  return false;
}

static float bufferCin(const LibertyCell* cell)
{
  LibertyPort *a, *y;
  cell->bufferPorts(a, y);
  return a->capacitance();
}

void RepairDesign::findBufferSizes()
{
  buffer_sizes_.clear();
  buffer_sizes_ = resizer_->buffer_cells_;
  std::sort(buffer_sizes_.begin(),
            buffer_sizes_.end(),
            [=](LibertyCell* a, LibertyCell* b) {
              return bufferCin(a) < bufferCin(b);
            });
}

bool RepairDesign::performGainBuffering(Net* net,
                                        const Pin* drvr_pin,
                                        int max_fanout)
{
  struct EnqueuedPin
  {
    Pin* pin;
    PathRef required_path;
    Delay required_delay;
    int level;

    Required required(const StaState* sta) const
    {
      if (required_path.isNull()) {
        return INF;
      }
      return required_path.required(sta) - required_delay;
    }

    std::pair<Required, int> sort_label(const StaState* sta) const
    {
      return std::make_pair(required(sta), -level);
    }

    float capacitance(const Network* network)
    {
      return network->libertyPort(pin)->capacitance();
    }
  };

  class PinRequiredHigher
  {
   private:
    const Network* network_;

   public:
    PinRequiredHigher(const Network* network) : network_(network) {}

    bool operator()(const EnqueuedPin& a, const EnqueuedPin& b) const
    {
      auto la = a.sort_label(network_), lb = b.sort_label(network_);
      if (la > lb) {
        return true;
      }
      if (la < lb) {
        return false;
      }
      return sta::stringLess(network_->pathName(a.pin),
                             network_->pathName(b.pin));
    }
  };

  // Collect all sinks
  std::vector<EnqueuedPin> sinks;

  NetConnectedPinIterator* pin_iter = network_->connectedPinIterator(net);
  while (pin_iter->hasNext()) {
    const Pin* pin = pin_iter->next();
    if (pin != drvr_pin && !network_->isTopLevelPort(pin)
        && network_->direction(pin) == sta::PortDirection::input()
        && network_->libertyPort(pin)) {
      Instance* inst = network_->instance(pin);
      if (!resizer_->dontTouch(inst)) {
        Vertex* vertex = graph_->pinLoadVertex(pin);
        PathRef req_path
            = sta_->vertexWorstSlackPath(vertex, sta::MinMax::max());
        sinks.push_back({const_cast<Pin*>(pin), req_path, 0.0, 0});
      } else {
        logger_->warn(RSZ,
                      143,
                      "dont-touch instance {} ignored when buffering net {}",
                      network_->name(inst),
                      network_->name(net));
      }
    }
  }
  delete pin_iter;

  // Keep track of the vertices at the boundary of the tree so we know where
  // to ask for delays to be recomputed
  std::vector<Vertex*> tree_boundary;

  const float max_buf_load = bufferCin(buffer_sizes_.back()) * buffer_gain_;

  float cin;
  bool repaired_net = false;
  if (getCin(drvr_pin, cin)) {
    float load = 0.0;
    for (auto& sink : sinks) {
      load += sink.capacitance(network_);
    }
    std::sort(sinks.begin(), sinks.end(), PinRequiredHigher(network_));

    // Iterate until we satisfy both the gain condition and max_fanout
    // on drvr_pin
    while (sinks.size() > max_fanout || load > cin * buffer_gain_) {
      float load_acc = 0;
      auto it = sinks.begin();
      for (; it != sinks.end(); it++) {
        if (it - sinks.begin() == max_fanout) {
          break;
        }
        float sink_load = it->capacitance(network_);
        if (load_acc + sink_load > max_buf_load
            // always include at least one load
            && it != sinks.begin()) {
          break;
        }
        load_acc += sink_load;
      }
      auto group_end = it;

      // Find the smallest buffer satisfying the gain condition on
      // its output pin
      auto size = buffer_sizes_.begin();
      for (; size != buffer_sizes_.end() - 1; size++) {
        if (bufferCin(*size) > load_acc / buffer_gain_) {
          break;
        }
      }

      if (bufferCin(*size) >= 0.9f * load_acc) {
        // We are getting dimishing returns on inserting a buffer, stop
        // the algorithm here (we might have been called with a low gain value)
        break;
      }

      Net* new_net = resizer_->makeUniqueNet();
      dbNet* net_db = db_network_->staToDb(net);
      dbNet* new_net_db = db_network_->staToDb(new_net);
      new_net_db->setSigType(net_db->getSigType());

      string buffer_name = resizer_->makeUniqueInstName("gain");
      const Point drvr_loc = db_network_->location(drvr_pin);
      Instance* inst = resizer_->makeBuffer(*size,
                                            buffer_name.c_str(),
                                            // TODO: non-top module handling?
                                            db_network_->topInstance(),
                                            drvr_loc);
      LibertyPort *size_in, *size_out;
      (*size)->bufferPorts(size_in, size_out);
      sta_->connectPin(inst, size_in, net);
      sta_->connectPin(inst, size_out, new_net);

      repaired_net = true;
      inserted_buffer_count_++;

      int max_level = 0;
      for (auto it = sinks.begin(); it != group_end; it++) {
        LibertyPort* sink_port = network_->libertyPort(it->pin);
        Instance* sink_inst = network_->instance(it->pin);
        load -= sink_port->capacitance();
        if (it->level > max_level) {
          max_level = it->level;
        }
        sta_->disconnectPin(it->pin);
        sta_->connectPin(sink_inst, sink_port, new_net);
        if (it->level == 0) {
          Pin* new_pin = network_->findPin(sink_inst, sink_port);
          tree_boundary.push_back(graph_->pinLoadVertex(new_pin));
        }
      }

      Pin* new_input_pin = network_->findPin(inst, size_in);

      Delay buffer_delay = resizer_->bufferDelay(
          *size, load_acc, resizer_->tgt_slew_dcalc_ap_);

      auto new_pin = EnqueuedPin{new_input_pin,
                                 (group_end - 1)->required_path,
                                 (group_end - 1)->required_delay + buffer_delay,
                                 max_level + 1};

      sinks.erase(sinks.begin(), group_end);
      sinks.insert(
          std::upper_bound(
              sinks.begin(), sinks.end(), new_pin, PinRequiredHigher(network_)),
          new_pin);

      load += size_in->capacitance();
    }
  }

  sta_->ensureLevelized();
  sta::Level max_level = 0;
  for (auto vertex : tree_boundary) {
    max_level = std::max(vertex->level(), max_level);
  }
  sta_->findDelays(max_level);
  search_->findArrivals(max_level);

  return repaired_net;
}

void RepairDesign::repairNet(Net* net,
                             const Pin* drvr_pin,
                             Vertex* drvr,
                             bool check_slew,
                             bool check_cap,
                             bool check_fanout,
                             int max_length,  // dbu
                             bool resize_drvr,
                             int& repaired_net_count,
                             int& slew_violations,
                             int& cap_violations,
                             int& fanout_violations,
                             int& length_violations)
{
  // Hands off special nets.
  if (!db_network_->isSpecial(net)) {
    debugPrint(logger_,
               RSZ,
               "repair_net",
               1,
               "repair net {}",
               sdc_network_->pathName(drvr_pin));
    const Corner* corner = sta_->cmdCorner();
    bool repaired_net = false;

    const bool can_repair = !resizer_->dontTouch(drvr_pin);

    if (can_repair && buffer_gain_ != 0.0) {
      float fanout, max_fanout, fanout_slack;
      sta_->checkFanout(drvr_pin, max_, fanout, max_fanout, fanout_slack);

      int resized = resizer_->resizeToTargetSlew(drvr_pin);
      if (performGainBuffering(net, drvr_pin, max_fanout)) {
        repaired_net = true;
      }
      // Resize again post buffering as the load changed
      resized += resizer_->resizeToTargetSlew(drvr_pin);
      if (resized > 0) {
        repaired_net = true;
        resize_count_ += 1;
      }
    }

    if (check_fanout) {
      float fanout, max_fanout, fanout_slack;
      sta_->checkFanout(drvr_pin, max_, fanout, max_fanout, fanout_slack);
      if (max_fanout > 0.0 && fanout_slack < 0.0) {
        fanout_violations++;
        repaired_net = true;

        debugPrint(logger_, RSZ, "repair_net", 3, "fanout violation");
        LoadRegion region = findLoadRegions(drvr_pin, max_fanout);
        corner_ = corner;
        makeRegionRepeaters(region,
                            max_fanout,
                            1,
                            drvr_pin,
                            check_slew,
                            check_cap,
                            max_length,
                            resize_drvr);
      }
    }

    // Resize the driver to normalize slews before repairing limit violations.
    if (can_repair && parasitics_src_ == ParasiticsSrc::placement
        && resize_drvr) {
      resize_count_ += resizer_->resizeToTargetSlew(drvr_pin);
    }
    // For tristate nets all we can do is resize the driver.
    if (!resizer_->isTristateDriver(drvr_pin)) {
      BufferedNetPtr bnet = resizer_->makeBufferedNetSteiner(drvr_pin, corner);
      if (bnet) {
        resizer_->ensureWireParasitic(drvr_pin, net);
        graph_delay_calc_->findDelays(drvr);

        float max_cap = INF;
        int wire_length = bnet->maxLoadWireLength();
        bool need_repair = needRepair(drvr_pin,
                                      corner,
                                      max_length,
                                      wire_length,
                                      check_cap,
                                      check_slew,
                                      max_cap,
                                      slew_violations,
                                      cap_violations,
                                      length_violations);

        if (need_repair) {
          if (parasitics_src_ == ParasiticsSrc::global_routing && resize_drvr) {
            if (can_repair) {
              resize_count_ += resizer_->resizeToTargetSlew(drvr_pin);
            }
            wire_length = bnet->maxLoadWireLength();
            need_repair = needRepair(drvr_pin,
                                     corner,
                                     max_length,
                                     wire_length,
                                     check_cap,
                                     check_slew,
                                     max_cap,
                                     slew_violations,
                                     cap_violations,
                                     length_violations);
          }
          if (need_repair) {
            Point drvr_loc = db_network_->location(drvr->pin());
            debugPrint(
                logger_,
                RSZ,
                "repair_net",
                1,
                "driver {} ({} {}) l={}",
                sdc_network_->pathName(drvr_pin),
                units_->distanceUnit()->asString(dbuToMeters(drvr_loc.getX()),
                                                 1),
                units_->distanceUnit()->asString(dbuToMeters(drvr_loc.getY()),
                                                 1),
                units_->distanceUnit()->asString(dbuToMeters(wire_length), 1));
            repairNet(bnet, drvr_pin, max_cap, max_length, corner);
            repaired_net = true;

            if (can_repair && resize_drvr) {
              resize_count_ += resizer_->resizeToTargetSlew(drvr_pin);
            }
          }
        }
      }
    }
    if (repaired_net) {
      repaired_net_count++;
    }
  }
}

bool RepairDesign::needRepairSlew(const Pin* drvr_pin,
                                  int& slew_violations,
                                  float& max_cap,
                                  const Corner*& corner)
{
  bool repair_slew = false;
  float slew1, slew_slack1, max_slew1;
  const Corner* corner1;
  // Check slew at the driver.
  checkSlew(drvr_pin, slew1, max_slew1, slew_slack1, corner1);
  // Max slew violations at the driver pin are repaired by reducing the
  // load capacitance. Wire resistance may shield capacitance from the
  // driver but so this is conservative.
  // Find max load cap that corresponds to max_slew.
  LibertyPort* drvr_port = network_->libertyPort(drvr_pin);
  if (corner1 && max_slew1 > 0.0) {
    if (drvr_port) {
      float max_cap1 = findSlewLoadCap(drvr_port, max_slew1, corner1);
      max_cap = min(max_cap, max_cap1);
    }
    corner = corner1;
    if (slew_slack1 < 0.0) {
      debugPrint(logger_,
                 RSZ,
                 "repair_net",
                 2,
                 "drvr slew violation slew={} max_slew={}",
                 delayAsString(slew1, this, 3),
                 delayAsString(max_slew1, this, 3));
      repair_slew = true;
      slew_violations++;
    }
  }
  // Check slew at the loads.
  // Note that many liberty libraries do not have max_transition attributes on
  // input pins.
  // Max slew violations at the load pins are repaired by inserting buffers
  // and reducing the wire length to the load.
  resizer_->checkLoadSlews(
      drvr_pin, slew_margin_, slew1, max_slew1, slew_slack1, corner1);
  if (slew_slack1 < 0.0) {
    debugPrint(logger_,
               RSZ,
               "repair_net",
               2,
               "load slew violation load_slew={} max_slew={}",
               delayAsString(slew1, this, 3),
               delayAsString(max_slew1, this, 3));
    corner = corner1;
    // Don't double count the driver/load on same net.
    if (!repair_slew) {
      slew_violations++;
    }
    repair_slew = true;
  }

  return repair_slew;
}

bool RepairDesign::needRepairCap(const Pin* drvr_pin,
                                 int& cap_violations,
                                 float& max_cap,
                                 const Corner*& corner)
{
  float cap1, max_cap1, cap_slack1;
  const Corner* corner1;
  const RiseFall* tr1;
  sta_->checkCapacitance(
      drvr_pin, nullptr, max_, corner1, tr1, cap1, max_cap1, cap_slack1);
  if (max_cap1 > 0.0 && corner1) {
    max_cap1 *= (1.0 - cap_margin_ / 100.0);
    max_cap = max_cap1;
    if (cap1 > max_cap1) {
      corner = corner1;
      cap_violations++;
      return true;
    }
  }

  return false;
}

bool RepairDesign::needRepairWire(const int max_length,
                                  const int wire_length,
                                  int& length_violations)
{
  if (max_length && wire_length > max_length) {
    length_violations++;
    return true;
  }
  return false;
}

bool RepairDesign::needRepair(const Pin* drvr_pin,
                              const Corner*& corner,
                              const int max_length,
                              const int wire_length,
                              const bool check_cap,
                              const bool check_slew,
                              float& max_cap,
                              int& slew_violations,
                              int& cap_violations,
                              int& length_violations)
{
  bool repair_cap = false;
  bool repair_slew = false;
  if (check_cap) {
    repair_cap = needRepairCap(drvr_pin, cap_violations, max_cap, corner);
  }
  bool repair_wire = needRepairWire(max_length, wire_length, length_violations);
  if (check_slew) {
    repair_slew = needRepairSlew(drvr_pin, slew_violations, max_cap, corner);
  }

  return repair_cap || repair_wire || repair_slew;
}

bool RepairDesign::checkLimits(const Pin* drvr_pin,
                               bool check_slew,
                               bool check_cap,
                               bool check_fanout)
{
  if (check_cap) {
    float cap1, max_cap1, cap_slack1;
    const Corner* corner1;
    const RiseFall* tr1;
    sta_->checkCapacitance(
        drvr_pin, nullptr, max_, corner1, tr1, cap1, max_cap1, cap_slack1);
    max_cap1 *= (1.0 - cap_margin_ / 100.0);
    if (cap1 < max_cap1) {
      return true;
    }
  }
  if (check_fanout) {
    float fanout, fanout_slack, max_fanout;
    sta_->checkFanout(drvr_pin, max_, fanout, max_fanout, fanout_slack);
    if (fanout_slack < 0.0) {
      return true;
    }
  }
  if (check_slew) {
    float slew1, slew_slack1, max_slew1;
    const Corner* corner1;
    checkSlew(drvr_pin, slew1, max_slew1, slew_slack1, corner1);
    if (slew_slack1 < 0.0) {
      return true;
    }
    resizer_->checkLoadSlews(
        drvr_pin, slew_margin_, slew1, max_slew1, slew_slack1, corner1);
    if (slew_slack1 < 0.0) {
      return true;
    }
  }
  return false;
}

void RepairDesign::checkSlew(const Pin* drvr_pin,
                             // Return values.
                             Slew& slew,
                             float& limit,
                             float& slack,
                             const Corner*& corner)
{
  slack = INF;
  limit = INF;
  corner = nullptr;

  const Corner* corner1;
  const RiseFall* tr1;
  Slew slew1;
  float limit1, slack1;
  sta_->checkSlew(
      drvr_pin, nullptr, max_, false, corner1, tr1, slew1, limit1, slack1);
  if (corner1) {
    limit1 *= (1.0 - slew_margin_ / 100.0);
    slack1 = limit1 - slew1;
    if (slack1 < slack) {
      slew = slew1;
      limit = limit1;
      slack = slack1;
      corner = corner1;
    }
  }
}

float RepairDesign::bufferInputMaxSlew(LibertyCell* buffer,
                                       const Corner* corner) const
{
  LibertyPort *input, *output;
  buffer->bufferPorts(input, output);
  return resizer_->maxInputSlew(input, corner);
}

// Find the output port load capacitance that results in slew.
double RepairDesign::findSlewLoadCap(LibertyPort* drvr_port,
                                     double slew,
                                     const Corner* corner)
{
  const DcalcAnalysisPt* dcalc_ap = corner->findDcalcAnalysisPt(max_);
  double drvr_res = drvr_port->driveResistance();
  if (drvr_res == 0.0) {
    return INF;
  }
  // cap1 lower bound
  // cap2 upper bound
  double cap1 = 0.0;
  double cap2 = slew / drvr_res * 2;
  double tol = .01;  // 1%
  double diff1 = gateSlewDiff(drvr_port, cap2, slew, dcalc_ap);
  // binary search for diff = 0.
  while (abs(cap1 - cap2) > max(cap1, cap2) * tol) {
    if (diff1 < 0.0) {
      cap1 = cap2;
      cap2 *= 2;
      diff1 = gateSlewDiff(drvr_port, cap2, slew, dcalc_ap);
    } else {
      double cap3 = (cap1 + cap2) / 2.0;
      double diff2 = gateSlewDiff(drvr_port, cap3, slew, dcalc_ap);
      if (diff2 < 0.0) {
        cap1 = cap3;
      } else {
        cap2 = cap3;
        diff1 = diff2;
      }
    }
  }
  return cap1;
}

// objective function
double RepairDesign::gateSlewDiff(LibertyPort* drvr_port,
                                  double load_cap,
                                  double slew,
                                  const DcalcAnalysisPt* dcalc_ap)
{
  ArcDelay delays[RiseFall::index_count];
  Slew slews[RiseFall::index_count];
  resizer_->gateDelays(drvr_port, load_cap, dcalc_ap, delays, slews);
  Slew gate_slew
      = max(slews[RiseFall::riseIndex()], slews[RiseFall::fallIndex()]);
  return gate_slew - slew;
}

////////////////////////////////////////////////////////////////

void RepairDesign::repairNet(const BufferedNetPtr& bnet,
                             const Pin* drvr_pin,
                             float max_cap,
                             int max_length,  // dbu
                             const Corner* corner)
{
  drvr_pin_ = drvr_pin;
  max_cap_ = max_cap;
  max_length_ = max_length;
  corner_ = corner;

  int wire_length;
  PinSeq load_pins;
  repairNet(bnet, 0, wire_length, load_pins);
}

void RepairDesign::repairNet(const BufferedNetPtr& bnet,
                             int level,
                             // Return values.
                             // Remaining parasiics after repeater insertion.
                             int& wire_length,  // dbu
                             PinSeq& load_pins)
{
  switch (bnet->type()) {
    case BufferedNetType::wire:
      repairNetWire(bnet, level, wire_length, load_pins);
      break;
    case BufferedNetType::junction:
      repairNetJunc(bnet, level, wire_length, load_pins);
      break;
    case BufferedNetType::load:
      repairNetLoad(bnet, level, wire_length, load_pins);
      break;
    case BufferedNetType::buffer:
      logger_->critical(RSZ, 72, "unhandled BufferedNet type");
      break;
  }
}

void RepairDesign::repairNetWire(
    const BufferedNetPtr& bnet,
    int level,
    // Return values.
    // Remaining parasiics after repeater insertion.
    int& wire_length,  // dbu
    PinSeq& load_pins)
{
  debugPrint(logger_,
             RSZ,
             "repair_net",
             3,
             "{:{}s}{}",
             "",
             level,
             bnet->to_string(resizer_));
  int wire_length_ref;
  repairNet(bnet->ref(), level + 1, wire_length_ref, load_pins);
  float max_load_slew = bnet->maxLoadSlew();
  float max_load_slew_margined
      = max_load_slew;  // maxSlewMargined(max_load_slew);

  Point to_loc = bnet->ref()->location();
  int to_x = to_loc.getX();
  int to_y = to_loc.getY();
  Point from_loc = bnet->location();
  int length = Point::manhattanDistance(from_loc, to_loc);
  wire_length = wire_length_ref + length;
  int from_x = from_loc.getX();
  int from_y = from_loc.getY();
  debugPrint(logger_,
             RSZ,
             "repair_net",
             3,
             "{:{}s}wl={} l={}",
             "",
             level,
             units_->distanceUnit()->asString(dbuToMeters(wire_length), 1),
             units_->distanceUnit()->asString(dbuToMeters(length), 1));
  double length1 = dbuToMeters(length);
  double wire_res, wire_cap;
  bnet->wireRC(corner_, resizer_, wire_res, wire_cap);
  // ref_cap includes ref's wire cap
  double ref_cap = bnet->ref()->cap();
  double load_cap = length1 * wire_cap + ref_cap;

  float r_drvr = resizer_->driveResistance(drvr_pin_);
  double load_slew = (r_drvr + dbuToMeters(wire_length) * wire_res) * load_cap
                     * elmore_skew_factor_;
  debugPrint(logger_,
             RSZ,
             "repair_net",
             3,
             "{:{}s}load_slew={} r_drvr={}",
             "",
             level,
             delayAsString(load_slew, this, 3),
             units_->resistanceUnit()->asString(r_drvr, 3));

  LibertyCell* buffer_cell = resizer_->findTargetCell(
      resizer_->buffer_lowest_drive_, load_cap, false);
  bnet->setCapacitance(load_cap);
  bnet->setFanout(bnet->ref()->fanout());

  // Check that the slew limit specified is within the bounds of reason.
  pre_checks_->checkSlewLimit(ref_cap, max_load_slew);
  //============================================================================
  // Back up from pt to from_pt adding repeaters as necessary for
  // length/max_cap/max_slew violations.
  while ((max_length_ > 0 && wire_length > max_length_)
         || (wire_cap > 0.0 && max_cap_ > 0.0 && load_cap > max_cap_)
         || load_slew > max_load_slew_margined) {
    // Make the wire a bit shorter than necessary to allow for
    // offset from instance origin to pin and detailed placement movement.
    constexpr double length_margin = .05;
    bool split_wire = false;
    bool resize = true;
    // Distance from repeater to ref_.
    //              length
    // from----------------------------to/ref
    //
    //                     split_length
    // from-------repeater-------------to/ref
    int split_length = std::numeric_limits<int>::max();
    if (max_length_ > 0 && wire_length > max_length_) {
      debugPrint(logger_,
                 RSZ,
                 "repair_net",
                 3,
                 "{:{}s}max wire length violation {} > {}",
                 "",
                 level,
                 units_->distanceUnit()->asString(dbuToMeters(wire_length), 1),
                 units_->distanceUnit()->asString(dbuToMeters(max_length_), 1));
      split_length = min(max(max_length_ - wire_length_ref, 0), length / 2);

      split_wire = true;
    }
    if (wire_cap > 0.0 && load_cap > max_cap_) {
      debugPrint(logger_,
                 RSZ,
                 "repair_net",
                 3,
                 "{:{}s}max cap violation {} > {}",
                 "",
                 level,
                 units_->capacitanceUnit()->asString(load_cap, 3),
                 units_->capacitanceUnit()->asString(max_cap_, 3));
      if (ref_cap > max_cap_) {
        split_length = 0;
        split_wire = false;
      } else {
        split_length
            = min(split_length, metersToDbu((max_cap_ - ref_cap) / wire_cap));
        split_wire = true;
      }
    }
    if (load_slew > max_load_slew_margined) {
      debugPrint(logger_,
                 RSZ,
                 "repair_net",
                 3,
                 "{:{}s}max load slew violation {} > {}",
                 "",
                 level,
                 delayAsString(load_slew, this, 3),
                 delayAsString(max_load_slew_margined, this, 3));
      // Using elmore delay to approximate wire
      // load_slew = (Rbuffer + (L+Lref)*Rwire) * (L*Cwire + Cref) *
      // elmore_skew_factor_ Setting this to max_load_slew_margined is a
      // quadratic in L L^2*Rwire*Cwire + L*(Rbuffer*Cwire + Rwire*Cref +
      // Rwire*Cwire*Lref)
      //   + Rbuffer*Cref - max_load_slew_margined/elmore_skew_factor_
      // Solve using quadradic eqn for L.
      float wire_length_ref1 = dbuToMeters(wire_length_ref);
      float r_buffer = resizer_->bufferDriveResistance(buffer_cell);
      float a = wire_res * wire_cap;
      float b = r_buffer * wire_cap + wire_res * ref_cap
                + wire_res * wire_cap * wire_length_ref1;
      float c = r_buffer * ref_cap + wire_length_ref1 * wire_res * ref_cap
                - max_load_slew_margined / elmore_skew_factor_;
      float l = (-b + sqrt(b * b - 4 * a * c)) / (2 * a);
      if (l >= 0.0) {
        if (split_length > 0.0) {
          split_length = min(split_length, metersToDbu(l));
        } else {
          split_length = metersToDbu(l);
        }
        split_wire = true;
        resize = false;
      } else {
        split_length = 0;
        split_wire = false;
        resize = true;
      }
    }

    if (split_wire) {
      debugPrint(
          logger_,
          RSZ,
          "repair_net",
          3,
          "{:{}s}split length={}",
          "",
          level,
          units_->distanceUnit()->asString(dbuToMeters(split_length), 1));
      // Distance from to_pt to repeater backward toward from_pt.
      // Note that split_length can be longer than the wire length
      // because it is the maximum value that satisfies max slew/cap.
      double buf_dist = (split_length >= length)
                            ? length
                            : split_length * (1.0 - length_margin);
      double dx = from_x - to_x;
      double dy = from_y - to_y;
      double d = (length == 0) ? 0.0 : buf_dist / length;
      int buf_x = to_x + d * dx;
      int buf_y = to_y + d * dy;
      float repeater_cap, repeater_fanout;
      makeRepeater("wire",
                   Point(buf_x, buf_y),
                   buffer_cell,
                   resize,
                   level,
                   load_pins,
                   repeater_cap,
                   repeater_fanout,
                   max_load_slew);
      // Update for the next round.
      length -= buf_dist;
      wire_length = length;
      to_x = buf_x;
      to_y = buf_y;

      length1 = dbuToMeters(length);
      wire_length_ref = 0.0;
      load_cap = repeater_cap + length1 * wire_cap;
      ref_cap = repeater_cap;
      max_load_slew_margined
          = max_load_slew;  // maxSlewMargined(max_load_slew);
      load_slew
          = (r_drvr + length1 * wire_res) * load_cap * elmore_skew_factor_;
      buffer_cell = resizer_->findTargetCell(
          resizer_->buffer_lowest_drive_, load_cap, false);

      bnet->setCapacitance(load_cap);
      bnet->setFanout(repeater_fanout);
      bnet->setMaxLoadSlew(max_load_slew);

      debugPrint(logger_,
                 RSZ,
                 "repair_net",
                 3,
                 "{:{}s}l={}",
                 "",
                 level,
                 units_->distanceUnit()->asString(length1, 1));
    } else {
      break;
    }
  }
}

float RepairDesign::maxSlewMargined(float max_slew)
{
  return max_slew * (1.0 - slew_margin_ / 100.0);
}

void RepairDesign::repairNetJunc(
    const BufferedNetPtr& bnet,
    int level,
    // Return values.
    // Remaining parasiics after repeater insertion.
    int& wire_length,  // dbu
    PinSeq& load_pins)
{
  debugPrint(logger_,
             RSZ,
             "repair_net",
             3,
             "{:{}s}{}",
             "",
             level,
             bnet->to_string(resizer_));
  Point loc = bnet->location();
  double wire_res, wire_cap;
  resizer_->wireSignalRC(corner_, wire_res, wire_cap);

  BufferedNetPtr left = bnet->ref();
  int wire_length_left = 0;
  PinSeq loads_left;
  repairNet(left, level + 1, wire_length_left, loads_left);
  float cap_left = left->cap();
  float fanout_left = left->fanout();
  float max_load_slew_left = left->maxLoadSlew();

  BufferedNetPtr right = bnet->ref2();
  int wire_length_right = 0;
  PinSeq loads_right;
  repairNet(right, level + 1, wire_length_right, loads_right);
  float cap_right = right->cap();
  float fanout_right = right->fanout();
  float max_load_slew_right = right->maxLoadSlew();

  debugPrint(logger_,
             RSZ,
             "repair_net",
             3,
             "{:{}s}left  l={} cap={} fanout={}",
             "",
             level,
             units_->distanceUnit()->asString(dbuToMeters(wire_length_left), 1),
             units_->capacitanceUnit()->asString(cap_left, 3),
             fanout_left);
  debugPrint(
      logger_,
      RSZ,
      "repair_net",
      3,
      "{:{}s}right l={} cap={} fanout={}",
      "",
      level,
      units_->distanceUnit()->asString(dbuToMeters(wire_length_right), 1),
      units_->capacitanceUnit()->asString(cap_right, 3),
      fanout_right);

  wire_length = wire_length_left + wire_length_right;
  float load_cap = cap_left + cap_right;
  float max_load_slew = min(max_load_slew_left, max_load_slew_right);
  float max_load_slew_margined
      = max_load_slew;  // maxSlewMargined(max_load_slew);
  LibertyCell* buffer_cell = resizer_->findTargetCell(
      resizer_->buffer_lowest_drive_, load_cap, false);

  // Check for violations when the left/right branches are combined.
  // Add a buffer to left or right branch to stay under the max
  // cap/length/fanout.
  bool repeater_left = false;
  bool repeater_right = false;
  float r_drvr = resizer_->driveResistance(drvr_pin_);
  float load_slew = (r_drvr + dbuToMeters(wire_length) * wire_res) * load_cap
                    * elmore_skew_factor_;
  bool load_slew_violation = load_slew > max_load_slew_margined;
  const char* repeater_reason = nullptr;
  // Driver slew checks were converted to max cap.
  if (load_slew_violation) {
    debugPrint(logger_,
               RSZ,
               "repair_net",
               3,
               "{:{}s}load slew violation {} > {}",
               "",
               level,
               delayAsString(load_slew, this, 3),
               delayAsString(max_load_slew_margined, this, 3));
    float slew_left = (r_drvr + dbuToMeters(wire_length_left) * wire_res)
                      * cap_left * elmore_skew_factor_;
    float slew_slack_left = maxSlewMargined(max_load_slew_left) - slew_left;
    float slew_right = (r_drvr + dbuToMeters(wire_length_right) * wire_res)
                       * cap_right * elmore_skew_factor_;
    float slew_slack_right = maxSlewMargined(max_load_slew_right) - slew_right;
    debugPrint(logger_,
               RSZ,
               "repair_net",
               3,
               "{:{}s} slew slack left={} right={}",
               "",
               level,
               delayAsString(slew_slack_left, this, 3),
               delayAsString(slew_slack_right, this, 3));
    // Isolate the branch with the smaller slack.
    if (slew_slack_left < slew_slack_right) {
      repeater_left = true;
    } else {
      repeater_right = true;
    }
    repeater_reason = "load_slew";
  }
  bool cap_violation = (cap_left + cap_right) > max_cap_;
  if (cap_violation) {
    debugPrint(logger_, RSZ, "repair_net", 3, "{:{}s}cap violation", "", level);
    if (cap_left > cap_right) {
      repeater_left = true;
    } else {
      repeater_right = true;
    }
    repeater_reason = "max_cap";
  }
  bool length_violation
      = max_length_ > 0 && (wire_length_left + wire_length_right) > max_length_;
  if (length_violation) {
    debugPrint(
        logger_, RSZ, "repair_net", 3, "{:{}s}length violation", "", level);
    if (wire_length_left > wire_length_right) {
      repeater_left = true;
    } else {
      repeater_right = true;
    }
    repeater_reason = "max_length";
  }

  if (repeater_left) {
    makeRepeater(repeater_reason,
                 loc,
                 buffer_cell,
                 true,
                 level,
                 loads_left,
                 cap_left,
                 fanout_left,
                 max_load_slew_left);
    wire_length_left = 0;
  }
  if (repeater_right) {
    makeRepeater(repeater_reason,
                 loc,
                 buffer_cell,
                 true,
                 level,
                 loads_right,
                 cap_right,
                 fanout_right,
                 max_load_slew_right);
    wire_length_right = 0;
  }

  // Update after left/right repeaters are inserted.
  wire_length = wire_length_left + wire_length_right;

  bnet->setCapacitance(cap_left + cap_right);
  bnet->setFanout(fanout_right + fanout_left);
  bnet->setMaxLoadSlew(min(max_load_slew_left, max_load_slew_right));

  // Union left/right load pins.
  for (const Pin* load_pin : loads_left) {
    load_pins.push_back(load_pin);
  }
  for (const Pin* load_pin : loads_right) {
    load_pins.push_back(load_pin);
  }
}

void RepairDesign::repairNetLoad(
    const BufferedNetPtr& bnet,
    int level,
    // Return values.
    // Remaining parasiics after repeater insertion.
    int& wire_length,  // dbu
    PinSeq& load_pins)
{
  debugPrint(logger_,
             RSZ,
             "repair_net",
             3,
             "{:{}s}{}",
             "",
             level,
             bnet->to_string(resizer_));
  const Pin* load_pin = bnet->loadPin();
  debugPrint(logger_,
             RSZ,
             "repair_net",
             2,
             "{:{}s}load {}",
             "",
             level,
             sdc_network_->pathName(load_pin));
  wire_length = 0;
  load_pins.push_back(load_pin);
}

////////////////////////////////////////////////////////////////

LoadRegion::LoadRegion() = default;

LoadRegion::LoadRegion(PinSeq& pins, Rect& bbox) : pins_(pins), bbox_(bbox)
{
}

LoadRegion RepairDesign::findLoadRegions(const Pin* drvr_pin, int max_fanout)
{
  PinSeq loads = findLoads(drvr_pin);
  Rect bbox = findBbox(loads);
  LoadRegion region(loads, bbox);
  subdivideRegion(region, max_fanout);
  return region;
}

void RepairDesign::subdivideRegion(LoadRegion& region, int max_fanout)
{
  if (region.pins_.size() > max_fanout && region.bbox_.dx() > dbu_
      && region.bbox_.dy() > dbu_) {
    int x_min = region.bbox_.xMin();
    int x_max = region.bbox_.xMax();
    int y_min = region.bbox_.yMin();
    int y_max = region.bbox_.yMax();
    region.regions_.resize(2);
    int64_t x_mid = (x_min + x_max) / 2;
    int64_t y_mid = (y_min + y_max) / 2;
    bool horz_partition;
    if (region.bbox_.dx() > region.bbox_.dy()) {
      region.regions_[0].bbox_ = Rect(x_min, y_min, x_mid, y_max);
      region.regions_[1].bbox_ = Rect(x_mid, y_min, x_max, y_max);
      horz_partition = true;
    } else {
      region.regions_[0].bbox_ = Rect(x_min, y_min, x_max, y_mid);
      region.regions_[1].bbox_ = Rect(x_min, y_mid, x_max, y_max);
      horz_partition = false;
    }
    for (const Pin* pin : region.pins_) {
      Point loc = db_network_->location(pin);
      int x = loc.x();
      int y = loc.y();
      if ((horz_partition && x <= x_mid) || (!horz_partition && y <= y_mid)) {
        region.regions_[0].pins_.push_back(pin);
      } else if ((horz_partition && x > x_mid)
                 || (!horz_partition && y > y_mid)) {
        region.regions_[1].pins_.push_back(pin);
      } else {
        logger_->critical(RSZ, 83, "pin outside regions");
      }
    }
    region.pins_.clear();
    for (LoadRegion& sub : region.regions_) {
      if (!sub.pins_.empty()) {
        subdivideRegion(sub, max_fanout);
      }
    }
  }
}

void RepairDesign::makeRegionRepeaters(LoadRegion& region,
                                       int max_fanout,
                                       int level,
                                       const Pin* drvr_pin,
                                       bool check_slew,
                                       bool check_cap,
                                       int max_length,
                                       bool resize_drvr)
{
  // Leaf regions have less than max_fanout pins and are buffered
  // by the enclosing region.
  if (!region.regions_.empty()) {
    // Buffer from the bottom up.
    for (LoadRegion& sub : region.regions_) {
      makeRegionRepeaters(sub,
                          max_fanout,
                          level + 1,
                          drvr_pin,
                          check_slew,
                          check_cap,
                          max_length,
                          resize_drvr);
    }

    PinSeq repeater_inputs;
    PinSeq repeater_loads;
    for (LoadRegion& sub : region.regions_) {
      PinSeq& sub_pins = sub.pins_;
      while (!sub_pins.empty()) {
        repeater_loads.push_back(sub_pins.back());
        sub_pins.pop_back();
        if (repeater_loads.size() == max_fanout) {
          makeFanoutRepeater(repeater_loads,
                             repeater_inputs,
                             region.bbox_,
                             findClosedPinLoc(drvr_pin, repeater_loads),
                             check_slew,
                             check_cap,
                             max_length,
                             resize_drvr);
        }
      }
    }
    while (!region.pins_.empty()) {
      repeater_loads.push_back(region.pins_.back());
      region.pins_.pop_back();
      if (repeater_loads.size() == max_fanout) {
        makeFanoutRepeater(repeater_loads,
                           repeater_inputs,
                           region.bbox_,
                           findClosedPinLoc(drvr_pin, repeater_loads),
                           check_slew,
                           check_cap,
                           max_length,
                           resize_drvr);
      }
    }
    if (!repeater_loads.empty() && repeater_loads.size() >= max_fanout / 2) {
      makeFanoutRepeater(repeater_loads,
                         repeater_inputs,
                         region.bbox_,
                         findClosedPinLoc(drvr_pin, repeater_loads),
                         check_slew,
                         check_cap,
                         max_length,
                         resize_drvr);
    } else {
      region.pins_ = std::move(repeater_loads);
    }

    for (const Pin* pin : repeater_inputs) {
      region.pins_.push_back(pin);
    }
  }
}

void RepairDesign::makeFanoutRepeater(PinSeq& repeater_loads,
                                      PinSeq& repeater_inputs,
                                      const Rect& bbox,
                                      const Point& loc,
                                      bool check_slew,
                                      bool check_cap,
                                      int max_length,
                                      bool resize_drvr)
{
  float ignore2, ignore3, ignore4;
  Net* out_net;
  Pin *repeater_in_pin, *repeater_out_pin;
  makeRepeater("fanout",
               loc.x(),
               loc.y(),
               resizer_->buffer_lowest_drive_,
               false,
               1,
               repeater_loads,
               ignore2,
               ignore3,
               ignore4,
               out_net,
               repeater_in_pin,
               repeater_out_pin);
  Vertex* repeater_out_vertex = graph_->pinDrvrVertex(repeater_out_pin);
  int repaired_net_count, slew_violations, cap_violations = 0;
  int fanout_violations, length_violations = 0;

  repairNet(out_net,
            repeater_out_pin,
            repeater_out_vertex,
            check_slew,
            check_cap,
            false /* check_fanout */,
            max_length,
            resize_drvr,
            repaired_net_count,
            slew_violations,
            cap_violations,
            fanout_violations,
            length_violations);
  repeater_inputs.push_back(repeater_in_pin);
  repeater_loads.clear();
}

Rect RepairDesign::findBbox(PinSeq& pins)
{
  Rect bbox;
  bbox.mergeInit();
  for (const Pin* pin : pins) {
    Point loc = db_network_->location(pin);
    Rect r(loc.x(), loc.y(), loc.x(), loc.y());
    bbox.merge(r);
  }
  return bbox;
}

PinSeq RepairDesign::findLoads(const Pin* drvr_pin)
{
  PinSeq loads;
  Pin* drvr_pin1 = const_cast<Pin*>(drvr_pin);
  PinSeq drvrs;
  PinSet visited_drvrs(db_network_);
  sta::FindNetDrvrLoads visitor(
      drvr_pin1, visited_drvrs, loads, drvrs, network_);
  network_->visitConnectedPins(drvr_pin1, visitor);
  return loads;
}

Point RepairDesign::findClosedPinLoc(const Pin* drvr_pin, PinSeq& pins)
{
  Point drvr_loc = db_network_->location(drvr_pin);
  Point closest_pt = drvr_loc;
  int64_t closest_dist = std::numeric_limits<int64_t>::max();
  for (const Pin* pin : pins) {
    Point loc = db_network_->location(pin);
    int64_t dist = Point::manhattanDistance(loc, drvr_loc);
    if (dist < closest_dist) {
      closest_pt = loc;
      closest_dist = dist;
    }
  }
  return closest_pt;
}

bool RepairDesign::isRepeater(const Pin* load_pin)
{
  dbInst* db_inst = db_network_->staToDb(network_->instance(load_pin));
  odb::dbSourceType source = db_inst->getSourceType();
  return source == odb::dbSourceType::TIMING;
}

////////////////////////////////////////////////////////////////

void RepairDesign::makeRepeater(const char* reason,
                                const Point& loc,
                                LibertyCell* buffer_cell,
                                bool resize,
                                int level,
                                // Return values.
                                PinSeq& load_pins,
                                float& repeater_cap,
                                float& repeater_fanout,
                                float& repeater_max_slew)
{
  Net* out_net;
  Pin *repeater_in_pin, *repeater_out_pin;
  makeRepeater(reason,
               loc.getX(),
               loc.getY(),
               buffer_cell,
               resize,
               level,
               load_pins,
               repeater_cap,
               repeater_fanout,
               repeater_max_slew,
               out_net,
               repeater_in_pin,
               repeater_out_pin);
}

////////////////////////////////////////////////////////////////

bool RepairDesign::hasInputPort(const Net* net)
{
  bool has_top_level_port = false;
  NetConnectedPinIterator* pin_iter = network_->connectedPinIterator(net);
  while (pin_iter->hasNext()) {
    const Pin* pin = pin_iter->next();
    if (network_->isTopLevelPort(pin)
        && network_->direction(pin)->isAnyInput()) {
      has_top_level_port = true;
      break;
    }
  }
  delete pin_iter;
  return has_top_level_port;
}

void RepairDesign::makeRepeater(
    const char* reason,
    int x,
    int y,
    LibertyCell* buffer_cell,
    bool resize,
    int level,
    // Return values.
    PinSeq& load_pins,  // inout, read, reset, repopulated.
    float& repeater_cap,
    float& repeater_fanout,
    float& repeater_max_slew,
    Net*& out_net,
    Pin*& repeater_in_pin,
    Pin*& repeater_out_pin)
{
  LibertyPort *buffer_input_port, *buffer_output_port;
  buffer_cell->bufferPorts(buffer_input_port, buffer_output_port);
  string buffer_name = resizer_->makeUniqueInstName(reason);

  debugPrint(logger_,
             RSZ,
             "repair_net",
             2,
             "{:{}s}{} {} {} ({} {})",
             "",
             level,
             reason,
             buffer_name.c_str(),
             buffer_cell->name(),
             units_->distanceUnit()->asString(dbuToMeters(x), 1),
             units_->distanceUnit()->asString(dbuToMeters(y), 1));

  // Inserting a buffer is complicated by the fact that verilog netlists
  // use the net name for input and output ports. This means the ports
  // cannot be moved to a different net.

  // This cannot depend on the net in caller because the buffer may be inserted
  // between the driver and the loads changing the net as the repair works its
  // way from the loads to the driver.

  Net* load_net = nullptr;
  dbNet* load_db_net = nullptr;           // load net, flat
  odb::dbModNet* load_mod_net = nullptr;  // load net, hierarchical

  bool preserve_outputs = false;
  bool top_primary_output = false;

  // Determine the type of the load
  // primary output/ dont touch

  for (const Pin* pin : load_pins) {
    load_db_net = db_network_->flatNet(pin);
    load_mod_net = db_network_->hierNet(pin);

    if (network_->isTopLevelPort(pin)) {
      load_net = network_->net(network_->term(pin));
      db_network_->staToDb(load_net, load_db_net, load_mod_net);
      load_db_net = db_network_->flatNet(pin);
      // filter: is the top pin a primary output
      if (network_->direction(pin)->isAnyOutput()) {
        preserve_outputs = true;
        top_primary_output = true;
        break;
      }
    } else {
      load_net = network_->net(pin);
      Instance* inst = network_->instance(pin);
      if (resizer_->dontTouch(inst)) {
        preserve_outputs = true;
        break;
      }
    }
  }

  // Determine parent to put buffer (and net)
  // Determine the driver pin
  // Make the buffer in the root module in case or primary input connections

  Instance* parent = nullptr;
  Pin* driver_pin = nullptr;

  if (hasInputPort(load_net) || top_primary_output
      || !db_network_->hasHierarchy()) {
    (void) (db_network_->getNetDriverParentModule(load_net, driver_pin, true));
    parent = db_network_->topInstance();
  } else {
    odb::dbModule* parent_module
        = db_network_->getNetDriverParentModule(load_net, driver_pin, true);
    if (parent_module) {
      odb::dbModInst* parent_mod_inst = parent_module->getModInst();
      if (parent_mod_inst) {
        parent = db_network_->dbToSta(parent_mod_inst);
      } else {
        parent = db_network_->topInstance();
      }
    } else {
      parent = db_network_->topInstance();
    }
  }

  Point buf_loc(x, y);
  Instance* buffer
      = resizer_->makeBuffer(buffer_cell, buffer_name.c_str(), parent, buf_loc);
  inserted_buffer_count_++;

  Pin* buffer_ip_pin = nullptr;
  Pin* buffer_op_pin = nullptr;
  resizer_->getBufferPins(buffer, buffer_ip_pin, buffer_op_pin);

  // make sure any nets created are scoped within hierarchy
  // backwards compatible. new naming only used for hierarchy code.
  std::string net_name = db_network_->hasHierarchy()
                             ? resizer_->makeUniqueNetName(parent)
                             : resizer_->makeUniqueNetName();
  Net* new_net = db_network_->makeNet(net_name.c_str(), parent);

  Net* buffer_ip_net = nullptr;
  Net* buffer_op_net = nullptr;

  if (hasInputPort(load_net) || !preserve_outputs) {
    //
    // Case 1
    //------
    // A primary input or do not preserve the outputs
    //
    // use orig net as buffer ip (keep primary input name exposed)
    // use new net as buffer op (ok to use new name on op of buffer).
    // move loads to op side (so might need to rename any hierarchical
    // nets to avoid conflict of names with primary input net).
    //
    // record the driver pin modnet, if any
    odb::dbModNet* driver_pin_mod_net = db_network_->hierNet(driver_pin);

    //
    // Copy signal type to new net.
    //
    dbNet* ip_net_db = load_db_net;
    dbNet* op_net_db = db_network_->staToDb(new_net);
    op_net_db->setSigType(ip_net_db->getSigType());
    out_net = new_net;

    buffer_op_net = new_net;
    buffer_ip_net = db_network_->dbToSta(ip_net_db);

    for (const Pin* pin : load_pins) {
      Port* port = network_->port(pin);
      Instance* inst = network_->instance(pin);
      if (resizer_->dontTouch(inst)) {
        continue;
      }
      // preserve any hierarchical connection on the load
      // & also connect the buffer output net to this pin
      load_mod_net = db_network_->hierNet(pin);
      load_db_net = db_network_->flatNet(pin);

      sta_->disconnectPin(const_cast<Pin*>(pin));
      sta_->connectPin(inst, port, buffer_op_net);

      if (load_mod_net) {
        // TODO: replace this call with sta_ -> connectPin call.
        db_network_->connectPin(const_cast<Pin*>(pin),
                                db_network_->dbToSta(load_mod_net));
      }
    }
    sta_->connectPin(
        buffer, buffer_input_port, db_network_->dbToSta(load_db_net));
    sta_->connectPin(buffer, buffer_output_port, buffer_op_net);

    // Preserve any driver pin hierarchical mod net connection
    // push to the output of the buffer. Rename the mod net.
    // to prevent a name clash (recall the primary port net
    // names need to be preserved, so we rename the mod net).
    if (driver_pin_mod_net) {
      dbNet* flat_net = db_network_->flatNet(driver_pin);
      if (!strcmp(flat_net->getName().c_str(), driver_pin_mod_net->getName())) {
        Instance* owning_instance = db_network_->dbToSta(
            driver_pin_mod_net->getParent()->getModInst());
        std::string new_mod_net_name
            = resizer_->makeUniqueNetName(owning_instance);
        driver_pin_mod_net->rename(new_mod_net_name.c_str());
      }
      // Note how we use the sta interface for disconnect/connect
      // of flat nets (ie dbNet*), so we get the side effects for the timing
      // analyzer
      sta_->disconnectPin(driver_pin);
      Port* port = network_->port(driver_pin);
      Instance* inst = network_->instance(driver_pin);
      sta_->connectPin(inst, port, db_network_->dbToSta(flat_net));
      // connect the propagated hierarchical net to the buffer output
      // use the db interface
      // TODO: replace this call with sta_ -> connectPin call.
      db_network_->connectPin(buffer_op_pin,
                              db_network_->dbToSta(driver_pin_mod_net));
    }
  } else /* case 2 */ {
    //
    // case 2. One of the loads is a primary output or a dont touch
    // Note that even if all loads dont touch we still insert a buffer
    //
    // Use the new net as the buffer input. Preserve
    // the output net as is. Transfer non repeater loads
    // to input side

    out_net = load_net;
    Net* ip_net = new_net;
    dbNet* op_net_db = load_db_net;
    dbNet* ip_net_db = db_network_->staToDb(new_net);
    ip_net_db->setSigType(op_net_db->getSigType());

    buffer_ip_net = new_net;
    buffer_op_net = db_network_->dbToSta(load_db_net);

    PinSet repeater_load_pins(db_network_);
    for (const Pin* pin : load_pins) {
      repeater_load_pins.insert(pin);
    }
    // put non repeater loads from op net onto ip net, preserving
    // any hierarchical connection
    NetPinIterator* pin_iter = network_->pinIterator(load_net);
    while (pin_iter->hasNext()) {
      const Pin* pin = pin_iter->next();
      if (!repeater_load_pins.hasKey(pin)) {
        Port* port = network_->port(pin);
        Instance* inst = network_->instance(pin);
        // do not disconnect/reconnect don't touch instances
        if (resizer_->dontTouch(inst)) {
          continue;
        }
        // preserve any hierarchical connection
        odb::dbModNet* mod_net = db_network_->hierNet(pin);
        sta_->disconnectPin(const_cast<Pin*>(pin));
        sta_->connectPin(inst, port, ip_net);
        if (mod_net) {
          // TODO: replace this call with sta_ -> connectPin call.
          db_network_->connectPin(const_cast<Pin*>(pin),
                                  db_network_->dbToSta(mod_net));
        }
      }
    }
    sta_->connectPin(buffer, buffer_input_port, buffer_ip_net);
    sta_->connectPin(buffer, buffer_output_port, buffer_op_net);
  }  // case 2

  resizer_->parasiticsInvalid(buffer_ip_net);
  resizer_->parasiticsInvalid(buffer_op_net);

  // Resize repeater as we back up by levels.
  if (resize) {
    Pin* buffer_out_pin = network_->findPin(buffer, buffer_output_port);
    resizer_->resizeToTargetSlew(buffer_out_pin);
    buffer_cell = network_->libertyCell(buffer);
    buffer_cell->bufferPorts(buffer_input_port, buffer_output_port);
  }

  repeater_in_pin = network_->findPin(buffer, buffer_input_port);
  repeater_out_pin = network_->findPin(buffer, buffer_output_port);

  load_pins.clear();
  load_pins.push_back(repeater_in_pin);
  repeater_cap = resizer_->portCapacitance(buffer_input_port, corner_);
  repeater_fanout = resizer_->portFanoutLoad(buffer_input_port);
  repeater_max_slew = bufferInputMaxSlew(buffer_cell, corner_);
}

LibertyCell* RepairDesign::findBufferUnderSlew(float max_slew, float load_cap)
{
  LibertyCell* min_slew_buffer = resizer_->buffer_lowest_drive_;
  float min_slew = INF;
  LibertyCellSeq swappable_cells
      = resizer_->getSwappableCells(resizer_->buffer_lowest_drive_);
  if (!swappable_cells.empty()) {
    sort(swappable_cells,
         [this](const LibertyCell* buffer1, const LibertyCell* buffer2) {
           return resizer_->bufferDriveResistance(buffer1)
                  > resizer_->bufferDriveResistance(buffer2);
         });
    for (LibertyCell* buffer : swappable_cells) {
      if (!resizer_->dontUse(buffer) && resizer_->isLinkCell(buffer)) {
        float slew = resizer_->bufferSlew(
            buffer, load_cap, resizer_->tgt_slew_dcalc_ap_);
        debugPrint(logger_,
                   RSZ,
                   "buffer_under_slew",
                   1,
                   "{:{}s}pt ({} {})",
                   buffer->name(),
                   units_->timeUnit()->asString(slew));
        if (slew < max_slew) {
          return buffer;
        }
        if (slew < min_slew) {
          min_slew_buffer = buffer;
          min_slew = slew;
        }
      }
    }
  }
  // Could not find a buffer under max_slew but this is min slew achievable.
  return min_slew_buffer;
}

double RepairDesign::dbuToMeters(int dist) const
{
  return dist / (dbu_ * 1e+6);
}

int RepairDesign::metersToDbu(double dist) const
{
  return dist * dbu_ * 1e+6;
}

void RepairDesign::printProgress(int iteration,
                                 bool force,
                                 bool end,
                                 int repaired_net_count) const
{
  const bool start = iteration == 0;

  if (start && !end) {
    logger_->report(
        "Iteration |   Area    | Resized | Buffers | Nets repaired | "
        "Remaining");
    logger_->report(
        "--------------------------------------------------------------------"
        "-");
  }

  if (iteration % print_interval_ == 0 || force || end) {
    const int nets_left = resizer_->level_drvr_vertices_.size() - iteration;

    std::string itr_field = fmt::format("{}", iteration);
    if (end) {
      itr_field = "final";
    }
    const double design_area = resizer_->computeDesignArea();
    const double area_growth = design_area - initial_design_area_;

    logger_->report(
        "{: >9s} | {: >+8.1f}% | {: >7d} | {: >7d} | {: >13d} | {: >9d}",
        itr_field,
        area_growth / initial_design_area_ * 1e3,
        resize_count_,
        inserted_buffer_count_,
        repaired_net_count,
        nets_left);
  }

  if (end) {
    logger_->report(
        "--------------------------------------------------------------------"
        "-");
  }
}

}  // namespace rsz<|MERGE_RESOLUTION|>--- conflicted
+++ resolved
@@ -139,7 +139,7 @@
     double slew_margin,
     double cap_margin,
     double buffer_gain,
-    int verbose,
+    bool verbose,
     int& repaired_net_count,
     int& slew_violations,
     int& cap_violations,
@@ -197,21 +197,11 @@
   } else {
     print_interval_ = min_print_interval_;
   }
-<<<<<<< HEAD
-  if (verbose >= 1) {
-    printProgress(print_iteration, false, false, repaired_net_count);
-  }
-  int max_length = resizer_->metersToDbu(max_wire_length);
-  for (int i = resizer_->level_drvr_vertices_.size() - 1; i >= 0; i--) {
-    print_iteration++;
-    if (verbose >= 2 || (verbose == 1 && (print_iteration == 1))) {
-=======
   printProgress(print_iteration, false, false, repaired_net_count);
   int max_length = resizer_->metersToDbu(max_wire_length);
   for (int i = resizer_->level_drvr_vertices_.size() - 1; i >= 0; i--) {
     print_iteration++;
     if (verbose || (print_iteration == 1)) {
->>>>>>> ea8ad804
       printProgress(print_iteration, false, false, repaired_net_count);
     }
     Vertex* drvr = resizer_->level_drvr_vertices_[i];
@@ -263,13 +253,7 @@
     }
   }
   resizer_->updateParasitics();
-<<<<<<< HEAD
-  if (verbose >= 1) {
-    printProgress(print_iteration, true, true, repaired_net_count);
-  }
-=======
   printProgress(print_iteration, true, true, repaired_net_count);
->>>>>>> ea8ad804
   resizer_->incrementalParasiticsEnd();
 
   if (inserted_buffer_count_ > 0) {
