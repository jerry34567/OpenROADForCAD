// SPDX-License-Identifier: BSD-3-Clause
// Copyright (c) 2022-2025, The OpenROAD Authors

#pragma once
#include <boost/functional/hash.hpp>
#include <queue>
#include <random>
#include <unordered_set>
#include <vector>

#include "db_sta/dbNetwork.hh"
#include "db_sta/dbSta.hh"
#include "rsz/Resizer.hh"
#include "sta/FuncExpr.hh"
#include "sta/MinMax.hh"
#include "sta/StaState.hh"
#include "utl/Logger.h"

namespace sta {
class PathExpanded;
}

namespace rsz {

class Resizer;
class RemoveBuffer;
class BaseMove;

using odb::Point;
using utl::Logger;

using sta::Corner;
using sta::dbNetwork;
using sta::dbSta;
using sta::DcalcAnalysisPt;
using sta::Delay;
using sta::Instance;
using sta::LibertyCell;
using sta::LibertyPort;
using sta::MinMax;
using sta::Net;
using sta::Path;
using sta::PathExpanded;
using sta::Pin;
using sta::RiseFall;
using sta::RiseFallBoth;
using sta::Slack;
using sta::Slew;
using sta::StaState;
using sta::TimingArc;
using sta::Vertex;

struct OptoParams
{
  int iteration;
  float initial_tns;
  const float setup_slack_margin;
  const bool verbose;

  OptoParams(const float margin, const bool verbose)
      : setup_slack_margin(margin), verbose(verbose)
  {
    iteration = 0;
    initial_tns = 0.0;
  }
};

struct GaChromosome
{
  std::vector<int> genes;  // Each gene represents the cell size index for a gate
  float fitness;
  float wns;  // Worst Negative Slack
  float tns;  // Total Negative Slack
  
  GaChromosome() : fitness(0.0f), wns(0.0f), tns(0.0f) {}
  
  bool operator<(const GaChromosome& other) const {
    return fitness > other.fitness;  // Higher fitness is better
  }
};

struct GaGateInfo
{
  Instance* instance;
  std::vector<LibertyCell*> available_cells;  // Available cell sizes
  int current_size_index;
  
  GaGateInfo(Instance* inst) : instance(inst), current_size_index(0) {}
};

class RepairSetup : public sta::dbStaState
{
 public:
  RepairSetup(Resizer* resizer);
  bool repairSetup(float setup_slack_margin,
                   // Percent of violating ends to repair to
                   // reduce tns (0.0-1.0).
                   double repair_tns_end_percent,
                   int max_passes,
                   int max_repairs_per_pass,
                   bool verbose,
                   const std::vector<MoveType>& sequence,
                   bool skip_pin_swap,
                   bool skip_gate_cloning,
                   bool skip_gate_sizing,
                   bool skip_size_down,
                   bool skip_buffering,
                   bool skip_split_load,
                   bool skip_buffer_removal,
                   bool skip_last_gasp,
<<<<<<< HEAD
                   bool skip_sabuffering);
=======
                   bool ga_enabled,
                   bool shuffle_enabled);

  // Genetic Algorithm for gate sizing optimization
  bool gateSizingWithGa(const GaParams& ga_params,
                        const float setup_slack_margin,
                        const bool verbose);
  
>>>>>>> d3e0efd1
  // For testing.
  void repairSetup(const Pin* end_pin);
  // For testing.
  void reportSwappablePins();
  // Rebuffer one net (for testing).
  // resizerPreamble() required.

 private:
  void init();
  bool repairPath(Path* path, Slack path_slack, float setup_slack_margin);
  int fanout(Vertex* vertex);
  bool hasTopLevelOutputPort(Net* net);

  void printProgress(int iteration,
                     bool force,
                     bool end,
                     bool last_gasp,
                     int num_viols) const;
  bool terminateProgress(int iteration,
                         float initial_tns,
                         float& prev_tns,
                         float& fix_rate_threshold,
                         int endpt_index,
                         int num_endpts);
  void repairSetupLastGasp(const OptoParams& params, int& num_viols);

  // Genetic Algorithm helper functions
  void initializeGaGates();
  void initializeGaPopulation(std::vector<GaChromosome>& population,
                              const GaParams& params);
  float evaluateGaFitness(const GaChromosome& chromosome);
  void applyGaChromosome(const GaChromosome& chromosome);
  void restoreOriginalSizes();
  GaChromosome gaSelection(const std::vector<GaChromosome>& population);
  GaChromosome gaCrossover(const GaChromosome& parent1, 
                           const GaChromosome& parent2,
                           float crossover_rate);
  void gaMutation(GaChromosome& chromosome, float mutation_rate);
  void printGaProgress(int generation, 
                       const GaChromosome& best_chromosome,
                       bool verbose) const;

  Logger* logger_ = nullptr;
  dbNetwork* db_network_ = nullptr;
  Resizer* resizer_;

  bool fallback_ = false;
  float min_viol_ = 0.0;
  float max_viol_ = 0.0;
  int max_repairs_per_pass_ = 1;
  int removed_buffer_count_ = 0;
  double initial_design_area_ = 0;

  std::vector<BaseMove*> move_sequence;

  bool ga_enabled_ = false;
  bool shuffle_enabled_ = false;

  // Genetic Algorithm data members
  std::vector<GaGateInfo> ga_gates_;
  std::vector<LibertyCell*> original_cells_;  // Store original cell assignments
  std::mt19937 ga_random_generator_;

  std::queue<Delay> shuffle_tns_windows_;
  float shuffle_tns_slope_ = 0.05;
  float shuffle_percent_ = 0.01;
  float best_tns_ = 0.0;
  int shuffle_times_ = 10;

  const MinMax* min_ = MinMax::min();
  const MinMax* max_ = MinMax::max();

  sta::UnorderedMap<LibertyPort*, sta::LibertyPortSet> equiv_pin_map_;

  static constexpr int decreasing_slack_max_passes_ = 50;
  static constexpr int print_interval_ = 10;
  static constexpr int opto_small_interval_ = 100;
  static constexpr int opto_large_interval_ = 1000;
  static constexpr float inc_fix_rate_threshold_
      = 0.0001;  // default fix rate threshold = 0.01%
  static constexpr int max_last_gasp_passes_ = 10;
};

}  // namespace rsz<|MERGE_RESOLUTION|>--- conflicted
+++ resolved
@@ -108,9 +108,7 @@
                    bool skip_split_load,
                    bool skip_buffer_removal,
                    bool skip_last_gasp,
-<<<<<<< HEAD
-                   bool skip_sabuffering);
-=======
+                   bool sabuffering_enabled,
                    bool ga_enabled,
                    bool shuffle_enabled);
 
@@ -119,7 +117,6 @@
                         const float setup_slack_margin,
                         const bool verbose);
   
->>>>>>> d3e0efd1
   // For testing.
   void repairSetup(const Pin* end_pin);
   // For testing.
