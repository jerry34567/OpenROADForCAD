--- conflicted
+++ resolved
@@ -1380,16 +1380,14 @@
       source_cell_leakage = cellLeakage(source_cell);
     }
     for (LibertyCell* equiv_cell : *equiv_cells) {
-<<<<<<< HEAD
       if (equiv_cell == source_cell) {
         continue;
       }
 
-=======
       if (dontUse(equiv_cell) || !isLinkCell(equiv_cell)) {
         continue;
       }
->>>>>>> 9fd641a5
+
       dbMaster* equiv_cell_master = db_network_->staToDb(equiv_cell);
       if (!equiv_cell_master) {
         continue;
