// SPDX-License-Identifier: BSD-3-Clause
// Copyright (c) 2019-2025, The OpenROAD Authors

#include "rsz/Resizer.hh"

#include <algorithm>
#include <boost/functional/hash.hpp>
#include <cmath>
#include <cstddef>
#include <limits>
#include <map>
#include <memory>
#include <optional>
#include <set>
#include <string>
#include <utility>
#include <vector>

#include "AbstractSteinerRenderer.h"
#include "BufferMove.hh"
#include "SABufferMove.hh"
#include "BufferedNet.hh"
#include "CloneMove.hh"
#include "GAMove.hh"
#include "RecoverPower.hh"
#include "RepairDesign.hh"
#include "RepairHold.hh"
#include "RepairSetup.hh"
#include "ResizerObserver.hh"
#include "SizeDownMove.hh"
#include "SizeUpMove.hh"
#include "SplitLoadMove.hh"
#include "SwapPinsMove.hh"
#include "UnbufferMove.hh"
#include "boost/multi_array.hpp"
#include "db_sta/dbNetwork.hh"
#include "sta/ArcDelayCalc.hh"
#include "sta/Bfs.hh"
#include "sta/Corner.hh"
#include "sta/FuncExpr.hh"
#include "sta/Fuzzy.hh"
#include "sta/Graph.hh"
#include "sta/GraphDelayCalc.hh"
#include "sta/InputDrive.hh"
#include "sta/LeakagePower.hh"
#include "sta/Liberty.hh"
#include "sta/Network.hh"
#include "sta/Parasitics.hh"
#include "sta/PortDirection.hh"
#include "sta/Sdc.hh"
#include "sta/Search.hh"
#include "sta/StaMain.hh"
#include "sta/TimingArc.hh"
#include "sta/TimingModel.hh"
#include "sta/Units.hh"
#include "utl/Logger.h"
#include "utl/scope.h"

// http://vlsicad.eecs.umich.edu/BK/Slots/cache/dropzone.tamu.edu/~zhuoli/GSRC/fast_buffer_insertion.html

namespace rsz {

using std::abs;
using std::map;
using std::max;
using std::min;
using std::pair;
using std::string;
using std::vector;

using utl::RSZ;

using odb::dbBoolProperty;
using odb::dbBox;
using odb::dbDoubleProperty;
using odb::dbInst;
using odb::dbMaster;
using odb::dbPlacementStatus;
using odb::dbSet;

using sta::ConcreteLibraryCellIterator;
using sta::FindNetDrvrLoads;
using sta::FuncExpr;
using sta::InstancePinIterator;
using sta::LeafInstanceIterator;
using sta::Level;
using sta::LibertyCellIterator;
using sta::LibertyLibraryIterator;
using sta::NetConnectedPinIterator;
using sta::NetIterator;
using sta::NetPinIterator;
using sta::NetTermIterator;
using sta::NetworkEdit;
using sta::Port;
using sta::stringLess;
using sta::TimingArcSet;
using sta::TimingArcSetSeq;
using sta::TimingRole;

using sta::ArcDcalcResult;
using sta::ArcDelayCalc;
using sta::BfsBkwdIterator;
using sta::BfsFwdIterator;
using sta::BfsIndex;
using sta::ClkArrivalSearchPred;
using sta::Clock;
using sta::Corners;
using sta::Edge;
using sta::fuzzyGreaterEqual;
using sta::INF;
using sta::InputDrive;
using sta::LoadPinIndexMap;
using sta::PinConnectedPinIterator;
using sta::Sdc;
using sta::SearchPredNonReg2;
using sta::VertexIterator;
using sta::VertexOutEdgeIterator;

using sta::BufferUse;
using sta::CLOCK;
using sta::LeakagePower;
using sta::LeakagePowerSeq;

Resizer::Resizer()
    : recover_power_(new RecoverPower(this)),
      repair_design_(new RepairDesign(this)),
      repair_setup_(new RepairSetup(this)),
      repair_hold_(new RepairHold(this)),
      wire_signal_res_(0.0),
      wire_signal_cap_(0.0),
      wire_clk_res_(0.0),
      wire_clk_cap_(0.0),
      tgt_slews_{0.0, 0.0}
{
}

Resizer::~Resizer()
{
  delete recover_power_;
  delete repair_design_;
  delete repair_setup_;
  delete repair_hold_;
  delete target_load_map_;
  delete buffer_move;
  delete sabuffer_move;
  delete clone_move;
  delete size_down_move;
  delete size_up_move;
  delete split_load_move;
  delete swap_pins_move;
  delete unbuffer_move;
}

void Resizer::init(Logger* logger,
                   dbDatabase* db,
                   dbSta* sta,
                   SteinerTreeBuilder* stt_builder,
                   GlobalRouter* global_router,
                   dpl::Opendp* opendp,
                   std::unique_ptr<AbstractSteinerRenderer> steiner_renderer)
{
  opendp_ = opendp;
  logger_ = logger;
  db_ = db;
  block_ = nullptr;
  dbStaState::init(sta);
  stt_builder_ = stt_builder;
  global_router_ = global_router;
  incr_groute_ = nullptr;
  db_network_ = sta->getDbNetwork();
  resized_multi_output_insts_ = InstanceSet(db_network_);
  steiner_renderer_ = std::move(steiner_renderer);
  db_cbk_ = std::make_unique<OdbCallBack>(this, network_, db_network_);

  db_network_->addObserver(this);

  buffer_move = new BufferMove(this);
  sabuffer_move = new SABufferMove(this);
  clone_move = new CloneMove(this);
  size_down_move = new SizeDownMove(this);
  size_up_move = new SizeUpMove(this);
  split_load_move = new SplitLoadMove(this);
  swap_pins_move = new SwapPinsMove(this);
  unbuffer_move = new UnbufferMove(this);
  ga_move = new GAMove(this);
}

////////////////////////////////////////////////////////////////

double Resizer::coreArea() const
{
  return dbuToMeters(core_.dx()) * dbuToMeters(core_.dy());
}

double Resizer::utilization()
{
  initDesignArea();
  double core_area = coreArea();
  if (core_area > 0.0) {
    return design_area_ / core_area;
  }
  return 1.0;
}

double Resizer::maxArea() const
{
  return max_area_;
}

////////////////////////////////////////////////////////////////

class VertexLevelLess
{
 public:
  VertexLevelLess(const Network* network);
  bool operator()(const Vertex* vertex1, const Vertex* vertex2) const;

 protected:
  const Network* network_;
};

VertexLevelLess::VertexLevelLess(const Network* network) : network_(network)
{
}

bool VertexLevelLess::operator()(const Vertex* vertex1,
                                 const Vertex* vertex2) const
{
  Level level1 = vertex1->level();
  Level level2 = vertex2->level();
  return (level1 < level2)
         || (level1 == level2
             // Break ties for stable results.
             && stringLess(network_->pathName(vertex1->pin()),
                           network_->pathName(vertex2->pin())));
}

////////////////////////////////////////////////////////////////
constexpr static double double_equal_tolerance
    = std::numeric_limits<double>::epsilon() * 10;
bool rszFuzzyEqual(double v1, double v2)
{
  if (v1 == v2) {
    return true;
  }
  if (v1 == 0.0 || v2 == 0.0) {
    return std::abs(v1 - v2) < double_equal_tolerance;
  }
  return std::abs(v1 - v2) < 1E-9 * std::max(std::abs(v1), std::abs(v2));
}

// block_ indicates core_, design_area_, db_network_ etc valid.
void Resizer::initBlock()
{
  block_ = db_->getChip()->getBlock();
  core_ = block_->getCoreArea();
  core_exists_ = !(core_.xMin() == 0 && core_.xMax() == 0 && core_.yMin() == 0
                   && core_.yMax() == 0);
  dbu_ = db_->getTech()->getDbUnitsPerMicron();

  // Apply sizing restrictions
  dbDoubleProperty* area_prop
      = dbDoubleProperty::find(block_, "limit_sizing_area");
  if (area_prop) {
    if (sizing_area_limit_
        && !rszFuzzyEqual(*sizing_area_limit_, area_prop->getValue())) {
      swappable_cells_cache_.clear();
    }
    sizing_area_limit_ = area_prop->getValue();
    default_sizing_area_limit_set_ = false;
  } else {
    if (default_sizing_area_limit_set_ && sizing_area_limit_) {
      dbDoubleProperty::create(
          block_, "limit_sizing_area", *sizing_area_limit_);
    } else {
      if (sizing_area_limit_) {
        swappable_cells_cache_.clear();
      }
      sizing_area_limit_.reset();
    }
  }
  dbDoubleProperty* leakage_prop
      = dbDoubleProperty::find(block_, "limit_sizing_leakage");
  if (leakage_prop) {
    if (sizing_leakage_limit_
        && !rszFuzzyEqual(*sizing_leakage_limit_, leakage_prop->getValue())) {
      swappable_cells_cache_.clear();
    }
    sizing_leakage_limit_ = leakage_prop->getValue();
    default_sizing_leakage_limit_set_ = false;
  } else {
    if (default_sizing_leakage_limit_set_ && sizing_leakage_limit_) {
      dbDoubleProperty::create(
          block_, "limit_sizing_leakage", *sizing_leakage_limit_);
    } else {
      if (sizing_leakage_limit_) {
        swappable_cells_cache_.clear();
      }
      sizing_leakage_limit_.reset();
    }
  }
  dbBoolProperty* site_prop = dbBoolProperty::find(block_, "keep_sizing_site");
  if (site_prop) {
    if (sizing_keep_site_ != site_prop->getValue()) {
      swappable_cells_cache_.clear();
    }
    sizing_keep_site_ = site_prop->getValue();
  } else {
    if (sizing_keep_site_ != false) {
      swappable_cells_cache_.clear();
    }
    sizing_keep_site_ = false;
  }
  dbBoolProperty* vt_prop = dbBoolProperty::find(block_, "keep_sizing_vt");
  if (vt_prop) {
    if (sizing_keep_vt_ != vt_prop->getValue()) {
      swappable_cells_cache_.clear();
    }
    sizing_keep_vt_ = vt_prop->getValue();
  } else {
    if (sizing_keep_vt_ != false) {
      swappable_cells_cache_.clear();
    }
    sizing_keep_vt_ = false;
  }

  dbDoubleProperty* cap_ratio_prop
      = dbDoubleProperty::find(block_, "early_sizing_cap_ratio");
  if (cap_ratio_prop) {
    sizing_cap_ratio_ = cap_ratio_prop->getValue();
  } else {
    sizing_cap_ratio_ = default_sizing_cap_ratio_;
  }

  dbDoubleProperty* buffer_cap_ratio_prop
      = dbDoubleProperty::find(block_, "early_buffer_sizing_cap_ratio");
  if (buffer_cap_ratio_prop) {
    buffer_sizing_cap_ratio_ = buffer_cap_ratio_prop->getValue();
  } else {
    buffer_sizing_cap_ratio_ = default_buffer_sizing_cap_ratio_;
  }
}

void Resizer::init()
{
  initDesignArea();
  sta_->ensureLevelized();
  graph_ = sta_->graph();
  swappable_cells_cache_.clear();
}

// remove all buffers if no buffers are specified
void Resizer::removeBuffers(sta::InstanceSeq insts)
{
  initBlock();
  // Disable incremental timing.
  graph_delay_calc_->delaysInvalid();
  search_->arrivalsInvalid();
  IncrementalParasiticsGuard guard(this);

  if (insts.empty()) {
    // remove all the buffers
    for (dbInst* db_inst : block_->getInsts()) {
      Instance* buffer = db_network_->dbToSta(db_inst);
      if (unbuffer_move->removeBufferIfPossible(buffer,
                                                /* honor dont touch */ true)) {
      }
    }
  } else {
    // remove only select buffers specified by user
    InstanceSeq::Iterator inst_iter(insts);
    while (inst_iter.hasNext()) {
      Instance* buffer = const_cast<Instance*>(inst_iter.next());
      if (unbuffer_move->removeBufferIfPossible(
              buffer, /* don't honor dont touch */ false)) {
      } else {
        logger_->warn(
            RSZ,
            97,
            "Instance {} cannot be removed because it is not a buffer, "
            "functions as a feedthrough port buffer, or is constrained",
            db_network_->name(buffer));
      }
    }
  }
  unbuffer_move->commitMoves();
  level_drvr_vertices_valid_ = false;
  logger_->info(RSZ, 26, "Removed {} buffers.", unbuffer_move->numMoves());
}

void Resizer::unbufferNet(Net* net)
{
  sta::InstanceSeq insts;
  std::vector<Net*> queue = {net};

  while (!queue.empty()) {
    Net* net_ = queue.back();
    sta::NetConnectedPinIterator* pin_iter
        = network_->connectedPinIterator(net_);
    queue.pop_back();

    while (pin_iter->hasNext()) {
      const Pin* pin = pin_iter->next();
      const LibertyPort* port = network_->libertyPort(pin);
      if (port && port->libertyCell()->isBuffer()) {
        LibertyPort *in, *out;
        port->libertyCell()->bufferPorts(in, out);

        if (port == in) {
          const Instance* inst = network_->instance(pin);
          insts.push_back(inst);
          const Pin* out_pin = network_->findPin(inst, out);
          if (out_pin) {
            queue.push_back(network_->net(out_pin));
          }
        }
      }
    }

    delete pin_iter;
  }

  removeBuffers(insts);
}

void Resizer::ensureLevelDrvrVertices()
{
  if (!level_drvr_vertices_valid_) {
    level_drvr_vertices_.clear();
    VertexIterator vertex_iter(graph_);
    while (vertex_iter.hasNext()) {
      Vertex* vertex = vertex_iter.next();
      if (vertex->isDriver(network_)) {
        level_drvr_vertices_.emplace_back(vertex);
      }
    }
    sort(level_drvr_vertices_, VertexLevelLess(network_));
    level_drvr_vertices_valid_ = true;
  }
}

void Resizer::balanceBin(const vector<odb::dbInst*>& bin,
                         const std::set<odb::dbSite*>& base_sites)
{
  // Maps sites to the total width of all instances using that site
  map<odb::dbSite*, uint64_t> sites;
  uint64_t total_width = 0;
  for (auto inst : bin) {
    auto master = inst->getMaster();
    sites[master->getSite()] += master->getWidth();
    total_width += master->getWidth();
  }

  // Add empty base_sites
  for (odb::dbSite* site : base_sites) {
    if (sites.find(site) == sites.end()) {
      sites[site] = 0;
    }
  }

  const double imbalance_factor = 0.8;
  const double target_lower_width
      = imbalance_factor * total_width / sites.size();
  for (auto [site, width] : sites) {
    for (auto inst : bin) {
      if (width >= target_lower_width) {
        break;
      }
      if (inst->getMaster()->getSite() == site) {
        continue;
      }
      if (inst->getPlacementStatus().isFixed() || inst->isDoNotTouch()) {
        continue;
      }
      Instance* sta_inst = db_network_->dbToSta(inst);
      LibertyCell* cell = network_->libertyCell(sta_inst);
      dbMaster* master = db_network_->staToDb(cell);
      LibertyCellSeq swappable_cells = getSwappableCells(cell);
      for (LibertyCell* target_cell : swappable_cells) {
        dbMaster* target_master = db_network_->staToDb(target_cell);
        // Pick a cell that has the matching site, the same VT type
        // and equal or less drive resistance.  swappable_cells are
        // sorted in decreasing order of drive resistance.
        if (target_master->getSite() == site
            && cellVTType(target_master).first == cellVTType(master).first
            && sta::fuzzyLessEqual(cellDriveResistance(target_cell),
                                   cellDriveResistance(cell))) {
          inst->swapMaster(target_master);
          width += target_master->getWidth();
          break;
        }
      }
    }
  }
}

void Resizer::balanceRowUsage()
{
  initBlock();
  makeEquivCells();

  // Disable incremental timing.
  graph_delay_calc_->delaysInvalid();
  search_->arrivalsInvalid();

  const int num_bins = 10;
  using Insts = vector<odb::dbInst*>;
  using InstGrid = boost::multi_array<Insts, 2>;
  InstGrid grid(boost::extents[num_bins][num_bins]);

  const int core_width = core_.dx();
  const int core_height = core_.dy();
  const int x_step = core_width / num_bins + 1;
  const int y_step = core_height / num_bins + 1;

  std::set<odb::dbSite*> base_sites;
  for (odb::dbRow* row : block_->getRows()) {
    odb::dbSite* site = row->getSite();
    if (site->hasRowPattern()) {
      continue;
    }
    base_sites.insert(site);
  }

  for (auto inst : block_->getInsts()) {
    auto master = inst->getMaster();
    auto site = master->getSite();
    // Ignore multi-height cells for now
    if (site && site->hasRowPattern()) {
      continue;
    }

    const Point origin = inst->getOrigin();
    const int x_bin = (origin.x() - core_.xMin()) / x_step;
    const int y_bin = (origin.y() - core_.yMin()) / y_step;
    grid[x_bin][y_bin].push_back(inst);
  }

  for (int x = 0; x < num_bins; ++x) {
    for (int y = 0; y < num_bins; ++y) {
      balanceBin(grid[x][y], base_sites);
    }
  }
}

////////////////////////////////////////////////////////////////

// Inspect the timing arcs on a buffer size to find the capacitance
// points on the piecewise linear delay model
static void populateBufferCapTestPoints(LibertyCell* cell,
                                        LibertyPort* in,
                                        LibertyPort* out,
                                        std::vector<float>& points)
{
  for (TimingArcSet* arc_set : cell->timingArcSets()) {
    const TimingRole* role = arc_set->role();
    if (role == TimingRole::combinational() && arc_set->from() == in
        && arc_set->to() == out) {
      for (TimingArc* arc : arc_set->arcs()) {
        auto model = dynamic_cast<sta::GateTableModel*>(arc->model());
        if (model) {
          auto dm = model->delayModel();
          for (const sta::TableAxis* axis :
               {dm->axis1(), dm->axis2(), dm->axis3()}) {
            if (axis
                && axis->variable()
                       == sta::TableAxisVariable::
                           total_output_net_capacitance) {
              points.insert(
                  points.end(), axis->values()->begin(), axis->values()->end());
            }
          }
        }
      }
    }
  }
}

bool Resizer::bufferSizeOutmatched(LibertyCell* worse,
                                   LibertyCell* better,
                                   const float max_drive_resist)
{
  LibertyPort *win, *wout, *bin, *bout;
  worse->bufferPorts(win, wout);
  better->bufferPorts(bin, bout);

  float extra_input_cap
      = std::max(bin->capacitance() - win->capacitance(), 0.0f);
  float delay_penalty = max_drive_resist * extra_input_cap;
  float wlimit = maxLoad(network_->cell(worse));

  std::vector<float> test_points;
  populateBufferCapTestPoints(worse, win, wout, test_points);
  populateBufferCapTestPoints(better, bin, bout, test_points);

  if (test_points.empty()) {
    return false;
  }

  std::sort(test_points.begin(), test_points.end());
  auto last = std::unique(test_points.begin(), test_points.end());
  test_points.erase(last, test_points.end());

  // Ignore cell timing above this C_load/C_in ratio as that is far off
  // from the target ratio we use in sizing (this cut-off helps prune the
  // list of candidate buffer sizes better)
  constexpr float cap_ratio_cutoff = 20.0f;

  for (auto p : test_points) {
    if ((wlimit == 0 || p <= wlimit)
        && p < std::min(bin->capacitance(), win->capacitance())
                   * cap_ratio_cutoff) {
      float bd = bufferDelay(better, p, tgt_slew_dcalc_ap_);
      float wd = bufferDelay(worse, p, tgt_slew_dcalc_ap_);
      if (bd + delay_penalty > wd) {
        debugPrint(logger_,
                   RSZ,
                   "gain_buffering",
                   3,
                   "{} is better than {} at {}: {} vs {} + {}",
                   worse->name(),
                   better->name(),
                   units_->capacitanceUnit()->asString(p),
                   units_->timeUnit()->asString(wd),
                   units_->timeUnit()->asString(bd),
                   units_->timeUnit()->asString(delay_penalty));
        return false;
      }
    }
  }

  // We haven't found a load amount (within bounds) for which `worse` wouldn't
  // be slower than `better`
  return true;
}

void Resizer::findFastBuffers()
{
  if (!buffer_fast_sizes_.empty()) {
    return;
  }

  float R_max = bufferDriveResistance(buffer_lowest_drive_);
  LibertyCellSeq sizes_by_inp_cap;
  sizes_by_inp_cap = buffer_cells_;
  sort(sizes_by_inp_cap,
       [](const LibertyCell* buffer1, const LibertyCell* buffer2) {
         LibertyPort *port1, *port2, *scratch;
         buffer1->bufferPorts(port1, scratch);
         buffer2->bufferPorts(port2, scratch);
         return port1->capacitance() < port2->capacitance();
       });

  LibertyCellSeq fast_buffers;
  for (auto size : sizes_by_inp_cap) {
    if (fast_buffers.empty()) {
      fast_buffers.push_back(size);
    } else {
      if (!bufferSizeOutmatched(size, fast_buffers.back(), R_max)) {
        while (!fast_buffers.empty()
               && bufferSizeOutmatched(fast_buffers.back(), size, R_max)) {
          debugPrint(logger_,
                     RSZ,
                     "gain_buffering",
                     2,
                     "{} trumps {}",
                     size->name(),
                     fast_buffers.back()->name());
          fast_buffers.pop_back();
        }
        fast_buffers.push_back(size);
      } else {
        debugPrint(logger_,
                   RSZ,
                   "gain_buffering",
                   2,
                   "{} trumps {}",
                   fast_buffers.back()->name(),
                   size->name());
      }
    }
  }

  debugPrint(logger_, RSZ, "gain_buffering", 1, "pre-selected buffers:");
  for (auto size : fast_buffers) {
    debugPrint(logger_, RSZ, "gain_buffering", 1, " - {}", size->name());
  }

  buffer_fast_sizes_ = {fast_buffers.begin(), fast_buffers.end()};
}

void Resizer::reportFastBufferSizes()
{
  resizePreamble();

  logger_->report(
      "  Name                    |   Area  | Input cap | Intrin delay | Driver "
      "resist");
  logger_->report(
      "------------------------------------------------------------------------"
      "--------");

  for (auto size : buffer_fast_sizes_) {
    LibertyPort *in, *out;
    size->bufferPorts(in, out);
    logger_->report(
        "  {: <23s} | {: >7s} | {: >9s} | {: >12s} | {: >13s}",
        size->name(),
        units_->scalarUnit()->asString(size->area(), 3),
        units_->capacitanceUnit()->asString(in->capacitance(), 3),
        delayAsString(out->intrinsicDelay(sta_), sta_, 3),
        units_->resistanceUnit()->asString(out->driveResistance(), 3));
  }
  logger_->report(
      "------------------------------------------------------------------------"
      "--------");
}

void Resizer::findBuffers()
{
  if (buffer_cells_.empty()) {
    LibertyLibraryIterator* lib_iter = network_->libertyLibraryIterator();

    while (lib_iter->hasNext()) {
      LibertyLibrary* lib = lib_iter->next();

      for (LibertyCell* buffer : *lib->buffers()) {
        if (exclude_clock_buffers_) {
          BufferUse buffer_use = sta_->getBufferUse(buffer);

          if (buffer_use == CLOCK) {
            continue;
          }
        }

        if (!dontUse(buffer) && isLinkCell(buffer)) {
          buffer_cells_.emplace_back(buffer);
        }
      }
    }

    delete lib_iter;

    if (buffer_cells_.empty()) {
      logger_->error(RSZ, 22, "no buffers found.");
    } else {
      sort(buffer_cells_,
           [this](const LibertyCell* buffer1, const LibertyCell* buffer2) {
             return bufferDriveResistance(buffer1)
                    > bufferDriveResistance(buffer2);
           });

      buffer_lowest_drive_ = buffer_cells_[0];
      buffer_highest_drive_ = buffer_cells_[buffer_cells_.size() - 1];
    }
  }
}

bool Resizer::isLinkCell(LibertyCell* cell) const
{
  return network_->findLibertyCell(cell->name()) == cell;
}

////////////////////////////////////////////////////////////////

void Resizer::bufferInputs()
{
  init();
  findBuffers();
  sta_->ensureClkNetwork();
  inserted_buffer_count_ = 0;
  buffer_moved_into_core_ = false;

  {
    IncrementalParasiticsGuard guard(this);
    std::unique_ptr<InstancePinIterator> port_iter(
        network_->pinIterator(network_->topInstance()));
    while (port_iter->hasNext()) {
      Pin* pin = port_iter->next();
      Vertex* vertex = graph_->pinDrvrVertex(pin);
      Net* net = network_->net(network_->term(pin));

      if (network_->direction(pin)->isInput() && !dontTouch(net)
          && !vertex->isConstant()
          && !sta_->isClock(pin)
          // Hands off special nets.
          && !db_network_->isSpecial(net) && hasPins(net)) {
        // repair_design will resize to target slew.
        bufferInput(pin, buffer_lowest_drive_);
      }
    }
  }

  if (inserted_buffer_count_ > 0) {
    logger_->info(
        RSZ, 27, "Inserted {} input buffers.", inserted_buffer_count_);
    level_drvr_vertices_valid_ = false;
  }
}

bool Resizer::hasPins(Net* net)
{
  NetPinIterator* pin_iter = db_network_->pinIterator(net);
  bool has_pins = pin_iter->hasNext();
  delete pin_iter;
  return has_pins;
}

void Resizer::getPins(Net* net, PinVector& pins) const
{
  auto pin_iter = network_->pinIterator(net);
  while (pin_iter->hasNext()) {
    pins.emplace_back(pin_iter->next());
  }
  delete pin_iter;
}

void Resizer::getPins(Instance* inst, PinVector& pins) const
{
  auto pin_iter = network_->pinIterator(inst);
  while (pin_iter->hasNext()) {
    pins.emplace_back(pin_iter->next());
  }
  delete pin_iter;
}

void Resizer::SwapNetNames(odb::dbITerm* iterm_to, odb::dbITerm* iterm_from)
{
  if (iterm_to && iterm_from) {
    //
    // The concept of this function is we are moving the name of the net
    // in the iterm_from to the iterm_to.  We preferentially use
    // the modnet name, if present.
    //
    dbNet* to_db_net = iterm_to->getNet();
    odb::dbModNet* to_mod_net = iterm_to->getModNet();

    odb::dbModNet* from_mod_net = iterm_from->getModNet();
    dbNet* from_db_net = iterm_from->getNet();

    std::string required_name
        = from_mod_net ? from_mod_net->getName() : from_db_net->getName();
    std::string to_name
        = to_mod_net ? to_mod_net->getName() : to_db_net->getName();

    if (from_mod_net && to_mod_net) {
      from_mod_net->rename(to_name.c_str());
      to_mod_net->rename(required_name.c_str());
    } else if (from_db_net && to_db_net) {
      to_db_net->swapNetNames(from_db_net);
    } else if (from_mod_net && to_db_net) {
      to_db_net->rename(required_name.c_str());
      from_mod_net->rename(to_name.c_str());
    } else if (to_mod_net && from_db_net) {
      to_mod_net->rename(required_name.c_str());
      from_db_net->rename(to_name.c_str());
    }
  }
}

/*
Make sure all the top pins are buffered
*/

Instance* Resizer::bufferInput(const Pin* top_pin, LibertyCell* buffer_cell)
{
  dbNet* top_pin_flat_net = db_network_->flatNet(top_pin);
  odb::dbModNet* top_pin_hier_net = db_network_->hierNet(top_pin);

  // Filter to see if we need to do anything..
  bool has_non_buffer = false;
  bool has_dont_touch = false;
  NetConnectedPinIterator* pin_iter
      = network_->connectedPinIterator(db_network_->dbToSta(top_pin_flat_net));
  while (pin_iter->hasNext()) {
    const Pin* pin = pin_iter->next();
    // Leave input port pin connected to top net
    if (pin != top_pin) {
      auto inst = network_->instance(pin);
      odb::dbInst* db_inst;
      odb::dbModInst* mod_inst;
      db_network_->staToDb(inst, db_inst, mod_inst);
      if (dontTouch(inst)) {
        has_dont_touch = true;
        // clang-format off
        logger_->warn(RSZ,
                      85,
                      "Input {} can't be buffered due to dont-touch fanout {}",
                      (top_pin_flat_net ? network_->name(
                           db_network_->dbToSta(top_pin_flat_net))
                                        : "no-input-net"),
                      network_->name(pin));
        // clang-format on
        break;
      }
      auto cell = network_->cell(inst);
      if (db_inst) {
        auto lib = network_->libertyCell(cell);
        if (lib && !lib->isBuffer()) {
          has_non_buffer = true;
        }
      } else {
        has_non_buffer = true;
      }
    }
  }
  delete pin_iter;
  // dont buffer, buffers
  if (has_dont_touch || !has_non_buffer) {
    return nullptr;
  }

  // make the buffer and its output net.
  string buffer_name = makeUniqueInstName("input");
  Instance* parent = db_network_->topInstance();
  Net* buffer_out = makeUniqueNet();
  dbNet* buffer_out_flat_net = db_network_->flatNet(buffer_out);
  Point pin_loc = db_network_->location(top_pin);
  Instance* buffer
      = makeBuffer(buffer_cell, buffer_name.c_str(), parent, pin_loc);
  inserted_buffer_count_++;

  Pin* buffer_ip_pin = nullptr;
  Pin* buffer_op_pin = nullptr;
  getBufferPins(buffer, buffer_ip_pin, buffer_op_pin);

  pin_iter
      = network_->connectedPinIterator(db_network_->dbToSta(top_pin_flat_net));
  while (pin_iter->hasNext()) {
    const Pin* pin = pin_iter->next();
    if (pin != top_pin) {
      odb::dbBTerm* dest_bterm;
      odb::dbModITerm* dest_moditerm;
      odb::dbITerm* dest_iterm;
      db_network_->staToDb(pin, dest_iterm, dest_bterm, dest_moditerm);
      odb::dbModNet* dest_modnet = db_network_->hierNet(pin);
      sta_->disconnectPin(const_cast<Pin*>(pin));
      if (dest_modnet) {
        if (dest_iterm) {
          dest_iterm->connect(dest_modnet);
        }
        if (dest_moditerm) {
          dest_moditerm->connect(dest_modnet);
        }
      }
      if (dest_iterm) {
        dest_iterm->connect(buffer_out_flat_net);
      } else if (dest_bterm) {
        dest_bterm->connect(buffer_out_flat_net);
      }
    }
  }
  delete pin_iter;

  db_network_->connectPin(buffer_ip_pin,
                          db_network_->dbToSta(top_pin_flat_net));
  db_network_->connectPin(buffer_op_pin,
                          db_network_->dbToSta(buffer_out_flat_net));
  //
  // we are going to push the top mod net into the core
  // so we rename it to avoid conflict with top level
  // name. We name it the same as the flat net used on
  // the buffer output.
  //

  if (top_pin_hier_net) {
    top_pin_hier_net->rename(buffer_out_flat_net->getName().c_str());
    db_network_->connectPin(buffer_op_pin,
                            db_network_->dbToSta(top_pin_hier_net));
  }

  //
  // Remove the top net connection to the mod net, if any
  // and make sure top pin connected to just the flat net.
  //
  if (top_pin_hier_net) {
    db_network_->disconnectPin(const_cast<Pin*>(top_pin));
    db_network_->connectPin(const_cast<Pin*>(top_pin),
                            db_network_->dbToSta(top_pin_flat_net));
  }

  return buffer;
}

void Resizer::bufferOutputs()
{
  init();
  findBuffers();
  inserted_buffer_count_ = 0;
  buffer_moved_into_core_ = false;

  {
    IncrementalParasiticsGuard guard(this);
    std::unique_ptr<InstancePinIterator> port_iter(
        network_->pinIterator(network_->topInstance()));
    while (port_iter->hasNext()) {
      Pin* pin = port_iter->next();
      Vertex* vertex = graph_->pinLoadVertex(pin);
      Net* net = network_->net(network_->term(pin));
      if (network_->direction(pin)->isOutput() && net
          && !dontTouch(net)
          // Hands off special nets.
          && !db_network_->isSpecial(net)
          // DEF does not have tristate output types so we have look at the
          // drivers.
          && !hasTristateOrDontTouchDriver(net) && !vertex->isConstant()
          && hasPins(net)) {
        bufferOutput(pin, buffer_lowest_drive_);
      }
    }
  }

  if (inserted_buffer_count_ > 0) {
    logger_->info(
        RSZ, 28, "Inserted {} output buffers.", inserted_buffer_count_);
    level_drvr_vertices_valid_ = false;
  }
}

bool Resizer::hasTristateOrDontTouchDriver(const Net* net)
{
  PinSet* drivers = network_->drivers(net);
  if (drivers) {
    for (const Pin* pin : *drivers) {
      if (isTristateDriver(pin)) {
        return true;
      }
      odb::dbITerm* iterm;
      odb::dbBTerm* bterm;
      odb::dbModITerm* moditerm;
      db_network_->staToDb(pin, iterm, bterm, moditerm);
      if (iterm && iterm->getInst()->isDoNotTouch()) {
        logger_->warn(RSZ,
                      84,
                      "Output {} can't be buffered due to dont-touch driver {}",
                      network_->name(net),
                      network_->name(pin));
        return true;
      }
    }
  }
  return false;
}

bool Resizer::isTristateDriver(const Pin* pin)
{
  // Note LEF macro PINs do not have a clue about tristates.
  LibertyPort* port = network_->libertyPort(pin);
  return port && port->direction()->isAnyTristate();
}

void Resizer::bufferOutput(const Pin* top_pin, LibertyCell* buffer_cell)
{
  NetworkEdit* network = networkEdit();

  odb::dbITerm* top_pin_op_iterm;
  odb::dbBTerm* top_pin_op_bterm;
  odb::dbModITerm* top_pin_op_moditerm;

  db_network_->staToDb(
      top_pin, top_pin_op_iterm, top_pin_op_bterm, top_pin_op_moditerm);

  odb::dbNet* flat_op_net = top_pin_op_bterm->getNet();
  odb::dbModNet* hier_op_net = top_pin_op_bterm->getModNet();

  sta_->disconnectPin(const_cast<Pin*>(top_pin));

  LibertyPort *input, *output;
  buffer_cell->bufferPorts(input, output);

  string buffer_name = makeUniqueInstName("output");
  Net* buffer_out = makeUniqueNet();
  Instance* parent = network->topInstance();

  Point pin_loc = db_network_->location(top_pin);
  // buffer made in top level.
  Instance* buffer
      = makeBuffer(buffer_cell, buffer_name.c_str(), parent, pin_loc);
  inserted_buffer_count_++;

  // connect original input (hierarchical or flat) to buffer input
  // handle hierarchy
  Pin* buffer_ip_pin = nullptr;
  Pin* buffer_op_pin = nullptr;
  getBufferPins(buffer, buffer_ip_pin, buffer_op_pin);

  // get the iterms. Note this are never null (makeBuffer properly instantiates
  // them and we know to always expect an iterm.). However, the api (flatPin)
  // truly checks to see if the pins could be moditerms & if they are returns
  // null, so coverity rationally reasons that the iterm could be null,
  // so we add some extra checking here. This is a consequence of
  //"hiding" the full api.
  //
  odb::dbITerm* buffer_op_pin_iterm = db_network_->flatPin(buffer_op_pin);
  odb::dbITerm* buffer_ip_pin_iterm = db_network_->flatPin(buffer_ip_pin);

  if (buffer_ip_pin_iterm && buffer_op_pin_iterm) {
    if (flat_op_net) {
      buffer_ip_pin_iterm->connect(flat_op_net);
    }
    if (hier_op_net) {
      buffer_ip_pin_iterm->connect(hier_op_net);
    }
    buffer_op_pin_iterm->connect(db_network_->staToDb(buffer_out));
    top_pin_op_bterm->connect(db_network_->staToDb(buffer_out));
    SwapNetNames(buffer_op_pin_iterm, buffer_ip_pin_iterm);
    // rename the mod net to match the flat net.
    if (buffer_ip_pin_iterm->getNet() && buffer_ip_pin_iterm->getModNet()) {
      buffer_ip_pin_iterm->getModNet()->rename(
          buffer_ip_pin_iterm->getNet()->getName().c_str());
    }
  }
}

////////////////////////////////////////////////////////////////

float Resizer::driveResistance(const Pin* drvr_pin)
{
  if (network_->isTopLevelPort(drvr_pin)) {
    InputDrive* drive = sdc_->findInputDrive(network_->port(drvr_pin));
    if (drive) {
      float max_res = 0;
      for (auto min_max : MinMax::range()) {
        for (auto rf : RiseFall::range()) {
          const LibertyCell* cell;
          const LibertyPort* from_port;
          float* from_slews;
          const LibertyPort* to_port;
          drive->driveCell(rf, min_max, cell, from_port, from_slews, to_port);
          if (to_port) {
            max_res = max(max_res, to_port->driveResistance());
          } else {
            float res;
            bool exists;
            drive->driveResistance(rf, min_max, res, exists);
            if (exists) {
              max_res = max(max_res, res);
            }
          }
        }
      }
      return max_res;
    }
  } else {
    LibertyPort* drvr_port = network_->libertyPort(drvr_pin);
    if (drvr_port) {
      return drvr_port->driveResistance();
    }
  }
  return 0.0;
}

float Resizer::bufferDriveResistance(const LibertyCell* buffer) const
{
  LibertyPort *input, *output;
  buffer->bufferPorts(input, output);
  return output->driveResistance();
}

// This should be exported by STA
float Resizer::cellDriveResistance(const LibertyCell* cell) const
{
  sta::LibertyCellPortBitIterator port_iter(cell);
  while (port_iter.hasNext()) {
    auto port = port_iter.next();
    if (port->direction()->isOutput()) {
      return port->driveResistance();
    }
  }
  return 0.0;
}

LibertyCell* Resizer::halfDrivingPowerCell(Instance* inst)
{
  return halfDrivingPowerCell(network_->libertyCell(inst));
}
LibertyCell* Resizer::halfDrivingPowerCell(LibertyCell* cell)
{
  return closestDriver(cell, getSwappableCells(cell), 0.5);
}

bool Resizer::isSingleOutputCombinational(Instance* inst) const
{
  dbInst* db_inst = db_network_->staToDb(inst);
  if (inst == network_->topInstance() || db_inst->isBlock()) {
    return false;
  }
  return isSingleOutputCombinational(network_->libertyCell(inst));
}

bool Resizer::isSingleOutputCombinational(LibertyCell* cell) const
{
  if (!cell) {
    return false;
  }
  auto output_pins = libraryOutputPins(cell);
  return (output_pins.size() == 1 && isCombinational(cell));
}

bool Resizer::isCombinational(LibertyCell* cell) const
{
  if (!cell) {
    return false;
  }
  return (!cell->isClockGate() && !cell->isPad() && !cell->isMacro()
          && !cell->hasSequentials());
}

std::vector<sta::LibertyPort*> Resizer::libraryOutputPins(
    LibertyCell* cell) const
{
  auto pins = libraryPins(cell);
  for (auto it = pins.begin(); it != pins.end(); it++) {
    if (!((*it)->direction()->isAnyOutput())) {
      it = pins.erase(it);
      it--;
    }
  }
  return pins;
}

std::vector<sta::LibertyPort*> Resizer::libraryPins(Instance* inst) const
{
  return libraryPins(network_->libertyCell(inst));
}

std::vector<sta::LibertyPort*> Resizer::libraryPins(LibertyCell* cell) const
{
  std::vector<sta::LibertyPort*> pins;
  sta::LibertyCellPortIterator itr(cell);
  while (itr.hasNext()) {
    auto port = itr.next();
    pins.emplace_back(port);
  }
  return pins;
}

LibertyCell* Resizer::closestDriver(LibertyCell* cell,
                                    const LibertyCellSeq& candidates,
                                    float scale)
{
  LibertyCell* closest = nullptr;
  if (candidates.empty() || !isSingleOutputCombinational(cell)) {
    return nullptr;
  }
  const auto output_pin = libraryOutputPins(cell)[0];
  const auto current_limit = scale * maxLoad(output_pin->cell());
  auto diff = sta::INF;
  for (auto& cand : candidates) {
    if (dontUse(cand)) {
      continue;
    }
    auto limit = maxLoad(libraryOutputPins(cand)[0]->cell());
    if (limit == current_limit) {
      return cand;
    }
    auto new_diff = std::fabs(limit - current_limit);
    if (new_diff < diff) {
      diff = new_diff;
      closest = cand;
    }
  }
  return closest;
}

float Resizer::maxLoad(Cell* cell)
{
  LibertyCell* lib_cell = network_->libertyCell(cell);
  auto min_max = sta::MinMax::max();
  sta::LibertyCellPortIterator itr(lib_cell);
  while (itr.hasNext()) {
    LibertyPort* port = itr.next();
    if (port->direction()->isOutput()) {
      float limit, limit1;
      bool exists, exists1;
      const sta::Corner* corner = sta_->cmdCorner();
      Sdc* sdc = sta_->sdc();
      // Default to top ("design") limit.
      Cell* top_cell = network_->cell(network_->topInstance());
      sdc->capacitanceLimit(top_cell, min_max, limit, exists);
      sdc->capacitanceLimit(cell, min_max, limit1, exists1);

      if (exists1 && (!exists || min_max->compare(limit, limit1))) {
        limit = limit1;
        exists = true;
      }
      LibertyPort* corner_port = port->cornerPort(corner, min_max);
      corner_port->capacitanceLimit(min_max, limit1, exists1);
      if (!exists1 && port->direction()->isAnyOutput()) {
        corner_port->libertyLibrary()->defaultMaxCapacitance(limit1, exists1);
      }
      if (exists1 && (!exists || min_max->compare(limit, limit1))) {
        limit = limit1;
        exists = true;
      }
      if (exists) {
        return limit;
      }
    }
  }
  return 0;
}

////////////////////////////////////////////////////////////////

bool Resizer::hasFanout(Vertex* drvr)
{
  VertexOutEdgeIterator edge_iter(drvr, graph_);
  return edge_iter.hasNext();
}

static float targetLoadDist(float load_cap, float target_load)
{
  return abs(load_cap - target_load);
}

////////////////////////////////////////////////////////////////

void Resizer::resizeDrvrToTargetSlew(const Pin* drvr_pin)
{
  resizePreamble();
  resizeToTargetSlew(drvr_pin);
}

void Resizer::resizePreamble()
{
  init();
  ensureLevelDrvrVertices();
  sta_->ensureClkNetwork();
  makeEquivCells();
  checkLibertyForAllCorners();
  findBuffers();
  findTargetLoads();
  findFastBuffers();
}

// Convert static cell leakage to std::optional.
// For state-dependent leakage, compute the average
// across all the power states.  Cache the leakage for
// runtime.
std::optional<float> Resizer::cellLeakage(LibertyCell* cell)
{
  auto it = cell_leakage_cache_.find(cell);
  if (it != cell_leakage_cache_.end()) {
    return it->second;
  }

  float leakage = 0.0;
  bool exists;
  cell->leakagePower(leakage, exists);
  if (exists) {
    cell_leakage_cache_[cell] = leakage;
    return leakage;
  }

  // Compute average leakage across power conds for state-dependent leakage
  LeakagePowerSeq* leakages = cell->leakagePowers();
  if (!leakages || leakages->empty()) {
    cell_leakage_cache_[cell] = std::nullopt;
    return std::nullopt;
  }

  float total_leakage = 0.0;
  for (LeakagePower* leak : *leakages) {
    total_leakage += leak->power();
  }
  leakage = total_leakage / leakages->size();
  cell_leakage_cache_[cell] = leakage;
  return leakage;
}

// For debugging
void Resizer::reportEquivalentCells(LibertyCell* base_cell,
                                    bool match_cell_footprint,
                                    bool report_all_cells)
{
  utl::SetAndRestore set_match_footprint(match_cell_footprint_,
                                         match_cell_footprint);
  resizePreamble();
  LibertyCellSeq equiv_cells;

  if (report_all_cells) {
    swappable_cells_cache_.clear();
    bool restrict = false;
    std::optional<double> no_limit = std::nullopt;
    utl::SetAndRestore relax_footprint(match_cell_footprint_, restrict);
    utl::SetAndRestore relax_sizing_area_limit(sizing_area_limit_, no_limit);
    utl::SetAndRestore relax_sizing_leakage_limit(sizing_leakage_limit_,
                                                  no_limit);
    utl::SetAndRestore relax_keep_site(sizing_keep_site_, restrict);
    utl::SetAndRestore relax_keep_vt(sizing_keep_vt_, restrict);
    equiv_cells = getSwappableCells(base_cell);
    swappable_cells_cache_.clear();  // SetAndRestore invalidates cache.
  } else {
    equiv_cells = getSwappableCells(base_cell);
  }

  // Identify cells that are excluded due to restrictions or cell_footprints
  std::unordered_set<LibertyCell*> excluded_cells;
  if (report_all_cells) {
    // All SetAndRestore variables are out of scope, so original restrictions
    // are in play
    LibertyCellSeq real_equiv_cells = getSwappableCells(base_cell);
    std::unordered_set<LibertyCell*> real_equiv_cells_set(
        real_equiv_cells.begin(), real_equiv_cells.end());
    for (LibertyCell* cell : equiv_cells) {
      if (real_equiv_cells_set.find(cell) == real_equiv_cells_set.end()) {
        excluded_cells.insert(cell);
      }
    }
  }

  // Sort equiv cells by ascending area and leakage
  // STA sorts them by drive resistance
  std::stable_sort(equiv_cells.begin(),
                   equiv_cells.end(),
                   [this](LibertyCell* a, LibertyCell* b) {
                     dbMaster* master_a = this->getDbNetwork()->staToDb(a);
                     dbMaster* master_b = this->getDbNetwork()->staToDb(b);
                     if (master_a && master_b) {
                       if (master_a->getArea() != master_b->getArea()) {
                         return master_a->getArea() < master_b->getArea();
                       }
                     }
                     std::optional<float> leakage_a = this->cellLeakage(a);
                     std::optional<float> leakage_b = this->cellLeakage(b);
                     // Compare leakages only if they are defined
                     if (leakage_a && leakage_b) {
                       return *leakage_a < *leakage_b;
                     }
                     // Cell 'a' has a priority as it has lower
                     // drive resistance than 'b' after STA sort
                     return leakage_a.has_value() && !leakage_b.has_value();
                   });

  logger_->report(
      "The following {} cells are equivalent to {}{}",
      equiv_cells.size(),
      base_cell->name(),
      (match_cell_footprint ? " with matching cell_footprint:" : ":"));
  odb::dbMaster* master = db_network_->staToDb(base_cell);
  double base_area = block_->dbuAreaToMicrons(master->getArea());
  std::optional<float> base_leakage = cellLeakage(base_cell);
  if (base_leakage) {
    logger_->report(
        "======================================================================"
        "=======");
    logger_->report(
        "          Cell                              Area   Area Leakage  "
        "Leakage  VT");
    logger_->report(
        "                                           (um^2)  Ratio  (W)     "
        "Ratio  Type");
    logger_->report(
        "======================================================================"
        "=======");
    for (LibertyCell* equiv_cell : equiv_cells) {
      std::string cell_name = equiv_cell->name();
      if (excluded_cells.find(equiv_cell) != excluded_cells.end()) {
        cell_name.insert(cell_name.begin(), '*');
      }
      odb::dbMaster* equiv_master = db_network_->staToDb(equiv_cell);
      double equiv_area = block_->dbuAreaToMicrons(equiv_master->getArea());
      std::optional<float> equiv_cell_leakage = cellLeakage(equiv_cell);
      if (equiv_cell_leakage) {
        logger_->report("{:<41} {:>7.3f} {:>5.2f} {:>8.2e} {:>5.2f}   {}",
                        cell_name,
                        equiv_area,
                        equiv_area / base_area,
                        *equiv_cell_leakage,
                        *equiv_cell_leakage / *base_leakage,
                        cellVTType(equiv_master).second);
      } else {
        logger_->report("{:<41} {:>7.3f} {:>5.2f}   {}",
                        cell_name,
                        equiv_area,
                        equiv_area / base_area,
                        cellVTType(equiv_master).second);
      }
    }
    logger_->report(
        "----------------------------------------------------------------------"
        "-------");
  } else {
    logger_->report(
        "==============================================================");
    logger_->report(
        "          Cell                              Area   Area    VT");
    logger_->report(
        "                                           (um^2)  Ratio  Type");
    logger_->report(
        "==============================================================");
    for (LibertyCell* equiv_cell : equiv_cells) {
      std::string cell_name = equiv_cell->name();
      if (excluded_cells.find(equiv_cell) != excluded_cells.end()) {
        cell_name.insert(cell_name.begin(), '*');
      }
      odb::dbMaster* equiv_master = db_network_->staToDb(equiv_cell);
      double equiv_area = block_->dbuAreaToMicrons(equiv_master->getArea());
      logger_->report("{:<41} {:>7.3f} {:>5.2f}   {}",
                      cell_name,
                      equiv_area,
                      equiv_area / base_area,
                      cellVTType(equiv_master).second);
    }
    logger_->report(
        "--------------------------------------------------------------");
  }
}

// Filter equivalent cells based on the following liberty attributes:
// - Footprint (Optional - Honored if enforced by user): Cells with the
//   same footprint have the same layout boundary.
// - User Function Class (Optional - Honored if found): Cells with the
//   same user_function_class are electrically compatible.
// - DontUse: Cells that are marked dont-use are not considered for
//   replacement.
// - Link Cell: Only link cells are considered for replacement.
// This function is cached for performance and reset if more cells are read.
LibertyCellSeq Resizer::getSwappableCells(LibertyCell* source_cell)
{
  if (swappable_cells_cache_.find(source_cell)
      != swappable_cells_cache_.end()) {
    return swappable_cells_cache_[source_cell];
  }

  dbMaster* master = db_network_->staToDb(source_cell);
  if (master == nullptr || !master->isCore()) {
    swappable_cells_cache_[source_cell] = {};
    return {};
  }

  LibertyCellSeq swappable_cells;
  LibertyCellSeq* equiv_cells = sta_->equivCells(source_cell);

  if (equiv_cells) {
    int64_t source_cell_area = master->getArea();
    std::optional<float> source_cell_leakage;
    if (sizing_leakage_limit_) {
      source_cell_leakage = cellLeakage(source_cell);
    }
    for (LibertyCell* equiv_cell : *equiv_cells) {
      if (dontUse(equiv_cell) || !isLinkCell(equiv_cell)) {
        continue;
      }

      dbMaster* equiv_cell_master = db_network_->staToDb(equiv_cell);
      if (!equiv_cell_master) {
        continue;
      }

      if (sizing_area_limit_.has_value() && (source_cell_area != 0)
          && (equiv_cell_master->getArea()
                  / static_cast<double>(source_cell_area)
              > sizing_area_limit_.value())) {
        continue;
      }

      if (sizing_leakage_limit_ && source_cell_leakage) {
        std::optional<float> equiv_cell_leakage = cellLeakage(equiv_cell);
        if (equiv_cell_leakage
            && (*equiv_cell_leakage / *source_cell_leakage
                > sizing_leakage_limit_.value())) {
          continue;
        }
      }

      if (sizing_keep_site_) {
        if (master->getSite() != equiv_cell_master->getSite()) {
          continue;
        }
      }

      if (sizing_keep_vt_) {
        if (cellVTType(master).first != cellVTType(equiv_cell_master).first) {
          continue;
        }
      }

      if (match_cell_footprint_) {
        const bool footprints_match = sta::stringEqIf(source_cell->footprint(),
                                                      equiv_cell->footprint());
        if (!footprints_match) {
          continue;
        }
      }

      if (source_cell->userFunctionClass()) {
        const bool user_function_classes_match = sta::stringEqIf(
            source_cell->userFunctionClass(), equiv_cell->userFunctionClass());
        if (!user_function_classes_match) {
          continue;
        }
      }

      swappable_cells.push_back(equiv_cell);
    }
  } else {
    swappable_cells.push_back(source_cell);
  }

  swappable_cells_cache_[source_cell] = swappable_cells;
  return swappable_cells;
}

void Resizer::checkLibertyForAllCorners()
{
  for (Corner* corner : *sta_->corners()) {
    int lib_ap_index = corner->libertyIndex(max_);
    LibertyLibraryIterator* lib_iter = network_->libertyLibraryIterator();
    while (lib_iter->hasNext()) {
      LibertyLibrary* lib = lib_iter->next();
      LibertyCellIterator cell_iter(lib);
      while (cell_iter.hasNext()) {
        LibertyCell* cell = cell_iter.next();
        if (isLinkCell(cell) && !dontUse(cell)) {
          LibertyCell* corner_cell = cell->cornerCell(lib_ap_index);
          if (!corner_cell) {
            logger_->warn(RSZ,
                          96,
                          "Cell {} is missing in {} and will be set dont-use",
                          cell->name(),
                          corner->name());
            setDontUse(cell, true);
            continue;
          }
        }
      }
    }
    delete lib_iter;
  }
}

void Resizer::setParasiticsSrc(ParasiticsSrc src)
{
  if (incremental_parasitics_enabled_) {
    logger_->error(
        RSZ,
        108,
        "cannot change parasitics source while incremental parasitics enabled");
  }

  parasitics_src_ = src;
}

void Resizer::makeEquivCells()
{
  LibertyLibrarySeq libs;
  LibertyLibraryIterator* lib_iter = network_->libertyLibraryIterator();
  while (lib_iter->hasNext()) {
    LibertyLibrary* lib = lib_iter->next();
    // massive kludge until makeEquivCells is fixed to only incldue link cells
    LibertyCellIterator cell_iter(lib);
    if (cell_iter.hasNext()) {
      LibertyCell* cell = cell_iter.next();
      if (isLinkCell(cell)) {
        libs.emplace_back(lib);
      }
    }
  }
  delete lib_iter;
  sta_->makeEquivCells(&libs, nullptr);
}

// When there are multiple VT layers, create a composite name
// by removing conflicting characters.
std::string mergeVTLayerNames(const std::string& new_name,
                              const std::string& curr_name)
{
  std::string merged;
  size_t len = std::max(new_name.size(), curr_name.size());

  for (size_t i = 0; i < len; ++i) {
    char c1 = (i < new_name.size()) ? new_name[i] : '\0';
    char c2 = (i < curr_name.size()) ? curr_name[i] : '\0';

    if (c1 == c2) {
      merged.push_back(c1);  // Same character, keep it
    } else if (c1 == '\0') {
      merged.push_back(c2);  // Only c2 exists, add it
    } else if (c2 == '\0') {
      merged.push_back(c1);  // Only c1 exists, add it
    }
    // If c1 and c2 are different, we do not add anything
  }

  // If there is no overlap between names, append the names
  if (merged.empty()) {
    merged = new_name + curr_name;
  }
  return merged;
}

// Make new composite VT type name more compact by stripping out VT
// and trailing underscore
// LVT => L (no VT)
// VTL_ => L (no VT, no trailing underscore)
void compressVTLayerName(std::string& name)
{
  if (name.empty()) {
    return;
  }

  // Strip out VT from name
  size_t pos;
  while ((pos = name.find("VT")) != std::string::npos) {
    name.erase(pos, 2);
  }

  // Strip out trailing underscore
  if (!name.empty() && name.back() == '_') {
    name.pop_back();
  }
}

// VT layers are typically in LEF obstruction section.
// To categorize cell VT type, hash all obstruction VT layers.
// Cells beloning to the same VT category should have identical layer
// composition, resulting in the same hash value.  VT type is 0 if there are
// no OBS VT layers.
std::pair<int, std::string> Resizer::cellVTType(dbMaster* master)
{
  // Check if VT type is already computed
  auto it = vt_map_.find(master);
  if (it != vt_map_.end()) {
    return it->second;
  }

  dbSet<dbBox> obs = master->getObstructions();
  if (obs.empty()) {
    auto [new_it, _] = vt_map_.emplace(master, std::make_pair(0, "-"));
    return new_it->second;
  }

  std::unordered_set<std::string> unique_layers;  // count each layer only once
  size_t hash1 = 0;
  std::string new_layer_name;
  for (dbBox* bbox : obs) {
    dbTechLayer* layer = bbox->getTechLayer();
    if (layer == nullptr || layer->getType() != odb::dbTechLayerType::IMPLANT) {
      continue;
    }

    std::string curr_layer_name = layer->getName();
    if (unique_layers.insert(curr_layer_name).second) {
      debugPrint(logger_,
                 RSZ,
                 "equiv",
                 1,
                 "{} has OBS implant layer {}",
                 master->getName(),
                 curr_layer_name);
      size_t hash2 = boost::hash<std::string>()(curr_layer_name);
      boost::hash_combine(hash1, hash2);
      new_layer_name = mergeVTLayerNames(new_layer_name, curr_layer_name);
    }
  }

  if (hash1 == 0) {
    auto [new_it, _] = vt_map_.emplace(master, std::make_pair(0, "-"));
    return new_it->second;
  }

  if (vt_hash_map_.find(hash1) == vt_hash_map_.end()) {
    int vt_id = vt_hash_map_.size() + 1;
    vt_hash_map_[hash1] = vt_id;
  }

  compressVTLayerName(new_layer_name);
  auto [new_it, _] = vt_map_.emplace(
      master, std::make_pair(vt_hash_map_[hash1], new_layer_name));
  debugPrint(logger_,
             RSZ,
             "equiv",
             1,
             "{} has VT type {} {}",
             master->getName(),
             vt_map_[master].first,
             vt_map_[master].second);
  return new_it->second;
}

int Resizer::resizeToTargetSlew(const Pin* drvr_pin)
{
  Instance* inst = network_->instance(drvr_pin);
  LibertyCell* cell = network_->libertyCell(inst);
  if (!network_->isTopLevelPort(drvr_pin) && !dontTouch(inst) && cell
      && isLogicStdCell(inst)) {
    bool revisiting_inst = false;
    if (hasMultipleOutputs(inst)) {
      revisiting_inst = resized_multi_output_insts_.hasKey(inst);
      debugPrint(logger_,
                 RSZ,
                 "resize",
                 2,
                 "multiple outputs{}",
                 revisiting_inst ? " - revisit" : "");
      resized_multi_output_insts_.insert(inst);
    }
    ensureWireParasitic(drvr_pin);
    // Includes net parasitic capacitance.
    float load_cap = graph_delay_calc_->loadCap(drvr_pin, tgt_slew_dcalc_ap_);
    if (load_cap > 0.0) {
      LibertyCell* target_cell
          = findTargetCell(cell, load_cap, revisiting_inst);
      if (target_cell != cell) {
        debugPrint(logger_,
                   RSZ,
                   "resize",
                   2,
                   "{} {} -> {}",
                   sdc_network_->pathName(drvr_pin),
                   cell->name(),
                   target_cell->name());
        if (replaceCell(inst, target_cell, true) && !revisiting_inst) {
          return 1;
        }
      }
    }
  }
  return 0;
}

bool Resizer::getCin(const LibertyCell* cell, float& cin)
{
  sta::LibertyCellPortIterator port_iter(cell);
  int nports = 0;
  cin = 0;
  while (port_iter.hasNext()) {
    const LibertyPort* port = port_iter.next();
    if (port->direction() == sta::PortDirection::input()) {
      cin += port->capacitance();
      nports++;
    }
  }
  if (nports) {
    cin /= nports;
    return true;
  }
  return false;
}

int Resizer::resizeToCapRatio(const Pin* drvr_pin, bool upsize_only)
{
  Instance* inst = network_->instance(drvr_pin);
  LibertyCell* cell = inst ? network_->libertyCell(inst) : nullptr;
  if (!network_->isTopLevelPort(drvr_pin) && inst && !dontTouch(inst) && cell
      && isLogicStdCell(inst)) {
    float cin, load_cap;
    ensureWireParasitic(drvr_pin);

    // Includes net parasitic capacitance.
    load_cap = graph_delay_calc_->loadCap(drvr_pin, tgt_slew_dcalc_ap_);
    if (load_cap > 0.0 && getCin(cell, cin)) {
      float cap_ratio
          = cell->isBuffer() ? buffer_sizing_cap_ratio_ : sizing_cap_ratio_;

      LibertyCellSeq equiv_cells = getSwappableCells(cell);
      LibertyCell *best = nullptr, *highest_cin_cell = nullptr;
      float highest_cin = 0;
      for (LibertyCell* size : equiv_cells) {
        float size_cin;
        if ((!cell->isBuffer() || buffer_fast_sizes_.count(size))
            && getCin(size, size_cin)) {
          if (load_cap < size_cin * cap_ratio) {
            if (upsize_only && size == cell) {
              // The current size of the cell fits the criteria, apply no
              // sizing
              return 0;
            }

            if (!best || size->area() < best->area()) {
              best = size;
            }
          }

          if (size_cin > highest_cin) {
            highest_cin = size_cin;
            highest_cin_cell = size;
          }
        }
      }

      if (best) {
        if (best != cell) {
          replaceCell(inst, best, true);
          return 1;
        }
      } else if (highest_cin_cell) {
        replaceCell(inst, highest_cin_cell, true);
        return 1;
      }
    }
  }
  return 0;
}

bool Resizer::isLogicStdCell(const Instance* inst)
{
  return !db_network_->isTopInstance(inst)
         && db_network_->staToDb(inst)->getMaster()->getType()
                == odb::dbMasterType::CORE;
}

LibertyCell* Resizer::findTargetCell(LibertyCell* cell,
                                     float load_cap,
                                     bool revisiting_inst)
{
  LibertyCell* best_cell = cell;
  LibertyCellSeq swappable_cells = getSwappableCells(cell);
  if (!swappable_cells.empty()) {
    bool is_buf_inv = cell->isBuffer() || cell->isInverter();
    float target_load = (*target_load_map_)[cell];
    float best_load = target_load;
    float best_dist = targetLoadDist(load_cap, target_load);
    float best_delay
        = is_buf_inv ? bufferDelay(cell, load_cap, tgt_slew_dcalc_ap_) : 0.0;
    debugPrint(logger_,
               RSZ,
               "resize",
               3,
               "{} load cap {} dist={:.2e} delay={}",
               cell->name(),
               units_->capacitanceUnit()->asString(load_cap),
               best_dist,
               delayAsString(best_delay, sta_, 3));
    for (LibertyCell* target_cell : swappable_cells) {
      float target_load = (*target_load_map_)[target_cell];
      float delay = 0.0;
      if (is_buf_inv) {
        delay = bufferDelay(target_cell, load_cap, tgt_slew_dcalc_ap_);
      }
      float dist = targetLoadDist(load_cap, target_load);
      debugPrint(logger_,
                 RSZ,
                 "resize",
                 3,
                 " {} dist={:.2e} delay={}",
                 target_cell->name(),
                 dist,
                 delayAsString(delay, sta_, 3));
      if (is_buf_inv
              // Library may have "delay" buffers/inverters that are
              // functionally buffers/inverters but have additional
              // intrinsic delay. Accept worse target load matching if
              // delay is reduced to avoid using them.
              ? ((delay < best_delay && dist < best_dist * 1.1)
                 || (dist < best_dist && delay < best_delay * 1.1))
              : dist < best_dist
                    // If the instance has multiple outputs (generally a
                    // register Q/QN) only allow upsizing after the first pin
                    // is visited.
                    && (!revisiting_inst || target_load > best_load)) {
        best_cell = target_cell;
        best_dist = dist;
        best_load = target_load;
        best_delay = delay;
      }
    }
  }
  return best_cell;
}

void Resizer::eraseParasitics(const Net* net)
{
  parasitics_invalid_.erase(net);
}

// Replace LEF with LEF so ports stay aligned in instance.
bool Resizer::replaceCell(Instance* inst,
                          const LibertyCell* replacement,
                          const bool journal)
{
  const char* replacement_name = replacement->name();
  dbMaster* replacement_master = db_->findMaster(replacement_name);

  if (replacement_master) {
    dbInst* dinst = db_network_->staToDb(inst);
    dbMaster* master = dinst->getMaster();
    designAreaIncr(-area(master));
    Cell* replacement_cell1 = db_network_->dbToSta(replacement_master);
    sta_->replaceCell(inst, replacement_cell1);
    designAreaIncr(area(replacement_master));

    // Legalize the position of the instance in case it leaves the die
    if (parasitics_src_ == ParasiticsSrc::global_routing
        || parasitics_src_ == ParasiticsSrc::detailed_routing) {
      opendp_->legalCellPos(db_network_->staToDb(inst));
    }
    return true;
  }
  return false;
}

bool Resizer::hasMultipleOutputs(const Instance* inst)
{
  int output_count = 0;
  std::unique_ptr<InstancePinIterator> pin_iter(network_->pinIterator(inst));
  while (pin_iter->hasNext()) {
    const Pin* pin = pin_iter->next();
    if (network_->direction(pin)->isAnyOutput() && network_->net(pin)) {
      output_count++;
      if (output_count > 1) {
        return true;
      }
    }
  }
  return false;
}

////////////////////////////////////////////////////////////////

// API for timing driven placement.

void Resizer::resizeSlackPreamble()
{
  resizePreamble();
  // Save max_wire_length for multiple repairDesign calls.
  max_wire_length_ = findMaxWireLength1();
}

// Run repair_design to repair long wires and max slew, capacitance and fanout
// violations. Find the slacks, and then undo all changes to the netlist.
void Resizer::findResizeSlacks(bool run_journal_restore)
{
  IncrementalParasiticsGuard guard(this);
  if (run_journal_restore)
    journalBegin();
  estimateWireParasitics();
  int repaired_net_count, slew_violations, cap_violations;
  int fanout_violations, length_violations;
  repair_design_->repairDesign(max_wire_length_,
                               0.0,
                               0.0,
                               0.0,
                               false,
                               repaired_net_count,
                               slew_violations,
                               cap_violations,
                               fanout_violations,
                               length_violations);
  repair_design_->reportViolationCounters(false,
                                          slew_violations,
                                          cap_violations,
                                          fanout_violations,
                                          length_violations,
                                          repaired_net_count);

  findResizeSlacks1();
  if (run_journal_restore)
    journalRestore();
}

void Resizer::findResizeSlacks1()
{
  // Use driver pin slacks rather than Sta::netSlack to save visiting
  // the net pins and min'ing the slack.
  net_slack_map_.clear();
  NetSeq nets;
  for (int i = level_drvr_vertices_.size() - 1; i >= 0; i--) {
    Vertex* drvr = level_drvr_vertices_[i];
    Pin* drvr_pin = drvr->pin();
    Net* net = network_->isTopLevelPort(drvr_pin)
                   ? network_->net(network_->term(drvr_pin))
                   : network_->net(drvr_pin);
    if (net
        && !drvr->isConstant()
        // Hands off special nets.
        && !db_network_->isSpecial(net) && !sta_->isClock(drvr_pin)) {
      net_slack_map_[net] = sta_->vertexSlack(drvr, max_);
      nets.emplace_back(net);
    }
  }

  // Find the nets with the worst slack.

  //  sort(nets.begin(), nets.end(). [&](const Net *net1,
  sort(nets, [this](const Net* net1, const Net* net2) {
    return resizeNetSlack(net1) < resizeNetSlack(net2);
  });
  worst_slack_nets_.clear();
  for (int i = 0; i < nets.size() * worst_slack_nets_percent_ / 100.0; i++) {
    worst_slack_nets_.emplace_back(nets[i]);
  }
}

NetSeq& Resizer::resizeWorstSlackNets()
{
  return worst_slack_nets_;
}

vector<dbNet*> Resizer::resizeWorstSlackDbNets()
{
  vector<dbNet*> nets;
  for (const Net* net : worst_slack_nets_) {
    nets.emplace_back(db_network_->staToDb(net));
  }
  return nets;
}

std::optional<Slack> Resizer::resizeNetSlack(const Net* net)
{
  auto it = net_slack_map_.find(net);
  if (it == net_slack_map_.end()) {
    return {};
  }
  return it->second;
}

std::optional<Slack> Resizer::resizeNetSlack(const dbNet* db_net)
{
  const Net* net = db_network_->dbToSta(db_net);
  return resizeNetSlack(net);
}

////////////////////////////////////////////////////////////////

// API for logic resynthesis
PinSet Resizer::findFaninFanouts(PinSet& end_pins)
{
  // Abbreviated copyState
  sta_->ensureLevelized();
  graph_ = sta_->graph();

  VertexSet ends(graph_);
  for (const Pin* pin : end_pins) {
    Vertex* end = graph_->pinLoadVertex(pin);
    ends.insert(end);
  }
  PinSet fanin_fanout_pins(db_network_);
  VertexSet fanin_fanouts = findFaninFanouts(ends);
  for (Vertex* vertex : fanin_fanouts) {
    fanin_fanout_pins.insert(vertex->pin());
  }
  return fanin_fanout_pins;
}

VertexSet Resizer::findFaninFanouts(VertexSet& ends)
{
  // Search backwards from ends to fanin register outputs and input ports.
  VertexSet fanin_roots = findFaninRoots(ends);
  // Search forward from register outputs.
  VertexSet fanouts = findFanouts(fanin_roots);
  return fanouts;
}

// Find source pins for logic fanin of ends.
PinSet Resizer::findFanins(PinSet& end_pins)
{
  // Abbreviated copyState
  sta_->ensureLevelized();
  graph_ = sta_->graph();

  VertexSet ends(graph_);
  for (const Pin* pin : end_pins) {
    Vertex* end = graph_->pinLoadVertex(pin);
    ends.insert(end);
  }

  SearchPredNonReg2 pred(sta_);
  BfsBkwdIterator iter(BfsIndex::other, &pred, this);
  for (Vertex* vertex : ends) {
    iter.enqueueAdjacentVertices(vertex);
  }

  PinSet fanins(db_network_);
  while (iter.hasNext()) {
    Vertex* vertex = iter.next();
    if (isRegOutput(vertex) || network_->isTopLevelPort(vertex->pin())) {
      continue;
    }
    iter.enqueueAdjacentVertices(vertex);
    fanins.insert(vertex->pin());
  }
  return fanins;
}

// Find roots for logic fanin of ends.
VertexSet Resizer::findFaninRoots(VertexSet& ends)
{
  SearchPredNonReg2 pred(sta_);
  BfsBkwdIterator iter(BfsIndex::other, &pred, this);
  for (Vertex* vertex : ends) {
    iter.enqueueAdjacentVertices(vertex);
  }

  VertexSet roots(graph_);
  while (iter.hasNext()) {
    Vertex* vertex = iter.next();
    if (isRegOutput(vertex) || network_->isTopLevelPort(vertex->pin())) {
      roots.insert(vertex);
    } else {
      iter.enqueueAdjacentVertices(vertex);
    }
  }
  return roots;
}

bool Resizer::isRegOutput(Vertex* vertex)
{
  LibertyPort* port = network_->libertyPort(vertex->pin());
  if (port) {
    LibertyCell* cell = port->libertyCell();
    for (TimingArcSet* arc_set : cell->timingArcSets(nullptr, port)) {
      if (arc_set->role()->genericRole() == TimingRole::regClkToQ()) {
        return true;
      }
    }
  }
  return false;
}

VertexSet Resizer::findFanouts(VertexSet& reg_outs)
{
  VertexSet fanouts(graph_);
  sta::SearchPredNonLatch2 pred(sta_);
  BfsFwdIterator iter(BfsIndex::other, &pred, this);
  for (Vertex* reg_out : reg_outs) {
    iter.enqueueAdjacentVertices(reg_out);
  }

  while (iter.hasNext()) {
    Vertex* vertex = iter.next();
    if (!isRegister(vertex)) {
      fanouts.insert(vertex);
      iter.enqueueAdjacentVertices(vertex);
    }
  }
  return fanouts;
}

bool Resizer::isRegister(Vertex* vertex)
{
  LibertyPort* port = network_->libertyPort(vertex->pin());
  if (port) {
    LibertyCell* cell = port->libertyCell();
    return cell && cell->hasSequentials();
  }
  return false;
}

////////////////////////////////////////////////////////////////

double Resizer::area(Cell* cell)
{
  return area(db_network_->staToDb(cell));
}

double Resizer::area(dbMaster* master)
{
  if (!master->isCoreAutoPlaceable()) {
    return 0;
  }
  return dbuToMeters(master->getWidth()) * dbuToMeters(master->getHeight());
}

double Resizer::dbuToMeters(int dist) const
{
  return dist / (dbu_ * 1e+6);
}

int Resizer::metersToDbu(double dist) const
{
  if (dist < 0) {
    logger_->error(
        RSZ, 86, "metersToDbu({}) cannot convert negative distances", dist);
  }
  // sta::INF is passed to this function in some cases. Protect against
  // overflow conditions.
  double distance = dist * dbu_ * 1e+6;
  return static_cast<int>(std::lround(distance)
                          & std::numeric_limits<int>::max());
}

void Resizer::setMaxUtilization(double max_utilization)
{
  max_area_ = coreArea() * max_utilization;
}

bool Resizer::overMaxArea()
{
  return max_area_ && fuzzyGreaterEqual(design_area_, max_area_);
}

void Resizer::setDontUse(LibertyCell* cell, bool dont_use)
{
  if (dont_use) {
    dont_use_.insert(cell);
  } else {
    dont_use_.erase(cell);
  }

  // Reset buffer set and swappable cells cache to ensure they honor dont_use_
  buffer_cells_.clear();
  buffer_lowest_drive_ = nullptr;
  swappable_cells_cache_.clear();
}

void Resizer::resetDontUse()
{
  dont_use_.clear();

  // Reset buffer set and swappable cells cache to ensure they honor dont_use_
  buffer_cells_.clear();
  buffer_lowest_drive_ = nullptr;
  swappable_cells_cache_.clear();

  // recopy in liberty cell dont uses
  copyDontUseFromLiberty();
}

bool Resizer::dontUse(const LibertyCell* cell)
{
  return dont_use_.hasKey(const_cast<LibertyCell*>(cell));
}

void Resizer::reportDontUse() const
{
  logger_->report("Don't Use Cells:");

  if (dont_use_.empty()) {
    logger_->report("  none");
  } else {
    for (auto* cell : dont_use_) {
      if (!isLinkCell(cell)) {
        continue;
      }
      logger_->report("  {}", cell->name());
    }
  }
}

void Resizer::setDontTouch(const Instance* inst, bool dont_touch)
{
  dbInst* db_inst = db_network_->staToDb(inst);
  db_inst->setDoNotTouch(dont_touch);
}

bool Resizer::dontTouch(const Instance* inst)
{
  dbInst* db_inst = db_network_->staToDb(inst);
  if (!db_inst) {
    return false;
  }
  return db_inst->isDoNotTouch();
}

void Resizer::setDontTouch(const Net* net, bool dont_touch)
{
  dbNet* db_net = db_network_->staToDb(net);
  db_net->setDoNotTouch(dont_touch);
}

bool Resizer::dontTouch(const Net* net)
{
  dbNet* db_net = db_network_->staToDb(net);
  if (db_net == nullptr) {
    return false;
  }
  return db_net->isDoNotTouch();
}

bool Resizer::dontTouch(const Pin* pin)
{
  return dontTouch(network_->instance(pin)) || dontTouch(network_->net(pin));
}

void Resizer::reportDontTouch()
{
  initBlock();

  std::set<odb::dbInst*> insts;
  std::set<odb::dbNet*> nets;

  for (auto* inst : block_->getInsts()) {
    if (inst->isDoNotTouch()) {
      insts.insert(inst);
    }
  }

  for (auto* net : block_->getNets()) {
    if (net->isDoNotTouch()) {
      nets.insert(net);
    }
  }

  logger_->report("Don't Touch Instances:");

  if (insts.empty()) {
    logger_->report("  none");
  } else {
    for (auto* inst : insts) {
      logger_->report("  {}", inst->getName());
    }
  }

  logger_->report("Don't Touch Nets:");
  if (nets.empty()) {
    logger_->report("  none");
  } else {
    for (auto* net : nets) {
      logger_->report("  {}", net->getName());
    }
  }
}

////////////////////////////////////////////////////////////////

// Find a target slew for the libraries and then
// a target load for each cell that gives the target slew.
void Resizer::findTargetLoads()
{
  if (target_load_map_ == nullptr) {
    // Find target slew across all buffers in the libraries.
    findBufferTargetSlews();

    target_load_map_ = new CellTargetLoadMap;
    // Find target loads at the tgt_slew_corner.
    int lib_ap_index = tgt_slew_corner_->libertyIndex(max_);
    LibertyLibraryIterator* lib_iter = network_->libertyLibraryIterator();
    while (lib_iter->hasNext()) {
      LibertyLibrary* lib = lib_iter->next();
      LibertyCellIterator cell_iter(lib);
      while (cell_iter.hasNext()) {
        LibertyCell* cell = cell_iter.next();
        if (isLinkCell(cell) && !dontUse(cell)) {
          LibertyCell* corner_cell = cell->cornerCell(lib_ap_index);
          float tgt_load;
          bool exists;
          target_load_map_->findKey(corner_cell, tgt_load, exists);
          if (!exists) {
            tgt_load = findTargetLoad(corner_cell);
            (*target_load_map_)[corner_cell] = tgt_load;
          }
          // Map link cell to corner cell target load.
          if (cell != corner_cell) {
            (*target_load_map_)[cell] = tgt_load;
          }
        }
      }
    }
    delete lib_iter;
  }
}

float Resizer::targetLoadCap(LibertyCell* cell)
{
  float load_cap = 0.0;
  bool exists;
  target_load_map_->findKey(cell, load_cap, exists);
  if (!exists) {
    logger_->error(RSZ, 68, "missing target load cap.");
  }
  return load_cap;
}

float Resizer::findTargetLoad(LibertyCell* cell)
{
  float target_load_sum = 0.0;
  int arc_count = 0;
  for (TimingArcSet* arc_set : cell->timingArcSets()) {
    const TimingRole* role = arc_set->role();
    if (!role->isTimingCheck() && role != TimingRole::tristateDisable()
        && role != TimingRole::tristateEnable()
        && role != TimingRole::clockTreePathMin()
        && role != TimingRole::clockTreePathMax()) {
      for (TimingArc* arc : arc_set->arcs()) {
        int in_rf_index = arc->fromEdge()->asRiseFall()->index();
        int out_rf_index = arc->toEdge()->asRiseFall()->index();
        float arc_target_load = findTargetLoad(
            cell, arc, tgt_slews_[in_rf_index], tgt_slews_[out_rf_index]);
        debugPrint(logger_,
                   RSZ,
                   "target_load",
                   3,
                   "{} {} -> {} {} target_load = {:.2e}",
                   cell->name(),
                   arc->from()->name(),
                   arc->to()->name(),
                   arc->toEdge()->to_string(),
                   arc_target_load);
        target_load_sum += arc_target_load;
        arc_count++;
      }
    }
  }
  float target_load = arc_count ? target_load_sum / arc_count : 0.0;
  debugPrint(logger_,
             RSZ,
             "target_load",
             2,
             "{} target_load = {:.2e}",
             cell->name(),
             target_load);
  return target_load;
}

// Find the load capacitance that will cause the output slew
// to be equal to out_slew.
float Resizer::findTargetLoad(LibertyCell* cell,
                              TimingArc* arc,
                              Slew in_slew,
                              Slew out_slew)
{
  GateTimingModel* model = dynamic_cast<GateTimingModel*>(arc->model());
  if (model) {
    // load_cap1 lower bound
    // load_cap2 upper bound
    double load_cap1 = 0.0;
    double load_cap2 = 1.0e-12;  // 1pF
    double tol = .01;            // 1%
    double diff1 = gateSlewDiff(cell, arc, model, in_slew, load_cap1, out_slew);
    if (diff1 > 0.0) {
      // Zero load cap out_slew is higher than the target.
      return 0.0;
    }
    double diff2 = gateSlewDiff(cell, arc, model, in_slew, load_cap2, out_slew);
    // binary search for diff = 0.
    while (abs(load_cap1 - load_cap2) > max(load_cap1, load_cap2) * tol) {
      if (diff2 < 0.0) {
        load_cap1 = load_cap2;
        load_cap2 *= 2;
        diff2 = gateSlewDiff(cell, arc, model, in_slew, load_cap2, out_slew);
      } else {
        double load_cap3 = (load_cap1 + load_cap2) / 2.0;
        const double diff3
            = gateSlewDiff(cell, arc, model, in_slew, load_cap3, out_slew);
        if (diff3 < 0.0) {
          load_cap1 = load_cap3;
        } else {
          load_cap2 = load_cap3;
          diff2 = diff3;
        }
      }
    }
    return load_cap1;
  }
  return 0.0;
}

// objective function
Slew Resizer::gateSlewDiff(LibertyCell* cell,
                           TimingArc* arc,
                           GateTimingModel* model,
                           Slew in_slew,
                           float load_cap,
                           Slew out_slew)

{
  const Pvt* pvt = tgt_slew_dcalc_ap_->operatingConditions();
  ArcDelay arc_delay;
  Slew arc_slew;
  model->gateDelay(pvt, in_slew, load_cap, false, arc_delay, arc_slew);
  return arc_slew - out_slew;
}

////////////////////////////////////////////////////////////////

Slew Resizer::targetSlew(const RiseFall* rf)
{
  return tgt_slews_[rf->index()];
}

// Find target slew across all buffers in the libraries.
void Resizer::findBufferTargetSlews()
{
  tgt_slews_ = {0.0};
  tgt_slew_corner_ = nullptr;

  for (Corner* corner : *sta_->corners()) {
    int lib_ap_index = corner->libertyIndex(max_);
    const DcalcAnalysisPt* dcalc_ap = corner->findDcalcAnalysisPt(max_);
    const Pvt* pvt = dcalc_ap->operatingConditions();
    // Average slews across buffers at corner.
    Slew slews[RiseFall::index_count]{0.0};
    int counts[RiseFall::index_count]{0};
    for (LibertyCell* buffer : buffer_cells_) {
      LibertyCell* corner_buffer = buffer->cornerCell(lib_ap_index);
      findBufferTargetSlews(corner_buffer, pvt, slews, counts);
    }
    Slew slew_rise
        = slews[RiseFall::riseIndex()] / counts[RiseFall::riseIndex()];
    Slew slew_fall
        = slews[RiseFall::fallIndex()] / counts[RiseFall::fallIndex()];
    // Use the target slews from the slowest corner,
    // and resize using that corner.
    if (slew_rise > tgt_slews_[RiseFall::riseIndex()]) {
      tgt_slews_[RiseFall::riseIndex()] = slew_rise;
      tgt_slews_[RiseFall::fallIndex()] = slew_fall;
      tgt_slew_corner_ = corner;
      tgt_slew_dcalc_ap_ = corner->findDcalcAnalysisPt(max_);
    }
  }

  debugPrint(logger_,
             RSZ,
             "target_load",
             1,
             "target slew corner {} = {}/{}",
             tgt_slew_corner_->name(),
             delayAsString(tgt_slews_[RiseFall::riseIndex()], sta_, 3),
             delayAsString(tgt_slews_[RiseFall::fallIndex()], sta_, 3));
}

void Resizer::findBufferTargetSlews(LibertyCell* buffer,
                                    const Pvt* pvt,
                                    // Return values.
                                    Slew slews[],
                                    int counts[])
{
  LibertyPort *input, *output;
  buffer->bufferPorts(input, output);
  for (TimingArcSet* arc_set : buffer->timingArcSets(input, output)) {
    for (TimingArc* arc : arc_set->arcs()) {
      GateTimingModel* model = dynamic_cast<GateTimingModel*>(arc->model());
      if (model != nullptr) {
        const RiseFall* in_rf = arc->fromEdge()->asRiseFall();
        const RiseFall* out_rf = arc->toEdge()->asRiseFall();
        float in_cap = input->capacitance(in_rf, max_);
        float load_cap = in_cap * tgt_slew_load_cap_factor;
        ArcDelay arc_delay;
        Slew arc_slew;
        model->gateDelay(pvt, 0.0, load_cap, false, arc_delay, arc_slew);
        model->gateDelay(pvt, arc_slew, load_cap, false, arc_delay, arc_slew);
        slews[out_rf->index()] += arc_slew;
        counts[out_rf->index()]++;
      }
    }
  }
}

////////////////////////////////////////////////////////////////

// Repair tie hi/low net driver fanout by duplicating the
// tie hi/low instances for every pin connected to tie hi/low instances.
void Resizer::repairTieFanout(LibertyPort* tie_port,
                              double separation,  // meters
                              bool verbose)
{
  initDesignArea();
  Instance* top_inst = network_->topInstance();
  LibertyCell* tie_cell = tie_port->libertyCell();
  InstanceSeq insts;
  findCellInstances(tie_cell, insts);
  int tie_count = 0;
  int separation_dbu = metersToDbu(separation);
  for (const Instance* inst : insts) {
    if (!dontTouch(inst)) {
      Pin* drvr_pin = network_->findPin(inst, tie_port);
      if (drvr_pin) {
        dbNet* db_net = db_network_->flatNet(drvr_pin);
        if (!db_net) {
          continue;
        }
        Net* net = db_network_->dbToSta(db_net);
        if (net && !dontTouch(net)) {
          NetConnectedPinIterator* pin_iter
              = network_->connectedPinIterator(net);
          bool keep_tie = false;
          while (pin_iter->hasNext()) {
            const Pin* load = pin_iter->next();
            if (!(db_network_->isFlat(load))) {
              continue;
            }

            Instance* load_inst = network_->instance(load);
            if (dontTouch(load_inst)) {
              keep_tie = true;
            } else if (load != drvr_pin) {
              // Make tie inst.
              Point tie_loc = tieLocation(load, separation_dbu);
              const char* inst_name = network_->name(load_inst);
              string tie_name = makeUniqueInstName(inst_name, true);
              Instance* tie
                  = makeInstance(tie_cell, tie_name.c_str(), top_inst, tie_loc);

              // Put the tie cell instance in the same module with the load
              // it drives.
              if (!network_->isTopInstance(load_inst)) {
                dbInst* load_inst_odb = db_network_->staToDb(load_inst);
                dbInst* tie_odb = db_network_->staToDb(tie);
                load_inst_odb->getModule()->addInst(tie_odb);
              }

              // Make tie output net.
              Net* load_net = makeUniqueNet();

              // Connect tie inst output.
              sta_->connectPin(tie, tie_port, load_net);

              // Connect load to tie output net.
              sta_->disconnectPin(const_cast<Pin*>(load));
              Port* load_port = network_->port(load);
              sta_->connectPin(load_inst, load_port, load_net);

              designAreaIncr(area(db_network_->cell(tie_cell)));
              tie_count++;
            }
          }
          delete pin_iter;

          if (keep_tie) {
            continue;
          }

          // Delete inst output net.
          Pin* tie_pin = network_->findPin(inst, tie_port);
          dbNet* tie_flat_net = db_network_->flatNet(tie_pin);
          Net* tie_net = db_network_->dbToSta(tie_flat_net);

          // network_->net(tie_pin);
          sta_->deleteNet(tie_net);
          parasitics_invalid_.erase(tie_net);
          // Delete the tie instance if no other ports are in use.
          // A tie cell can have both tie hi and low outputs.
          bool has_other_fanout = false;
          std::unique_ptr<InstancePinIterator> inst_pin_iter{
              network_->pinIterator(inst)};
          while (inst_pin_iter->hasNext()) {
            Pin* pin = inst_pin_iter->next();
            if (pin != drvr_pin) {
              // hier fix
              Net* net = db_network_->dbToSta(db_network_->flatNet(pin));
              if (net && !network_->isPower(net) && !network_->isGround(net)) {
                has_other_fanout = true;
                break;
              }
            }
          }
          if (!has_other_fanout) {
            sta_->deleteInstance(const_cast<Instance*>(inst));
          }
        }
      }
    }
  }

  if (tie_count > 0) {
    logger_->info(
        RSZ, 42, "Inserted {} tie {} instances.", tie_count, tie_cell->name());
    level_drvr_vertices_valid_ = false;
  }
}

void Resizer::findCellInstances(LibertyCell* cell,
                                // Return value.
                                InstanceSeq& insts)
{
  LeafInstanceIterator* inst_iter = network_->leafInstanceIterator();
  while (inst_iter->hasNext()) {
    Instance* inst = inst_iter->next();
    if (network_->libertyCell(inst) == cell) {
      insts.emplace_back(inst);
    }
  }
  delete inst_iter;
}

// Place the tie instance on the side of the load pin.
Point Resizer::tieLocation(const Pin* load, int separation)
{
  Point load_loc = db_network_->location(load);
  int load_x = load_loc.getX();
  int load_y = load_loc.getY();
  int tie_x = load_x;
  int tie_y = load_y;
  if (!(network_->isTopLevelPort(load) || !db_network_->isFlat(load))) {
    dbInst* db_inst = db_network_->staToDb(network_->instance(load));
    dbBox* bbox = db_inst->getBBox();
    int left_dist = abs(load_x - bbox->xMin());
    int right_dist = abs(load_x - bbox->xMax());
    int bot_dist = abs(load_y - bbox->yMin());
    int top_dist = abs(load_y - bbox->yMax());
    if (left_dist < right_dist && left_dist < bot_dist
        && left_dist < top_dist) {
      // left
      tie_x -= separation;
    }
    if (right_dist < left_dist && right_dist < bot_dist
        && right_dist < top_dist) {
      // right
      tie_x += separation;
    }
    if (bot_dist < left_dist && bot_dist < right_dist && bot_dist < top_dist) {
      // bot
      tie_y -= separation;
    }
    if (top_dist < left_dist && top_dist < right_dist && top_dist < bot_dist) {
      // top
      tie_y += separation;
    }
  }
  return Point(tie_x, tie_y);
}

////////////////////////////////////////////////////////////////

void Resizer::reportLongWires(int count, int digits)
{
  initBlock();
  graph_ = sta_->ensureGraph();
  sta_->ensureClkNetwork();
  VertexSeq drvrs;
  findLongWires(drvrs);
  logger_->report("Driver    length delay");
  const Corner* corner = sta_->cmdCorner();
  double wire_res = wireSignalResistance(corner);
  double wire_cap = wireSignalCapacitance(corner);
  int i = 0;
  for (Vertex* drvr : drvrs) {
    Pin* drvr_pin = drvr->pin();
    double wire_length = dbuToMeters(maxLoadManhattenDistance(drvr));
    double steiner_length = dbuToMeters(findMaxSteinerDist(drvr, corner));
    double delay = (wire_length * wire_res) * (wire_length * wire_cap) * 0.5;
    logger_->report("{} manhtn {} steiner {} {}",
                    sdc_network_->pathName(drvr_pin),
                    units_->distanceUnit()->asString(wire_length, 1),
                    units_->distanceUnit()->asString(steiner_length, 1),
                    delayAsString(delay, sta_, digits));
    if (i == count) {
      break;
    }
    i++;
  }
}

using DrvrDist = std::pair<Vertex*, int>;

void Resizer::findLongWires(VertexSeq& drvrs)
{
  Vector<DrvrDist> drvr_dists;
  VertexIterator vertex_iter(graph_);
  while (vertex_iter.hasNext()) {
    Vertex* vertex = vertex_iter.next();
    if (vertex->isDriver(network_)) {
      Pin* pin = vertex->pin();
      // Hands off the clock nets.
      if (!sta_->isClock(pin) && !vertex->isConstant()
          && !vertex->isDisabledConstraint()) {
        drvr_dists.emplace_back(
            DrvrDist(vertex, maxLoadManhattenDistance(vertex)));
      }
    }
  }
  sort(drvr_dists, [](const DrvrDist& drvr_dist1, const DrvrDist& drvr_dist2) {
    return drvr_dist1.second > drvr_dist2.second;
  });
  drvrs.reserve(drvr_dists.size());
  for (DrvrDist& drvr_dist : drvr_dists) {
    drvrs.emplace_back(drvr_dist.first);
  }
}

// Find the maximum distance along steiner tree branches from
// the driver to loads (in dbu).
int Resizer::findMaxSteinerDist(Vertex* drvr, const Corner* corner)

{
  Pin* drvr_pin = drvr->pin();
  BufferedNetPtr bnet = makeBufferedNetSteiner(drvr_pin, corner);
  if (bnet) {
    return bnet->maxLoadWireLength();
  }
  return 0;
}

double Resizer::maxLoadManhattenDistance(const Net* net)
{
  NetPinIterator* pin_iter = network_->pinIterator(net);
  int max_dist = 0;
  while (pin_iter->hasNext()) {
    const Pin* pin = pin_iter->next();
    if (network_->isDriver(pin)) {
      Vertex* drvr = graph_->pinDrvrVertex(pin);
      if (drvr) {
        int dist = maxLoadManhattenDistance(drvr);
        max_dist = max(max_dist, dist);
      }
    }
  }
  delete pin_iter;
  return dbuToMeters(max_dist);
}

int Resizer::maxLoadManhattenDistance(Vertex* drvr)
{
  int max_dist = 0;
  Point drvr_loc = db_network_->location(drvr->pin());
  VertexOutEdgeIterator edge_iter(drvr, graph_);
  while (edge_iter.hasNext()) {
    Edge* edge = edge_iter.next();
    Vertex* load = edge->to(graph_);
    Point load_loc = db_network_->location(load->pin());
    int dist = Point::manhattanDistance(drvr_loc, load_loc);
    max_dist = max(max_dist, dist);
  }
  return max_dist;
}

////////////////////////////////////////////////////////////////

NetSeq* Resizer::findFloatingNets()
{
  NetSeq* floating_nets = new NetSeq;
  NetIterator* net_iter = network_->netIterator(network_->topInstance());
  while (net_iter->hasNext()) {
    Net* net = net_iter->next();
    PinSeq loads;
    PinSeq drvrs;
    PinSet visited_drvrs(db_network_);
    FindNetDrvrLoads visitor(nullptr, visited_drvrs, loads, drvrs, network_);
    network_->visitConnectedPins(net, visitor);
    if (drvrs.empty() && !loads.empty()) {
      floating_nets->emplace_back(net);
    }
  }
  delete net_iter;
  sort(floating_nets, sta::NetPathNameLess(network_));
  return floating_nets;
}

PinSet* Resizer::findFloatingPins()
{
  PinSet* floating_pins = new PinSet(network_);

  // Find instances with inputs without a net
  LeafInstanceIterator* leaf_iter = network_->leafInstanceIterator();
  while (leaf_iter->hasNext()) {
    const Instance* inst = leaf_iter->next();
    InstancePinIterator* pin_iter = network_->pinIterator(inst);
    while (pin_iter->hasNext()) {
      Pin* pin = pin_iter->next();
      if (network_->direction(pin) != sta::PortDirection::input()) {
        continue;
      }
      if (network_->net(pin) != nullptr) {
        continue;
      }
      floating_pins->insert(pin);
    }
    delete pin_iter;
  }
  delete leaf_iter;

  return floating_pins;
}

NetSeq* Resizer::findOverdrivenNets(bool include_parallel_driven)
{
  NetSeq* overdriven_nets = new NetSeq;
  std::unique_ptr<NetIterator> net_iter(
      network_->netIterator(network_->topInstance()));
  while (net_iter->hasNext()) {
    Net* net = net_iter->next();
    PinSeq loads;
    PinSeq drvrs;
    PinSet visited_drvrs(db_network_);
    FindNetDrvrLoads visitor(nullptr, visited_drvrs, loads, drvrs, network_);
    network_->visitConnectedPins(net, visitor);
    if (drvrs.size() > 1) {
      bool all_tristate = true;
      for (const Pin* drvr : drvrs) {
        if (!isTristateDriver(drvr)) {
          all_tristate = false;
        }
      }

      if (all_tristate) {
        continue;
      }

      if (!include_parallel_driven) {
        bool allowed = true;
        bool has_buffers = false;
        bool has_inverters = false;
        std::set<sta::Net*> input_nets;

        for (const Pin* drvr : drvrs) {
          const Instance* inst = network_->instance(drvr);
          const LibertyCell* cell = network_->libertyCell(inst);
          if (cell == nullptr) {
            allowed = false;
            break;
          }
          if (cell->isBuffer()) {
            has_buffers = true;
          }
          if (cell->isInverter()) {
            has_inverters = true;
          }

          std::unique_ptr<InstancePinIterator> inst_pin_iter(
              network_->pinIterator(inst));
          while (inst_pin_iter->hasNext()) {
            Pin* inst_pin = inst_pin_iter->next();
            sta::PortDirection* dir = network_->direction(inst_pin);
            if (dir->isAnyInput()) {
              input_nets.insert(network_->net(inst_pin));
            }
          }
        }

        if (has_inverters && has_buffers) {
          allowed = false;
        }

        if (input_nets.size() > 1) {
          allowed = false;
        }

        if (allowed) {
          continue;
        }
      }
      overdriven_nets->emplace_back(net);
    }
  }
  sort(overdriven_nets, sta::NetPathNameLess(network_));
  return overdriven_nets;
}

////////////////////////////////////////////////////////////////

// TODO:
//----
// when making a unique net name search within the scope of the
// containing module only (parent scope module)which is passed in.
// This requires scoping nets in the module in hierarchical mode
//(as was done with dbInsts) and will require changing the
// method: dbNetwork::name).
// Currently all nets are scoped within a dbBlock.
//

string Resizer::makeUniqueNetName(Instance* parent_scope)
{
  string node_name;
  bool prefix_name = false;
  if (parent_scope && parent_scope != network_->topInstance()) {
    prefix_name = true;
  }
  Instance* top_inst = prefix_name ? parent_scope : network_->topInstance();
  do {
    if (prefix_name) {
      std::string parent_name = network_->name(parent_scope);
      node_name = fmt::format("{}/net{}", parent_name, unique_net_index_++);
    } else {
      node_name = fmt::format("net{}", unique_net_index_++);
    }
  } while (network_->findNet(top_inst, node_name.c_str()));
  return node_name;
}

Net* Resizer::makeUniqueNet()
{
  string net_name = makeUniqueNetName();
  Instance* parent = db_network_->topInstance();
  return db_network_->makeNet(net_name.c_str(), parent);
}

string Resizer::makeUniqueInstName(const char* base_name)
{
  return makeUniqueInstName(base_name, false);
}

string Resizer::makeUniqueInstName(const char* base_name, bool underscore)
{
  string inst_name;
  do {
    // sta::stringPrint can lead to string overflow and fatal
    if (underscore) {
      inst_name = fmt::format("{}_{}", base_name, unique_inst_index_++);
    } else {
      inst_name = fmt::format("{}{}", base_name, unique_inst_index_++);
    }
    //
    // NOTE: TODO: The scoping should be within
    // the dbModule scope for the instance, not the whole network.
    // dbInsts are already scoped within a dbModule
    // To get the dbModule for a dbInst used inst -> getModule
    // then search within that scope. That way the instance name
    // does not have to be some massive string like root/X/Y/U1.
    //
  } while (network_->findInstance(inst_name.c_str()));
  return inst_name;
}

float Resizer::portFanoutLoad(LibertyPort* port) const
{
  float fanout_load;
  bool exists;
  port->fanoutLoad(fanout_load, exists);
  if (!exists) {
    LibertyLibrary* lib = port->libertyLibrary();
    lib->defaultFanoutLoad(fanout_load, exists);
  }
  if (exists) {
    return fanout_load;
  }
  return 0.0;
}

float Resizer::bufferDelay(LibertyCell* buffer_cell,
                           const RiseFall* rf,
                           float load_cap,
                           const DcalcAnalysisPt* dcalc_ap)
{
  LibertyPort *input, *output;
  buffer_cell->bufferPorts(input, output);
  ArcDelay gate_delays[RiseFall::index_count];
  Slew slews[RiseFall::index_count];
  gateDelays(output, load_cap, dcalc_ap, gate_delays, slews);
  return gate_delays[rf->index()];
}

float Resizer::bufferDelay(LibertyCell* buffer_cell,
                           float load_cap,
                           const DcalcAnalysisPt* dcalc_ap)
{
  LibertyPort *input, *output;
  buffer_cell->bufferPorts(input, output);
  ArcDelay gate_delays[RiseFall::index_count];
  Slew slews[RiseFall::index_count];
  gateDelays(output, load_cap, dcalc_ap, gate_delays, slews);
  return max(gate_delays[RiseFall::riseIndex()],
             gate_delays[RiseFall::fallIndex()]);
}

void Resizer::bufferDelays(LibertyCell* buffer_cell,
                           float load_cap,
                           const DcalcAnalysisPt* dcalc_ap,
                           // Return values.
                           ArcDelay delays[RiseFall::index_count],
                           Slew slews[RiseFall::index_count])
{
  LibertyPort *input, *output;
  buffer_cell->bufferPorts(input, output);
  gateDelays(output, load_cap, dcalc_ap, delays, slews);
}

// Rise/fall delays across all timing arcs into drvr_port.
// Uses target slew for input slew.
void Resizer::gateDelays(const LibertyPort* drvr_port,
                         const float load_cap,
                         const DcalcAnalysisPt* dcalc_ap,
                         // Return values.
                         ArcDelay delays[RiseFall::index_count],
                         Slew slews[RiseFall::index_count])
{
  for (int rf_index : RiseFall::rangeIndex()) {
    delays[rf_index] = -INF;
    slews[rf_index] = -INF;
  }
  LibertyCell* cell = drvr_port->libertyCell();
  for (TimingArcSet* arc_set : cell->timingArcSets()) {
    if (arc_set->to() == drvr_port && !arc_set->role()->isTimingCheck()) {
      for (TimingArc* arc : arc_set->arcs()) {
        const RiseFall* in_rf = arc->fromEdge()->asRiseFall();
        int out_rf_index = arc->toEdge()->asRiseFall()->index();
        // use annotated slews if available
        LibertyPort* port = arc->from();
        float in_slew = 0.0;
        auto it = input_slew_map_.find(port);
        if (it != input_slew_map_.end()) {
          const InputSlews& slew = it->second;
          in_slew = slew[in_rf->index()];
        } else {
          in_slew = tgt_slews_[in_rf->index()];
        }
        LoadPinIndexMap load_pin_index_map(network_);
        ArcDcalcResult dcalc_result
            = arc_delay_calc_->gateDelay(nullptr,
                                         arc,
                                         in_slew,
                                         load_cap,
                                         nullptr,
                                         load_pin_index_map,
                                         dcalc_ap);

        const ArcDelay& gate_delay = dcalc_result.gateDelay();
        const Slew& drvr_slew = dcalc_result.drvrSlew();
        delays[out_rf_index] = max(delays[out_rf_index], gate_delay);
        slews[out_rf_index] = max(slews[out_rf_index], drvr_slew);
      }
    }
  }
}

// Rise/fall delays across all timing arcs into drvr_port.
// Takes input slews and load cap
void Resizer::gateDelays(const LibertyPort* drvr_port,
                         const float load_cap,
                         const Slew in_slews[RiseFall::index_count],
                         const DcalcAnalysisPt* dcalc_ap,
                         // Return values.
                         ArcDelay delays[RiseFall::index_count],
                         Slew out_slews[RiseFall::index_count])
{
  for (int rf_index : RiseFall::rangeIndex()) {
    delays[rf_index] = -INF;
    out_slews[rf_index] = -INF;
  }
  LibertyCell* cell = drvr_port->libertyCell();
  for (TimingArcSet* arc_set : cell->timingArcSets()) {
    if (arc_set->to() == drvr_port && !arc_set->role()->isTimingCheck()) {
      for (TimingArc* arc : arc_set->arcs()) {
        const RiseFall* in_rf = arc->fromEdge()->asRiseFall();
        int out_rf_index = arc->toEdge()->asRiseFall()->index();
        LoadPinIndexMap load_pin_index_map(network_);
        ArcDcalcResult dcalc_result
            = arc_delay_calc_->gateDelay(nullptr,
                                         arc,
                                         in_slews[in_rf->index()],
                                         load_cap,
                                         nullptr,
                                         load_pin_index_map,
                                         dcalc_ap);

        const ArcDelay& gate_delay = dcalc_result.gateDelay();
        const Slew& drvr_slew = dcalc_result.drvrSlew();
        delays[out_rf_index] = max(delays[out_rf_index], gate_delay);
        out_slews[out_rf_index] = max(out_slews[out_rf_index], drvr_slew);
      }
    }
  }
}

ArcDelay Resizer::gateDelay(const LibertyPort* drvr_port,
                            const RiseFall* rf,
                            const float load_cap,
                            const DcalcAnalysisPt* dcalc_ap)
{
  ArcDelay delays[RiseFall::index_count];
  Slew slews[RiseFall::index_count];
  gateDelays(drvr_port, load_cap, dcalc_ap, delays, slews);
  return delays[rf->index()];
}

ArcDelay Resizer::gateDelay(const LibertyPort* drvr_port,
                            const float load_cap,
                            const DcalcAnalysisPt* dcalc_ap)
{
  ArcDelay delays[RiseFall::index_count];
  Slew slews[RiseFall::index_count];
  gateDelays(drvr_port, load_cap, dcalc_ap, delays, slews);
  return max(delays[RiseFall::riseIndex()], delays[RiseFall::fallIndex()]);
}

////////////////////////////////////////////////////////////////

double Resizer::findMaxWireLength()
{
  init();
  checkLibertyForAllCorners();
  findBuffers();
  findTargetLoads();
  return findMaxWireLength1();
}

double Resizer::findMaxWireLength1()
{
  std::optional<double> max_length;
  for (const Corner* corner : *sta_->corners()) {
    if (wireSignalResistance(corner) <= 0.0) {
      logger_->warn(RSZ,
                    88,
                    "Corner: {} has no wire signal resistance value.",
                    corner->name());
      continue;
    }

    // buffer_cells_ is required to be non-empty.
    for (LibertyCell* buffer_cell : buffer_cells_) {
      const double buffer_length = findMaxWireLength(buffer_cell, corner);
      max_length = min(max_length.value_or(INF), buffer_length);
      debugPrint(logger_,
                 RSZ,
                 "max_wire_length",
                 1,
                 "Buffer {} has max_wire_length {}",
                 buffer_cell->name(),
                 units_->distanceUnit()->asString(buffer_length));
    }
  }

  if (!max_length.has_value()) {
    logger_->error(RSZ,
                   89,
                   "Could not find a resistance value for any corner. Cannot "
                   "evaluate max wire length for buffer. Check over your "
                   "`set_wire_rc` configuration");
  }

  return max_length.value();
}

// Find the max wire length before it is faster to split the wire
// in half with a buffer (in meters).
double Resizer::findMaxWireLength(LibertyCell* buffer_cell,
                                  const Corner* corner)
{
  initBlock();
  LibertyPort *load_port, *drvr_port;
  buffer_cell->bufferPorts(load_port, drvr_port);
  return findMaxWireLength(drvr_port, corner);
}

double Resizer::findMaxWireLength(LibertyPort* drvr_port, const Corner* corner)
{
  LibertyCell* cell = drvr_port->libertyCell();
  if (db_network_->staToDb(cell) == nullptr) {
    logger_->error(RSZ, 70, "no LEF cell for {}.", cell->name());
  }
  // Make a (hierarchical) block to use as a scratchpad.
  dbBlock* block
      = dbBlock::create(block_, "wire_delay", block_->getTech(), '/');
  std::unique_ptr<dbSta> sta = sta_->makeBlockSta(block);

  const double drvr_r = drvr_port->driveResistance();
  // wire_length_low - lower bound
  // wire_length_high - upper bound
  double wire_length_low = 0.0;
  // Initial guess with wire resistance same as driver resistance.
  double wire_length_high = drvr_r / wireSignalResistance(corner);
  const double tol = .01;  // 1%
  double diff_ub = splitWireDelayDiff(wire_length_high, cell, sta);
  // binary search for diff = 0.
  while (abs(wire_length_low - wire_length_high)
         > max(wire_length_low, wire_length_high) * tol) {
    if (diff_ub < 0.0) {  // unbuffered < 2 * buffered
      wire_length_low = wire_length_high;
      wire_length_high *= 2;
      diff_ub = splitWireDelayDiff(wire_length_high, cell, sta);
    } else {  // unbuffered > 2 * buffered
      const double wire_length_mid = (wire_length_low + wire_length_high) / 2.0;
      const double diff_mid = splitWireDelayDiff(wire_length_mid, cell, sta);
      if (diff_mid < 0.0) {
        wire_length_low = wire_length_mid;
      } else {
        wire_length_high = wire_length_mid;
        diff_ub = diff_mid;
      }
    }
  }
  dbBlock::destroy(block);
  return wire_length_low;
}

// objective function
double Resizer::splitWireDelayDiff(double wire_length,
                                   LibertyCell* buffer_cell,
                                   std::unique_ptr<dbSta>& sta)
{
  Delay delay1, delay2;
  Slew slew1, slew2;
  bufferWireDelay(buffer_cell, wire_length, sta, delay1, slew1);
  bufferWireDelay(buffer_cell, wire_length / 2, sta, delay2, slew2);
  return delay1 - delay2 * 2;
}

// For tcl accessor.
void Resizer::bufferWireDelay(LibertyCell* buffer_cell,
                              double wire_length,  // meters
                              // Return values.
                              Delay& delay,
                              Slew& slew)
{
  // Make a (hierarchical) block to use as a scratchpad.
  dbBlock* block
      = dbBlock::create(block_, "wire_delay", block_->getTech(), '/');
  std::unique_ptr<dbSta> sta = sta_->makeBlockSta(block);
  bufferWireDelay(buffer_cell, wire_length, sta, delay, slew);
  dbBlock::destroy(block);
}

void Resizer::bufferWireDelay(LibertyCell* buffer_cell,
                              double wire_length,  // meters
                              std::unique_ptr<dbSta>& sta,
                              // Return values.
                              Delay& delay,
                              Slew& slew)
{
  LibertyPort *load_port, *drvr_port;
  buffer_cell->bufferPorts(load_port, drvr_port);
  return cellWireDelay(drvr_port, load_port, wire_length, sta, delay, slew);
}

// Cell delay plus wire delay.
// Use target slew for input slew.
// drvr_port and load_port do not have to be the same liberty cell.
void Resizer::cellWireDelay(LibertyPort* drvr_port,
                            LibertyPort* load_port,
                            double wire_length,  // meters
                            std::unique_ptr<dbSta>& sta,
                            // Return values.
                            Delay& delay,
                            Slew& slew)
{
  Parasitics* parasitics = sta->parasitics();
  Network* network = sta->network();
  ArcDelayCalc* arc_delay_calc = sta->arcDelayCalc();
  Corners* corners = sta->corners();
  corners->copy(sta_->corners());
  sta->sdc()->makeCornersAfter(corners);

  Instance* top_inst = network->topInstance();
  // Tmp net for parasitics to live on.
  Net* net = sta->makeNet("wire", top_inst);
  LibertyCell* drvr_cell = drvr_port->libertyCell();
  LibertyCell* load_cell = load_port->libertyCell();
  Instance* drvr = sta->makeInstance("drvr", drvr_cell, top_inst);
  Instance* load = sta->makeInstance("load", load_cell, top_inst);
  sta->connectPin(drvr, drvr_port, net);
  sta->connectPin(load, load_port, net);
  Pin* drvr_pin = network->findPin(drvr, drvr_port);
  Pin* load_pin = network->findPin(load, load_port);

  // Max rise/fall delays.
  delay = -INF;
  slew = -INF;

  LoadPinIndexMap load_pin_index_map(network_);
  load_pin_index_map[load_pin] = 0;
  for (Corner* corner : *corners) {
    const DcalcAnalysisPt* dcalc_ap = corner->findDcalcAnalysisPt(max_);
    makeWireParasitic(net, drvr_pin, load_pin, wire_length, corner, parasitics);

    for (TimingArcSet* arc_set : drvr_cell->timingArcSets()) {
      if (arc_set->to() == drvr_port) {
        for (TimingArc* arc : arc_set->arcs()) {
          const RiseFall* in_rf = arc->fromEdge()->asRiseFall();
          const RiseFall* drvr_rf = arc->toEdge()->asRiseFall();
          double in_slew = tgt_slews_[in_rf->index()];
          Parasitic* drvr_parasitic
              = arc_delay_calc->findParasitic(drvr_pin, drvr_rf, dcalc_ap);
          float load_cap = parasitics_->capacitance(drvr_parasitic);
          ArcDcalcResult dcalc_result
              = arc_delay_calc->gateDelay(drvr_pin,
                                          arc,
                                          in_slew,
                                          load_cap,
                                          drvr_parasitic,
                                          load_pin_index_map,
                                          dcalc_ap);
          ArcDelay gate_delay = dcalc_result.gateDelay();
          // Only one load pin, so load_idx is 0.
          ArcDelay wire_delay = dcalc_result.wireDelay(0);
          ArcDelay load_slew = dcalc_result.loadSlew(0);
          delay = max(delay, gate_delay + wire_delay);
          slew = max(slew, load_slew);
        }
      }
    }
    arc_delay_calc->finishDrvrPin();
    parasitics->deleteParasitics(net, dcalc_ap->parasiticAnalysisPt());
  }

  // Cleanup the temporaries.
  sta->deleteInstance(drvr);
  sta->deleteInstance(load);
  sta->deleteNet(net);
}

void Resizer::makeWireParasitic(Net* net,
                                Pin* drvr_pin,
                                Pin* load_pin,
                                double wire_length,  // meters
                                const Corner* corner,
                                Parasitics* parasitics)
{
  const ParasiticAnalysisPt* parasitics_ap
      = corner->findParasiticAnalysisPt(max_);
  Parasitic* parasitic
      = parasitics->makeParasiticNetwork(net, false, parasitics_ap);
  ParasiticNode* n1
      = parasitics->ensureParasiticNode(parasitic, drvr_pin, network_);
  ParasiticNode* n2
      = parasitics->ensureParasiticNode(parasitic, load_pin, network_);
  double wire_cap = wire_length * wireSignalCapacitance(corner);
  double wire_res = wire_length * wireSignalResistance(corner);
  parasitics->incrCap(n1, wire_cap / 2.0);
  parasitics->makeResistor(parasitic, 1, wire_res, n1, n2);
  parasitics->incrCap(n2, wire_cap / 2.0);
}

////////////////////////////////////////////////////////////////

double Resizer::designArea()
{
  initBlock();
  initDesignArea();
  return design_area_;
}

void Resizer::designAreaIncr(float delta)
{
  design_area_ += delta;
}

double Resizer::computeDesignArea()
{
  double design_area = 0.0;
  for (dbInst* inst : block_->getInsts()) {
    dbMaster* master = inst->getMaster();
    // Don't count fillers otherwise you'll always get 100% utilization
    if (!master->isFiller()
        && master->getType() != odb::dbMasterType::CORE_WELLTAP
        && !master->isEndCap()) {
      design_area += area(master);
    }
  }
  return design_area;
}

void Resizer::initDesignArea()
{
  initBlock();
  design_area_ = computeDesignArea();
}

bool Resizer::isFuncOneZero(const Pin* drvr_pin)
{
  LibertyPort* port = network_->libertyPort(drvr_pin);
  if (port) {
    FuncExpr* func = port->function();
    return func
           && (func->op() == FuncExpr::op_zero
               || func->op() == FuncExpr::op_one);
  }
  return false;
}

////////////////////////////////////////////////////////////////

void Resizer::repairDesign(double max_wire_length,
                           double slew_margin,
                           double cap_margin,
                           double buffer_gain,
                           bool match_cell_footprint,
                           bool verbose)
{
  utl::SetAndRestore set_match_footprint(match_cell_footprint_,
                                         match_cell_footprint);
  resizePreamble();
  if (parasitics_src_ == ParasiticsSrc::global_routing
      || parasitics_src_ == ParasiticsSrc::detailed_routing) {
    opendp_->initMacrosAndGrid();
  }
  repair_design_->repairDesign(
      max_wire_length, slew_margin, cap_margin, buffer_gain, verbose);
}

int Resizer::repairDesignBufferCount() const
{
  return repair_design_->insertedBufferCount();
}

void Resizer::repairNet(Net* net,
                        double max_wire_length,
                        double slew_margin,
                        double cap_margin)
{
  resizePreamble();
  repair_design_->repairNet(net, max_wire_length, slew_margin, cap_margin);
}

void Resizer::repairClkNets(double max_wire_length)
{
  resizePreamble();
  utl::SetAndRestore set_buffers(buffer_cells_, clk_buffers_);

  repair_design_->repairClkNets(max_wire_length);
}

////////////////////////////////////////////////////////////////

// Find inverters in the clock network and clone them next to the
// each register they drive.
void Resizer::repairClkInverters()
{
  initDesignArea();
  sta_->ensureLevelized();
  graph_ = sta_->graph();
  for (const Instance* inv : findClkInverters()) {
    if (!dontTouch(inv)) {
      cloneClkInverter(const_cast<Instance*>(inv));
    }
  }
}

InstanceSeq Resizer::findClkInverters()
{
  InstanceSeq clk_inverters;
  ClkArrivalSearchPred srch_pred(this);
  BfsFwdIterator bfs(BfsIndex::other, &srch_pred, this);
  for (Clock* clk : sdc_->clks()) {
    for (const Pin* pin : clk->leafPins()) {
      Vertex* vertex = graph_->pinDrvrVertex(pin);
      bfs.enqueue(vertex);
    }
  }
  while (bfs.hasNext()) {
    Vertex* vertex = bfs.next();
    const Pin* pin = vertex->pin();
    Instance* inst = network_->instance(pin);
    LibertyCell* lib_cell = network_->libertyCell(inst);
    if (vertex->isDriver(network_) && lib_cell && lib_cell->isInverter()) {
      clk_inverters.emplace_back(inst);
      debugPrint(logger_,
                 RSZ,
                 "repair_clk_inverters",
                 2,
                 "inverter {}",
                 network_->pathName(inst));
    }
    if (!vertex->isRegClk()) {
      bfs.enqueueAdjacentVertices(vertex);
    }
  }
  return clk_inverters;
}

void Resizer::cloneClkInverter(Instance* inv)
{
  LibertyCell* inv_cell = network_->libertyCell(inv);
  LibertyPort *in_port, *out_port;
  inv_cell->bufferPorts(in_port, out_port);
  Pin* in_pin = network_->findPin(inv, in_port);
  Pin* out_pin = network_->findPin(inv, out_port);
  Net* in_net = network_->net(in_pin);
  dbNet* in_net_db = db_network_->staToDb(in_net);
  Net* out_net = network_->isTopLevelPort(out_pin)
                     ? network_->net(network_->term(out_pin))
                     : network_->net(out_pin);
  if (out_net) {
    const char* inv_name = network_->name(inv);
    Instance* top_inst = network_->topInstance();
    NetConnectedPinIterator* load_iter = network_->pinIterator(out_net);
    while (load_iter->hasNext()) {
      const Pin* load_pin = load_iter->next();
      if (load_pin != out_pin) {
        string clone_name = makeUniqueInstName(inv_name, true);
        Point clone_loc = db_network_->location(load_pin);
        Instance* clone
            = makeInstance(inv_cell, clone_name.c_str(), top_inst, clone_loc);
        journalMakeBuffer(clone);

        Net* clone_out_net = makeUniqueNet();
        dbNet* clone_out_net_db = db_network_->staToDb(clone_out_net);
        clone_out_net_db->setSigType(in_net_db->getSigType());

        Instance* load = network_->instance(load_pin);
        sta_->connectPin(clone, in_port, in_net);
        sta_->connectPin(clone, out_port, clone_out_net);

        // Connect load to clone
        sta_->disconnectPin(const_cast<Pin*>(load_pin));
        Port* load_port = network_->port(load_pin);
        sta_->connectPin(load, load_port, clone_out_net);
      }
    }
    delete load_iter;

    bool has_term = false;
    NetTermIterator* term_iter = network_->termIterator(out_net);
    while (term_iter->hasNext()) {
      has_term = true;
      break;
    }
    delete term_iter;

    if (!has_term) {
      // Delete inv
      sta_->disconnectPin(in_pin);
      sta_->disconnectPin(out_pin);
      sta_->deleteNet(out_net);
      parasitics_invalid_.erase(out_net);
      sta_->deleteInstance(inv);
    }
  }
}

////////////////////////////////////////////////////////////////

bool Resizer::repairSetup(double setup_margin,
                          double repair_tns_end_percent,
                          int max_passes,
                          int max_repairs_per_pass,
                          bool match_cell_footprint,
                          bool verbose,
                          const std::vector<MoveType>& sequence,
                          bool skip_pin_swap,
                          bool skip_gate_cloning,
                          bool skip_gate_sizing,
                          bool skip_size_down,
                          bool skip_buffering,
                          bool skip_split_load,
                          bool skip_buffer_removal,
                          bool skip_last_gasp,
<<<<<<< HEAD
                          bool skip_sabuffering)
=======
                          bool ga_enabled,
                          bool shuffle_enabled)
>>>>>>> d3e0efd1
{
  utl::SetAndRestore set_match_footprint(match_cell_footprint_,
                                         match_cell_footprint);
  resizePreamble();
  if (parasitics_src_ == ParasiticsSrc::global_routing
      || parasitics_src_ == ParasiticsSrc::detailed_routing) {
    opendp_->initMacrosAndGrid();
  }
  return repair_setup_->repairSetup(setup_margin,
                                    repair_tns_end_percent,
                                    max_passes,
                                    max_repairs_per_pass,
                                    verbose,
                                    sequence,
                                    skip_pin_swap,
                                    skip_gate_cloning,
                                    skip_gate_sizing,
                                    skip_size_down,
                                    skip_buffering,
                                    skip_split_load,
                                    skip_buffer_removal,
                                    skip_last_gasp,
<<<<<<< HEAD
                                    skip_sabuffering);
=======
                                    ga_enabled,
                                    shuffle_enabled);
}

bool Resizer::gateSizingWithGa(const rsz::GaParams& ga_params,
                               const float setup_slack_margin,
                               const bool verbose)
{
  resizePreamble();
  return repair_setup_->gateSizingWithGa(ga_params, setup_slack_margin, verbose);
>>>>>>> d3e0efd1
}

void Resizer::reportSwappablePins()
{
  resizePreamble();
  swap_pins_move->reportSwappablePins();
}

void Resizer::repairSetup(const Pin* end_pin)
{
  resizePreamble();
  repair_setup_->repairSetup(end_pin);
}

void Resizer::rebufferNet(const Pin* drvr_pin)
{
  resizePreamble();
  buffer_move->rebufferNet(drvr_pin);
}

////////////////////////////////////////////////////////////////

bool Resizer::repairHold(
    double setup_margin,
    double hold_margin,
    bool allow_setup_violations,
    // Max buffer count as percent of design instance count.
    float max_buffer_percent,
    int max_passes,
    bool match_cell_footprint,
    bool verbose)
{
  utl::SetAndRestore set_match_footprint(match_cell_footprint_,
                                         match_cell_footprint);
  // Some technologies such as nangate45 don't have delay cells. Hence,
  // until we have a better approach, it's better to consider clock buffers
  // for hold violation repairing as these buffers' delay may be slighty
  // higher and we'll need fewer insertions.
  // Obs: We need to clear the buffer list for the preamble to select
  // buffers again excluding the clock ones.
  utl::SetAndRestore set_exclude_clk_buffers(exclude_clock_buffers_, false);
  utl::SetAndRestore set_buffers(buffer_cells_, LibertyCellSeq());

  resizePreamble();
  if (parasitics_src_ == ParasiticsSrc::global_routing
      || parasitics_src_ == ParasiticsSrc::detailed_routing) {
    opendp_->initMacrosAndGrid();
  }
  return repair_hold_->repairHold(setup_margin,
                                  hold_margin,
                                  allow_setup_violations,
                                  max_buffer_percent,
                                  max_passes,
                                  verbose);
}

void Resizer::repairHold(const Pin* end_pin,
                         double setup_margin,
                         double hold_margin,
                         bool allow_setup_violations,
                         float max_buffer_percent,
                         int max_passes)
{
  // See comment on the method above.
  utl::SetAndRestore set_exclude_clk_buffers(exclude_clock_buffers_, false);
  utl::SetAndRestore set_buffers(buffer_cells_, LibertyCellSeq());

  resizePreamble();
  repair_hold_->repairHold(end_pin,
                           setup_margin,
                           hold_margin,
                           allow_setup_violations,
                           max_buffer_percent,
                           max_passes);
}

int Resizer::holdBufferCount() const
{
  return repair_hold_->holdBufferCount();
}

////////////////////////////////////////////////////////////////
bool Resizer::recoverPower(float recover_power_percent,
                           bool match_cell_footprint,
                           bool verbose)
{
  utl::SetAndRestore set_match_footprint(match_cell_footprint_,
                                         match_cell_footprint);
  resizePreamble();
  if (parasitics_src_ == ParasiticsSrc::global_routing
      || parasitics_src_ == ParasiticsSrc::detailed_routing) {
    opendp_->initMacrosAndGrid();
  }
  return recover_power_->recoverPower(recover_power_percent, verbose);
}
////////////////////////////////////////////////////////////////
// Journal to roll back changes
void Resizer::journalBegin()
{
  debugPrint(logger_, RSZ, "journal", 1, "journal begin");
  odb::dbDatabase::beginEco(block_);

  buffer_move->undoMoves();
  sabuffer_move->undoMoves();
  size_down_move->undoMoves();
  size_up_move->undoMoves();
  clone_move->undoMoves();
  split_load_move->undoMoves();
  swap_pins_move->undoMoves();
  unbuffer_move->undoMoves();
  ga_move->undoMoves();
}

void Resizer::journalEnd()
{
  restore_count_ = 0;
  debugPrint(logger_, RSZ, "journal", 1, "journal end");
  if (!odb::dbDatabase::ecoEmpty(block_)) {
    updateParasitics();
    sta_->findRequireds();
  }
  odb::dbDatabase::endEco(block_);

  int move_count_ = 0;
  move_count_ += size_up_move->numPendingMoves();
  move_count_ += size_down_move->numPendingMoves();
  move_count_ += buffer_move->numPendingMoves();
  move_count_ += sabuffer_move->numPendingMoves();
  move_count_ += clone_move->numPendingMoves();
  move_count_ += swap_pins_move->numPendingMoves();
  move_count_ += unbuffer_move->numPendingMoves();
<<<<<<< HEAD
=======
  move_count_ += ga_move->numPendingMoves();

>>>>>>> d3e0efd1
  debugPrint(
      logger_,
      RSZ,
      "opt_moves",
      2,
<<<<<<< HEAD
      "COMMIT {} moves: up {} down {} buffer {} sabuffer {} clone {} swap {} unbuf {}",
=======
      "COMMIT {} moves: up {} down {} buffer {} clone {} swap {} unbuf {} ga {}",
>>>>>>> d3e0efd1
      move_count_,
      size_up_move->numPendingMoves(),
      size_down_move->numPendingMoves(),
      buffer_move->numPendingMoves(),
      sabuffer_move->numPendingMoves(),
      clone_move->numPendingMoves(),
      swap_pins_move->numPendingMoves(),
      unbuffer_move->numPendingMoves(),
      ga_move->numPendingMoves());

  accepted_move_count_ += move_count_;

  buffer_move->commitMoves();
  sabuffer_move->commitMoves();
  size_up_move->commitMoves();
  size_down_move->commitMoves();
  clone_move->commitMoves();
  split_load_move->commitMoves();
  swap_pins_move->commitMoves();
  unbuffer_move->commitMoves();
  ga_move->commitMoves();

  debugPrint(logger_,
             RSZ,
             "opt_moves",
             1,
<<<<<<< HEAD
             "TOTAL {} moves (acc {} rej {}):  up {} down {} buffer {} sabuffer {} clone "
             "{} swap {} unbuf {}",
=======
             "TOTAL {} moves (acc {} rej {}):  up {} down {} buffer {} clone "
             "{} swap {} unbuf {} ga {}",
>>>>>>> d3e0efd1
             accepted_move_count_ + rejected_move_count_,
             accepted_move_count_,
             rejected_move_count_,
             size_up_move->numCommittedMoves(),
             size_down_move->numCommittedMoves(),
             buffer_move->numCommittedMoves(),
             sabuffer_move->numCommittedMoves(),
             clone_move->numCommittedMoves(),
             swap_pins_move->numCommittedMoves(),
             unbuffer_move->numCommittedMoves(),
             ga_move->numCommittedMoves());
}

void Resizer::journalMakeBuffer(Instance* buffer)
{
  debugPrint(logger_,
             RSZ,
             "journal",
             1,
             "journal make_buffer {}",
             network_->pathName(buffer));
}

// This restores previously saved checkpoint by
// using odb undoEco.  Parasitics on relevant nets
// are invalidated and parasitics are updated.
// STA findRequireds() is performed also.
void Resizer::journalRestore()
{
  restore_count_++;
  debugPrint(logger_, RSZ, "journal", 1, "journal restore starts >>>");
  init();

  if (odb::dbDatabase::ecoEmpty(block_)) {
    odb::dbDatabase::endEco(block_);
    debugPrint(logger_,
               RSZ,
               "journal",
               1,
               "journal restore ends due to empty ECO >>>");
    return;
  }

  // Odb callbacks invalidate parasitics
  odb::dbDatabase::endEco(block_);
  odb::dbDatabase::undoEco(block_);

  updateParasitics();
  sta_->findRequireds();

  // Update transform counts
  debugPrint(
      logger_,
      RSZ,
      "journal",
      1,
<<<<<<< HEAD
      "Undid {} sizing {} buffering {} cloning {} swaps {} buf removal {} sabuf",
=======
      "Undid {} sizing {} buffering {} cloning {} swaps {} buf removal {} ga",
>>>>>>> d3e0efd1
      size_up_move->numPendingMoves() + size_down_move->numPendingMoves(),
      buffer_move->numPendingMoves(),
      clone_move->numPendingMoves(),
      swap_pins_move->numPendingMoves(),
      unbuffer_move->numPendingMoves(),
<<<<<<< HEAD
      sabuffer_move->numPendingMoves());
=======
      ga_move->numPendingMoves());
>>>>>>> d3e0efd1

  int move_count_ = 0;
  move_count_ += size_down_move->numPendingMoves();
  move_count_ += size_up_move->numPendingMoves();
  move_count_ += buffer_move->numPendingMoves();
  move_count_ += sabuffer_move->numPendingMoves();
  move_count_ += clone_move->numPendingMoves();
  move_count_ += swap_pins_move->numPendingMoves();
  move_count_ += unbuffer_move->numPendingMoves();
<<<<<<< HEAD
=======
  move_count_ += ga_move->numPendingMoves();

>>>>>>> d3e0efd1
  debugPrint(logger_,
             RSZ,
             "opt_moves",
             2,
<<<<<<< HEAD
             "UNDO {} moves: up {} down {} buffer {} sabuffer {} clone {} swap {} unbuf {}",
=======
             "UNDO {} moves: up {} down {} buffer {} clone {} swap {} unbuf {} ga {}",
>>>>>>> d3e0efd1
             move_count_,
             size_up_move->numPendingMoves(),
             size_down_move->numPendingMoves(),
             buffer_move->numPendingMoves(),
             sabuffer_move->numPendingMoves(),
             clone_move->numPendingMoves(),
             swap_pins_move->numPendingMoves(),
             unbuffer_move->numPendingMoves(),
             ga_move->numPendingMoves());

  rejected_move_count_ += move_count_;

  size_down_move->undoMoves();
  size_up_move->undoMoves();
  buffer_move->undoMoves();
  sabuffer_move->undoMoves();
  clone_move->undoMoves();
  split_load_move->undoMoves();
  swap_pins_move->undoMoves();
  unbuffer_move->undoMoves();
<<<<<<< HEAD
=======
  ga_move->undoMoves();

>>>>>>> d3e0efd1
  debugPrint(logger_,
             RSZ,
             "opt_moves",
             1,
<<<<<<< HEAD
             "TOTAL {} moves (acc {} rej {}):  up {} down {} buffer {} sabuffer {} clone "
             "{} swap {} unbuf {}",
=======
             "TOTAL {} moves (acc {} rej {}):  up {} down {} buffer {} clone "
             "{} swap {} unbuf {} ga {}",
>>>>>>> d3e0efd1
             accepted_move_count_ + rejected_move_count_,
             accepted_move_count_,
             rejected_move_count_,
             size_up_move->numCommittedMoves(),
             size_down_move->numCommittedMoves(),
             buffer_move->numCommittedMoves(),
             sabuffer_move->numCommittedMoves(),
             clone_move->numCommittedMoves(),
             swap_pins_move->numCommittedMoves(),
             unbuffer_move->numCommittedMoves(),
             ga_move->numCommittedMoves());

  debugPrint(logger_, RSZ, "journal", 1, "journal restore ends <<<");
}

////////////////////////////////////////////////////////////////
void Resizer::journalBeginTest()
{
  journalBegin();
}

void Resizer::journalRestoreTest()
{
  int resize_count_old = size_up_move->numMoves();
  int inserted_buffer_count_old = buffer_move->numMoves();
  int cloned_gate_count_old = clone_move->numMoves();
  int swap_pin_count_old = swap_pins_move->numMoves();
  int removed_buffer_count_old = unbuffer_move->numMoves();
  journalRestore();

  logger_->report(
      "journalRestoreTest restored {} sizing, {} buffering, {} "
      "cloning, {} pin swaps, {} buffer removal",
      resize_count_old - size_up_move->numMoves(),
      inserted_buffer_count_old - buffer_move->numMoves(),
      cloned_gate_count_old - clone_move->numMoves(),
      swap_pin_count_old - swap_pins_move->numMoves(),
      removed_buffer_count_old - unbuffer_move->numMoves());
}

void Resizer::getBufferPins(Instance* buffer, Pin*& ip, Pin*& op)
{
  ip = nullptr;
  op = nullptr;
  auto pin_iter
      = std::unique_ptr<InstancePinIterator>(network_->pinIterator(buffer));
  while (pin_iter->hasNext()) {
    Pin* pin = pin_iter->next();
    sta::PortDirection* dir = network_->direction(pin);
    if (dir->isAnyOutput()) {
      op = pin;
    }
    if (dir->isAnyInput()) {
      ip = pin;
    }
  }
}

////////////////////////////////////////////////////////////////
Instance* Resizer::makeBuffer(LibertyCell* cell,
                              const char* name,
                              Instance* parent,
                              const Point& loc)
{
  Instance* inst = makeInstance(cell, name, parent, loc);
  journalMakeBuffer(inst);
  return inst;
}

Instance* Resizer::makeInstance(LibertyCell* cell,
                                const char* name,
                                Instance* parent,
                                const Point& loc)
{
  debugPrint(logger_, RSZ, "make_instance", 1, "make instance {}", name);
  Instance* inst = db_network_->makeInstance(cell, name, parent);
  dbInst* db_inst = db_network_->staToDb(inst);
  db_inst->setSourceType(odb::dbSourceType::TIMING);
  setLocation(db_inst, loc);
  // Legalize the position of the instance in case it leaves the die
  if (parasitics_src_ == ParasiticsSrc::global_routing
      || parasitics_src_ == ParasiticsSrc::detailed_routing) {
    opendp_->legalCellPos(db_inst);
  }
  designAreaIncr(area(db_inst->getMaster()));
  return inst;
}

void Resizer::setLocation(dbInst* db_inst, const Point& pt)
{
  int x = pt.x();
  int y = pt.y();
  // Stay inside the lines.
  if (core_exists_) {
    dbMaster* master = db_inst->getMaster();
    int width = master->getWidth();
    if (x < core_.xMin()) {
      x = core_.xMin();
      buffer_moved_into_core_ = true;
    } else if (x > core_.xMax() - width) {
      // Make sure the instance is entirely inside core.
      x = core_.xMax() - width;
      buffer_moved_into_core_ = true;
    }

    int height = master->getHeight();
    if (y < core_.yMin()) {
      y = core_.yMin();
      buffer_moved_into_core_ = true;
    } else if (y > core_.yMax() - height) {
      y = core_.yMax() - height;
      buffer_moved_into_core_ = true;
    }
  }

  db_inst->setPlacementStatus(dbPlacementStatus::PLACED);
  db_inst->setLocation(x, y);
}

float Resizer::portCapacitance(LibertyPort* input, const Corner* corner) const
{
  const DcalcAnalysisPt* dcalc_ap = corner->findDcalcAnalysisPt(max_);
  int lib_ap = dcalc_ap->libertyIndex();
  LibertyPort* corner_input = input->cornerPort(lib_ap);
  return corner_input->capacitance();
}

float Resizer::bufferSlew(LibertyCell* buffer_cell,
                          float load_cap,
                          const DcalcAnalysisPt* dcalc_ap)
{
  LibertyPort *input, *output;
  buffer_cell->bufferPorts(input, output);
  ArcDelay gate_delays[RiseFall::index_count];
  Slew slews[RiseFall::index_count];
  gateDelays(output, load_cap, dcalc_ap, gate_delays, slews);
  return max(slews[RiseFall::riseIndex()], slews[RiseFall::fallIndex()]);
}

float Resizer::maxInputSlew(const LibertyPort* input,
                            const Corner* corner) const
{
  float limit;
  bool exists;
  sta_->findSlewLimit(input, corner, MinMax::max(), limit, exists);
  // umich brain damage control
  if (!exists || limit == 0.0) {
    limit = INF;
  }
  return limit;
}

void Resizer::checkLoadSlews(const Pin* drvr_pin,
                             double slew_margin,
                             // Return values.
                             Slew& slew,
                             float& limit,
                             float& slack,
                             const Corner*& corner)
{
  slack = INF;
  limit = INF;
  PinConnectedPinIterator* pin_iter = network_->connectedPinIterator(drvr_pin);
  while (pin_iter->hasNext()) {
    const Pin* pin = pin_iter->next();
    if (pin != drvr_pin) {
      const Corner* corner1;
      const RiseFall* tr1;
      Slew slew1;
      float limit1, slack1;
      sta_->checkSlew(
          pin, nullptr, max_, false, corner1, tr1, slew1, limit1, slack1);
      if (corner1) {
        limit1 *= (1.0 - slew_margin / 100.0);
        limit = min(limit, limit1);
        slack1 = limit1 - slew1;
        if (slack1 < slack) {
          slew = slew1;
          slack = slack1;
          corner = corner1;
        }
      }
    }
  }
  delete pin_iter;
}

void Resizer::warnBufferMovedIntoCore()
{
  if (buffer_moved_into_core_) {
    logger_->warn(RSZ, 77, "some buffers were moved inside the core.");
  }
}

void Resizer::setDebugPin(const Pin* pin)
{
  debug_pin_ = pin;
}

void Resizer::setWorstSlackNetsPercent(float percent)
{
  worst_slack_nets_percent_ = percent;
}

void Resizer::annotateInputSlews(Instance* inst,
                                 const DcalcAnalysisPt* dcalc_ap)
{
  input_slew_map_.clear();
  std::unique_ptr<InstancePinIterator> inst_pin_iter{
      network_->pinIterator(inst)};
  while (inst_pin_iter->hasNext()) {
    Pin* pin = inst_pin_iter->next();
    if (network_->direction(pin)->isInput()) {
      LibertyPort* port = network_->libertyPort(pin);
      if (port) {
        Vertex* vertex = graph_->pinDrvrVertex(pin);
        InputSlews slews;
        slews[RiseFall::rise()->index()]
            = sta_->vertexSlew(vertex, RiseFall::rise(), dcalc_ap);
        slews[RiseFall::fall()->index()]
            = sta_->vertexSlew(vertex, RiseFall::fall(), dcalc_ap);
        input_slew_map_.emplace(port, slews);
      }
    }
  }
}

void Resizer::resetInputSlews()
{
  input_slew_map_.clear();
}

void Resizer::eliminateDeadLogic(bool clean_nets)
{
  std::vector<const Instance*> queue;
  std::set<const Instance*> kept_instances;

  auto keepInst = [&](const Instance* inst) {
    if (!kept_instances.count(inst)) {
      kept_instances.insert(inst);
      queue.push_back(inst);
    }
  };

  auto keepPinDriver = [&](Pin* pin) {
    PinSet* drivers = network_->drivers(pin);
    if (drivers) {
      for (const Pin* drvr_pin : *drivers) {
        if (auto inst = network_->instance(drvr_pin)) {
          keepInst(inst);
        }
      }
    }
  };

  auto top_inst = network_->topInstance();
  if (top_inst) {
    auto iter = network_->pinIterator(top_inst);
    while (iter->hasNext()) {
      Pin* pin = iter->next();
      Net* net = network_->net(network_->term(pin));
      PinSet* drivers = network_->drivers(net);
      if (drivers) {
        for (const Pin* drvr_pin : *drivers) {
          if (auto inst = network_->instance(drvr_pin)) {
            keepInst(inst);
          }
        }
      }
    }
    delete iter;
  }

  for (auto inst : network_->leafInstances()) {
    if (!isLogicStdCell(inst) || dontTouch(inst)) {
      keepInst(inst);
    } else {
      auto iter = network_->pinIterator(inst);
      while (iter->hasNext()) {
        Pin* pin = iter->next();
        Net* net = network_->net(pin);
        if (net && dontTouch(net)) {
          keepInst(inst);
        }
      }
      delete iter;
    }
  }

  while (!queue.empty()) {
    const Instance* inst = queue.back();
    queue.pop_back();
    auto iter = network_->pinIterator(inst);
    while (iter->hasNext()) {
      keepPinDriver(iter->next());
    }
    delete iter;
  }

  int remove_inst_count = 0, remove_net_count = 0;
  for (auto inst : network_->leafInstances()) {
    if (!kept_instances.count(inst)) {
      sta_->deleteInstance((Instance*) inst);
      remove_inst_count++;
    }
  }

  if (clean_nets) {
    auto nets = db_network_->block()->getNets();
    for (auto it = nets.begin(); it != nets.end();) {
      if (!dontTouch(db_network_->dbToSta(*it)) && !it->isSpecial()
          && it->getITerms().empty() && it->getBTerms().empty()) {
        it = dbNet::destroy(it);
        remove_net_count++;
      } else {
        it++;
      }
    }
  }

  logger_->report("Removed {} unused instances and {} unused nets.",
                  remove_inst_count,
                  remove_net_count);
}

void Resizer::postReadLiberty()
{
  copyDontUseFromLiberty();
  swappable_cells_cache_.clear();
}

void Resizer::copyDontUseFromLiberty()
{
  std::unique_ptr<LibertyLibraryIterator> itr(
      db_network_->libertyLibraryIterator());

  while (itr->hasNext()) {
    sta::LibertyLibrary* lib = itr->next();

    std::unique_ptr<ConcreteLibraryCellIterator> cells(lib->cellIterator());

    while (cells->hasNext()) {
      LibertyCell* lib_cell = cells->next()->libertyCell();
      if (lib_cell == nullptr) {
        continue;
      }

      if (lib_cell->dontUse()) {
        setDontUse(lib_cell, true);
      }
    }
  }
}

void Resizer::setDebugGraphics(std::shared_ptr<ResizerObserver> graphics)
{
  repair_design_->setDebugGraphics(graphics);
  graphics_ = std::move(graphics);
}

MoveType Resizer::parseMove(const std::string& s)
{
  std::string lower = s;
  std::transform(lower.begin(), lower.end(), lower.begin(), ::tolower);
  if (lower == "buffer") {
    return rsz::MoveType::BUFFER;
  }
  if (lower == "unbuffer") {
    return rsz::MoveType::UNBUFFER;
  }
  if (lower == "swap") {
    return rsz::MoveType::SWAP;
  }
  if (lower == "size") {
    return rsz::MoveType::SIZE;
  }
  if (lower == "sizeup") {
    return rsz::MoveType::SIZEUP;
  }
  if (lower == "sizedown") {
    return rsz::MoveType::SIZEDOWN;
  }
  if (lower == "clone") {
    return rsz::MoveType::CLONE;
  }
  if (lower == "split") {
    return rsz::MoveType::SPLIT;
  }
  throw std::invalid_argument("Invalid move type: " + s);
}

std::vector<rsz::MoveType> Resizer::parseMoveSequence(
    const std::string& sequence)
{
  std::vector<rsz::MoveType> result;
  std::stringstream ss(sequence);
  std::string item;
  while (std::getline(ss, item, ',')) {
    result.push_back(parseMove(item));
  }
  return result;
}

IncrementalParasiticsGuard::IncrementalParasiticsGuard(Resizer* resizer)
    : resizer_(resizer), need_unregister_(false)
{
  // check to allow reentrancy
  if (!resizer_->incremental_parasitics_enabled_) {
    if (!resizer_->block_) {
      resizer_->logger_->error(
          RSZ, 101, "incremental parasitics require an initialized block");
    }

    if (!resizer_->parasitics_invalid_.empty()) {
      resizer_->logger_->error(RSZ, 104, "inconsistent parasitics state");
    }

    switch (resizer_->parasitics_src_) {
      case ParasiticsSrc::placement:
        break;
      case ParasiticsSrc::global_routing:
      case ParasiticsSrc::detailed_routing:
        // TODO: add IncrementalDRoute
        resizer_->incr_groute_
            = new IncrementalGRoute(resizer_->global_router_, resizer_->block_);
        // Don't print verbose messages for incremental routing
        resizer_->global_router_->setVerbose(false);
        break;
      case ParasiticsSrc::none:
        break;
    }

    resizer_->incremental_parasitics_enabled_ = true;
    resizer_->db_cbk_->addOwner(resizer_->block_);
    need_unregister_ = true;
  }
}

IncrementalParasiticsGuard::~IncrementalParasiticsGuard()
{
  if (need_unregister_) {
    resizer_->db_cbk_->removeOwner();
    resizer_->updateParasitics();

    switch (resizer_->parasitics_src_) {
      case ParasiticsSrc::placement:
        break;
      case ParasiticsSrc::global_routing:
      case ParasiticsSrc::detailed_routing:
        // TODO: add IncrementalDRoute
        delete resizer_->incr_groute_;
        resizer_->incr_groute_ = nullptr;
        break;
      case ParasiticsSrc::none:
        break;
    }

    resizer_->incremental_parasitics_enabled_ = false;
  }
}

}  // namespace rsz<|MERGE_RESOLUTION|>--- conflicted
+++ resolved
@@ -3696,12 +3696,9 @@
                           bool skip_split_load,
                           bool skip_buffer_removal,
                           bool skip_last_gasp,
-<<<<<<< HEAD
-                          bool skip_sabuffering)
-=======
+                          bool sabuffering_enabled,
                           bool ga_enabled,
                           bool shuffle_enabled)
->>>>>>> d3e0efd1
 {
   utl::SetAndRestore set_match_footprint(match_cell_footprint_,
                                          match_cell_footprint);
@@ -3724,9 +3721,7 @@
                                     skip_split_load,
                                     skip_buffer_removal,
                                     skip_last_gasp,
-<<<<<<< HEAD
-                                    skip_sabuffering);
-=======
+                                    sabuffering_enabled,
                                     ga_enabled,
                                     shuffle_enabled);
 }
@@ -3737,7 +3732,6 @@
 {
   resizePreamble();
   return repair_setup_->gateSizingWithGa(ga_params, setup_slack_margin, verbose);
->>>>>>> d3e0efd1
 }
 
 void Resizer::reportSwappablePins()
@@ -3869,21 +3863,14 @@
   move_count_ += clone_move->numPendingMoves();
   move_count_ += swap_pins_move->numPendingMoves();
   move_count_ += unbuffer_move->numPendingMoves();
-<<<<<<< HEAD
-=======
   move_count_ += ga_move->numPendingMoves();
 
->>>>>>> d3e0efd1
   debugPrint(
       logger_,
       RSZ,
       "opt_moves",
       2,
-<<<<<<< HEAD
-      "COMMIT {} moves: up {} down {} buffer {} sabuffer {} clone {} swap {} unbuf {}",
-=======
-      "COMMIT {} moves: up {} down {} buffer {} clone {} swap {} unbuf {} ga {}",
->>>>>>> d3e0efd1
+      "COMMIT {} moves: up {} down {} buffer {} sabuffer {} clone {} swap {} unbuf {} ga {}",
       move_count_,
       size_up_move->numPendingMoves(),
       size_down_move->numPendingMoves(),
@@ -3910,13 +3897,8 @@
              RSZ,
              "opt_moves",
              1,
-<<<<<<< HEAD
              "TOTAL {} moves (acc {} rej {}):  up {} down {} buffer {} sabuffer {} clone "
-             "{} swap {} unbuf {}",
-=======
-             "TOTAL {} moves (acc {} rej {}):  up {} down {} buffer {} clone "
              "{} swap {} unbuf {} ga {}",
->>>>>>> d3e0efd1
              accepted_move_count_ + rejected_move_count_,
              accepted_move_count_,
              rejected_move_count_,
@@ -3973,21 +3955,14 @@
       RSZ,
       "journal",
       1,
-<<<<<<< HEAD
-      "Undid {} sizing {} buffering {} cloning {} swaps {} buf removal {} sabuf",
-=======
-      "Undid {} sizing {} buffering {} cloning {} swaps {} buf removal {} ga",
->>>>>>> d3e0efd1
+      "Undid {} sizing {} buffering {} cloning {} swaps {} buf removal {} sabuf {} ga",
       size_up_move->numPendingMoves() + size_down_move->numPendingMoves(),
       buffer_move->numPendingMoves(),
       clone_move->numPendingMoves(),
       swap_pins_move->numPendingMoves(),
       unbuffer_move->numPendingMoves(),
-<<<<<<< HEAD
-      sabuffer_move->numPendingMoves());
-=======
+      sabuffer_move->numPendingMoves(),
       ga_move->numPendingMoves());
->>>>>>> d3e0efd1
 
   int move_count_ = 0;
   move_count_ += size_down_move->numPendingMoves();
@@ -3997,20 +3972,13 @@
   move_count_ += clone_move->numPendingMoves();
   move_count_ += swap_pins_move->numPendingMoves();
   move_count_ += unbuffer_move->numPendingMoves();
-<<<<<<< HEAD
-=======
   move_count_ += ga_move->numPendingMoves();
 
->>>>>>> d3e0efd1
   debugPrint(logger_,
              RSZ,
              "opt_moves",
              2,
-<<<<<<< HEAD
-             "UNDO {} moves: up {} down {} buffer {} sabuffer {} clone {} swap {} unbuf {}",
-=======
-             "UNDO {} moves: up {} down {} buffer {} clone {} swap {} unbuf {} ga {}",
->>>>>>> d3e0efd1
+             "UNDO {} moves: up {} down {} buffer {} sabuffer {} clone {} swap {} unbuf {} ga {}",
              move_count_,
              size_up_move->numPendingMoves(),
              size_down_move->numPendingMoves(),
@@ -4031,22 +3999,13 @@
   split_load_move->undoMoves();
   swap_pins_move->undoMoves();
   unbuffer_move->undoMoves();
-<<<<<<< HEAD
-=======
   ga_move->undoMoves();
-
->>>>>>> d3e0efd1
   debugPrint(logger_,
              RSZ,
              "opt_moves",
              1,
-<<<<<<< HEAD
              "TOTAL {} moves (acc {} rej {}):  up {} down {} buffer {} sabuffer {} clone "
-             "{} swap {} unbuf {}",
-=======
-             "TOTAL {} moves (acc {} rej {}):  up {} down {} buffer {} clone "
              "{} swap {} unbuf {} ga {}",
->>>>>>> d3e0efd1
              accepted_move_count_ + rejected_move_count_,
              accepted_move_count_,
              rejected_move_count_,
