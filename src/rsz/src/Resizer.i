--- conflicted
+++ resolved
@@ -526,12 +526,9 @@
              bool skip_split_load,
              bool skip_buffer_removal,
              bool skip_last_gasp,
-<<<<<<< HEAD
-             bool skip_sabuffering)
-=======
+             bool sabuffering_enabled,
              bool ga_enabled,
              bool shuffle_enabled)
->>>>>>> d3e0efd1
 {
   ensureLinked();
   Resizer *resizer = getResizer();
@@ -543,10 +540,7 @@
                        skip_gate_sizing,
                        skip_size_down,
                        skip_buffering, skip_split_load, skip_buffer_removal,
-<<<<<<< HEAD
-                       skip_last_gasp,skip_sabuffering);
-=======
-                       skip_last_gasp, ga_enabled, shuffle_enabled);
+                       skip_last_gasp,sabuffering_enabled, ga_enabled, shuffle_enabled);
 }
 
 bool 
@@ -558,7 +552,6 @@
   float setup_slack_margin = 0.0;
   bool verbose = false;
   return resizer->gateSizingWithGa(ga_params, setup_slack_margin, verbose);
->>>>>>> d3e0efd1
 }
 
 void
