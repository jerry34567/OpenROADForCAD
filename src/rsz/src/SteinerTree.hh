/////////////////////////////////////////////////////////////////////////////
//
// Copyright (c) 2019, The Regents of the University of California
// All rights reserved.
//
// BSD 3-Clause License
//
// Redistribution and use in source and binary forms, with or without
// modification, are permitted provided that the following conditions are met:
//
// * Redistributions of source code must retain the above copyright notice, this
//   list of conditions and the following disclaimer.
//
// * Redistributions in binary form must reproduce the above copyright notice,
//   this list of conditions and the following disclaimer in the documentation
//   and/or other materials provided with the distribution.
//
// * Neither the name of the copyright holder nor the names of its
//   contributors may be used to endorse or promote products derived from
//   this software without specific prior written permission.
//
// THIS SOFTWARE IS PROVIDED BY THE COPYRIGHT HOLDERS AND CONTRIBUTORS "AS IS"
// AND ANY EXPRESS OR IMPLIED WARRANTIES, INCLUDING, BUT NOT LIMITED TO, THE
// IMPLIED WARRANTIES OF MERCHANTABILITY AND FITNESS FOR A PARTICULAR PURPOSE
// ARE DISCLAIMED. IN NO EVENT SHALL THE COPYRIGHT HOLDER OR CONTRIBUTORS BE
// LIABLE FOR ANY DIRECT, INDIRECT, INCIDENTAL, SPECIAL, EXEMPLARY, OR
// CONSEQUENTIAL DAMAGES (INCLUDING, BUT NOT LIMITED TO, PROCUREMENT OF
// SUBSTITUTE GOODS OR SERVICES; LOSS OF USE, DATA, OR PROFITS; OR BUSINESS
// INTERRUPTION) HOWEVER CAUSED AND ON ANY THEORY OF LIABILITY, WHETHER IN
// CONTRACT, STRICT LIABILITY, OR TORT (INCLUDING NEGLIGENCE OR OTHERWISE)
// ARISING IN ANY WAY OUT OF THE USE OF THIS SOFTWARE, EVEN IF ADVISED OF THE
// POSSIBILITY OF SUCH DAMAGE.
//
///////////////////////////////////////////////////////////////////////////////

#pragma once

#include <string>

#include "rsz/Resizer.hh"
#include "utl/Logger.h"

#include "sta/Hash.hh"

#include "odb/geom.h"

#include "stt/SteinerTreeBuilder.h"
#include "stt/flute.h"

const int   SteinerNull = -1;

namespace rsz {

using std::vector;

using utl::Logger;

using odb::Point;

using sta::UnorderedMap;
using sta::Network;
using sta::dbNetwork;
using sta::Net;
using sta::Pin;
using sta::PinSeq;
using sta::hashIncr;

using stt::SteinerTreeBuilder;

class PointHash
{
public:
  size_t operator()(const Point &pt) const;
};

class PointEqual
{
public:
  bool operator()(const Point &pt1,
                  const Point &pt2) const;
};

typedef std::unordered_map<Point, PinSeq, PointHash, PointEqual> LocPinMap;

class SteinerTree;

// Wrapper for stt::Tree
//
// Flute
//   rearranges pin order
//   compile time option to remove duplicate locations (disabled)
//
// pd/pdrev
//   preserves pin order
//   removes duplicate locations
class SteinerTree
{
public:
  SteinerTree(const Pin *drvr_pin, Resizer *resizer);
  PinSeq &pins() { return pins_; }
  int pinCount() const { return pins_.size(); }
  int branchCount() const;
  void branch(int index,
              // Return values.
              Point &pt1,
              int &steiner_pt1,
              Point &pt2,
              int &steiner_pt2,
              int &wire_length);
  stt::Branch &branch(int index) { return tree_.branch[index]; }
  void report(Logger *logger,
              const Network *network);
  // Return the steiner pt connected to the driver pin.
  SteinerPt drvrPt() const;
  // new APIs for gate cloning
  SteinerPt top() const;
  SteinerPt left(SteinerPt pt) const;
  SteinerPt right(SteinerPt pt) const;
  void validatePoint(SteinerPt pt) const;

  void populateSides();
  void populateSides(const SteinerPt from,
		     const SteinerPt to,
                     const std::vector<SteinerPt>& adj1,
                     const std::vector<SteinerPt>& adj2,
                     const std::vector<SteinerPt>& adj3);
  void populateSides(const SteinerPt from, const SteinerPt to,
		     const SteinerPt adj,
                     const std::vector<SteinerPt>& adj1,
                     const std::vector<SteinerPt>& adj2,
                     const std::vector<SteinerPt>& adj3);
  int distance(SteinerPt& from, SteinerPt& to) const;

  // "Accessors" for SteinerPts.
  const char *name(SteinerPt pt,
                   const Network *network);
  const PinSeq *pins(SteinerPt pt) const;
  const Pin *pin(SteinerPt pt) const;
  Point location(SteinerPt pt) const;
  void setTree(const stt::Tree& tree,
               const dbNetwork *network);
  void setHasInputPort(bool input_port);
  stt::Tree &fluteTree() { return tree_; }
  void createSteinerPtToPinMap();

  static SteinerPt null_pt;

protected:
  void locAddPin(Point &loc,
                 const Pin *pin);

  stt::Tree tree_;
  const Pin *drvr_pin_;
  int drvr_steiner_pt_;            // index into tree_.branch
  PinSeq pins_;                    // Initial input
  LocPinMap loc_pin_map_;          // location -> pins map
  std::vector<SteinerPt>  left_;
  std::vector<SteinerPt>  right_;
  std::vector<const Pin*> point_pin_array_;
  Resizer *resizer_;
<<<<<<< HEAD
=======
  Logger *logger_;
>>>>>>> 75a7d6c7

  friend class Resizer;
  friend class GateCloner;
};

} // namespace<|MERGE_RESOLUTION|>--- conflicted
+++ resolved
@@ -158,10 +158,7 @@
   std::vector<SteinerPt>  right_;
   std::vector<const Pin*> point_pin_array_;
   Resizer *resizer_;
-<<<<<<< HEAD
-=======
   Logger *logger_;
->>>>>>> 75a7d6c7
 
   friend class Resizer;
   friend class GateCloner;
