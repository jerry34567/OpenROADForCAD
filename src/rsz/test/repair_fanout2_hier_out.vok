--- conflicted
+++ resolved
@@ -6,29 +6,19 @@
     .Z(net10));
  BUF_X2 fanout8 (.A(net10),
     .Z(net9));
- CLKBUF_X3 fanout7 (.A(net0),
+ BUF_X1 fanout7 (.A(net0),
     .Z(net8));
  CLKBUF_X2 fanout6 (.A(net8),
     .Z(net7));
  BUF_X2 fanout5 (.A(net7),
     .Z(net6));
-<<<<<<< HEAD
- BUF_X8 fanout4 (.A(net8),
-=======
- CLKBUF_X2 fanout4 (.A(net8),
-    .Z(net5));
- CLKBUF_X3 fanout3 (.A(net5),
->>>>>>> fff5373c
+ CLKBUF_X3 fanout4 (.A(net8),
     .Z(net2));
  BUF_X2 fanout3 (.A(net8),
     .Z(net4));
  CLKBUF_X2 fanout2 (.A(net8),
     .Z(net3));
-<<<<<<< HEAD
- BUF_X8 fanout1 (.A(net8),
-=======
- CLKBUF_X3 fanout1 (.A(net3),
->>>>>>> fff5373c
+ CLKBUF_X3 fanout1 (.A(net8),
     .Z(net1));
  DFF_X1 drvr (.CK(clk1),
     .Q(net0));
