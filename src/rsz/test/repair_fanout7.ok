./results/repair_fanout7-tcl.def NAND2_X4 150 drvr DFF_X1 CK Q 
load DFF_X1 CK D 300000 metal3 1000
[INFO ODB-0222] Reading LEF file: Nangate45/Nangate45.lef
[INFO ODB-0223]     Created 22 technology layers
[INFO ODB-0224]     Created 27 technology vias
[INFO ODB-0225]     Created 135 library cells
[INFO ODB-0226] Finished LEF file:  Nangate45/Nangate45.lef
[INFO ODB-0128] Design: hi_fanout
[INFO ODB-0130]     Created 1 pins.
[INFO ODB-0131]     Created 153 components and 917 component-terminals.
[INFO ODB-0132]     Created 2 special nets and 306 connections.
[INFO ODB-0133]     Created 4 nets and 307 connections.
worst slack -23.63
[INFO RSZ-0094] Found 150 endpoints with setup violations.
<<<<<<< HEAD
[INFO RSZ-0045] Inserted 41 buffers, 1 to split loads.
[INFO RSZ-0041] Resized 312 instances.
[INFO RSZ-0049] Cloned 4 instances.
[WARNING RSZ-0062] Unable to repair all setup violations.
worst slack -2.84
=======
[INFO RSZ-0040] Inserted 83 buffers.
[INFO RSZ-0041] Resized 393 instances.
[INFO RSZ-0043] Swapped pins on 8 instances.
[INFO RSZ-0049] Cloned 7 instances.
[WARNING RSZ-0062] Unable to repair all setup violations.
worst slack -3.21
>>>>>>> 327a5f00
<|MERGE_RESOLUTION|>--- conflicted
+++ resolved
@@ -12,17 +12,8 @@
 [INFO ODB-0133]     Created 4 nets and 307 connections.
 worst slack -23.63
 [INFO RSZ-0094] Found 150 endpoints with setup violations.
-<<<<<<< HEAD
 [INFO RSZ-0045] Inserted 41 buffers, 1 to split loads.
 [INFO RSZ-0041] Resized 312 instances.
 [INFO RSZ-0049] Cloned 4 instances.
 [WARNING RSZ-0062] Unable to repair all setup violations.
-worst slack -2.84
-=======
-[INFO RSZ-0040] Inserted 83 buffers.
-[INFO RSZ-0041] Resized 393 instances.
-[INFO RSZ-0043] Swapped pins on 8 instances.
-[INFO RSZ-0049] Cloned 7 instances.
-[WARNING RSZ-0062] Unable to repair all setup violations.
-worst slack -3.21
->>>>>>> 327a5f00
+worst slack -2.84