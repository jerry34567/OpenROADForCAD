--- conflicted
+++ resolved
@@ -2,26 +2,6 @@
  input clk;
 
 
-<<<<<<< HEAD
- BUF_X1 split3 (.A(r1q),
-    .Z(net104));
- BUF_X2 rebuffer2 (.A(r1q),
-    .Z(net169));
- BUF_X4 split1 (.A(net16),
-    .Z(net171));
- DFF_X2 r1 (.CK(clk),
-    .Q(r1q));
- submodule u1 (.net18_i(net104),
-    .net2_i(net171),
-    .r1q(net169),
-    .clk(clk));
-endmodule
-module submodule (net18_i,
-    net2_i,
-    r1q,
-    clk);
- input net18_i;
-=======
  BUF_X1 rebuffer8 (.A(r1q),
     .Z(net41));
  BUF_X2 rebuffer7 (.A(r1q),
@@ -41,18 +21,10 @@
 module submodule (net2_i,
     r1q,
     clk);
->>>>>>> c28a5d5f
  input net2_i;
  input r1q;
  input clk;
 
- wire net163_i;
- wire net150_i;
- wire net136_i;
- wire net108_i;
- wire net56_i;
- wire net40_i;
- wire net25_i;
 
  DFF_X1 r1 (.D(u6z),
     .CK(clk));
@@ -101,29 +73,21 @@
     .CK(clk));
  DFF_X1 r9 (.D(u14z),
     .CK(clk));
-<<<<<<< HEAD
- BUF_X1 u1 (.A(net2_i),
-    .Z(u6z));
- BUF_X1 u10 (.A(net2_i),
-    .Z(u15z));
- BUF_X1 u11 (.A(net2_i),
-=======
  BUF_X1 u1 (.A(r1q),
     .Z(u6z));
  BUF_X1 u10 (.A(r1q),
     .Z(u15z));
  BUF_X2 u11 (.A(r1q),
->>>>>>> c28a5d5f
     .Z(u16z));
- BUF_X1 u12 (.A(net18_i),
+ BUF_X1 u12 (.A(r1q),
     .Z(u17z));
- BUF_X1 u13 (.A(net18_i),
+ BUF_X1 u13 (.A(r1q),
     .Z(u18z));
  BUF_X1 u14 (.A(r1q),
     .Z(u19z));
  BUF_X1 u15 (.A(r1q),
     .Z(u20z));
- BUF_X2 u16 (.A(r1q),
+ BUF_X4 u16 (.A(r1q),
     .Z(u1z));
  BUF_X2 u17 (.A(u1z),
     .Z(u2z));
@@ -133,19 +97,15 @@
     .Z(u4z));
  BUF_X1 u2 (.A(r1q),
     .Z(u7z));
- BUF_X2 u20 (.A(u4z),
+ BUF_X4 u20 (.A(u4z),
     .Z(u5z));
  BUF_X1 u3 (.A(r1q),
     .Z(u8z));
  BUF_X1 u4 (.A(r1q),
     .Z(u9z));
- BUF_X1 u5 (.A(net18_i),
+ BUF_X1 u5 (.A(r1q),
     .Z(u10z));
-<<<<<<< HEAD
- BUF_X1 u6 (.A(net18_i),
-=======
  BUF_X1 u6 (.A(net2_i),
->>>>>>> c28a5d5f
     .Z(u11z));
  BUF_X1 u7 (.A(net2_i),
     .Z(u12z));
