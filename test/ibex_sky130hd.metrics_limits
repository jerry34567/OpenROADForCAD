--- conflicted
+++ resolved
@@ -1,29 +1,11 @@
 {
   "IFP::instance_count" : "18835.2"
-<<<<<<< HEAD
- ,"DPL::design_area" : "184920.0"
-=======
  ,"DPL::design_area" : "184638.0"
->>>>>>> 8ac5c381
  ,"DPL::utilization" : "30.479999999999997"
  ,"RSZ::repair_design_buffer_count" : "417"
  ,"RSZ::max_slew_slack" : "0"
  ,"RSZ::max_capacitance_slack" : "0"
  ,"RSZ::max_fanout_slack" : "0"
-<<<<<<< HEAD
- ,"RSZ::worst_slack_min" : "-1.1649326371605646"
- ,"RSZ::worst_slack_max" : "-3.210680044317884"
- ,"RSZ::tns_max" : "-2394.3882759369703"
- ,"RSZ::hold_buffer_count" : "0"
- ,"GRT::ANT::errors" : "0"
- ,"DRT::drv" : "0"
- ,"DRT::worst_slack_min" : "-1.6222010954237827"
- ,"DRT::worst_slack_max" : "-4.402394360832929"
- ,"DRT::tns_max" : "-2420.5397221301764"
- ,"DRT::clock_skew" : "3.4820632696135614"
- ,"DRT::max_slew_slack" : "-4.47331964969635"
- ,"DRT::max_capacitance_slack" : "-6.272437896995624"
-=======
  ,"RSZ::worst_slack_min" : "-1.1601702243394423"
  ,"RSZ::worst_slack_max" : "-3.136830671166475"
  ,"RSZ::tns_max" : "-2392.974081801812"
@@ -36,7 +18,6 @@
  ,"DRT::clock_skew" : "3.6310201206834662"
  ,"DRT::max_slew_slack" : "-7.658515978398496"
  ,"DRT::max_capacitance_slack" : "-10.561625773958381"
->>>>>>> 8ac5c381
  ,"DRT::max_fanout_slack" : "0"
  ,"DRT::clock_period" : "15.155"
  ,"DRT::ANT::errors" : "0"
