--- conflicted
+++ resolved
@@ -1,15 +1,5 @@
 {
   "IFP::instance_count" : "59841.6"
-<<<<<<< HEAD
- ,"DPL::design_area" : "967509.6"
- ,"DPL::utilization" : "44.279999999999994"
- ,"RSZ::repair_design_buffer_count" : "758"
- ,"RSZ::max_slew_slack" : "-4.271063804626465"
- ,"RSZ::max_capacitance_slack" : "-4.7410187735733516"
- ,"RSZ::max_fanout_slack" : "0"
- ,"RSZ::worst_slack_min" : "-0.635906012657209"
- ,"RSZ::worst_slack_max" : "-0.6376155341188754"
-=======
  ,"DPL::design_area" : "846166.7999999999"
  ,"DPL::utilization" : "38.76"
  ,"RSZ::repair_design_buffer_count" : "552"
@@ -18,24 +8,15 @@
  ,"RSZ::max_fanout_slack" : "0"
  ,"RSZ::worst_slack_min" : "-0.63556617337976"
  ,"RSZ::worst_slack_max" : "-0.5797018586244181"
->>>>>>> be6d1c68
  ,"RSZ::tns_max" : "-3185.0691600000005"
  ,"RSZ::hold_buffer_count" : "21"
  ,"GRT::ANT::errors" : "0"
  ,"DRT::drv" : "0"
-<<<<<<< HEAD
- ,"DRT::worst_slack_min" : "-0.7148438711412949"
- ,"DRT::worst_slack_max" : "-1.209773871022501"
- ,"DRT::tns_max" : "-3233.4228806183637"
- ,"DRT::clock_skew" : "0.5408561751550066"
- ,"DRT::max_slew_slack" : "-26.405652165412903"
-=======
  ,"DRT::worst_slack_min" : "-0.7079643739746396"
  ,"DRT::worst_slack_max" : "-0.8426701798528045"
  ,"DRT::tns_max" : "-3186.5604018388894"
  ,"DRT::clock_skew" : "0.5702052325034676"
  ,"DRT::max_slew_slack" : "0"
->>>>>>> be6d1c68
  ,"DRT::max_capacitance_slack" : "0"
  ,"DRT::max_fanout_slack" : "0"
  ,"DRT::clock_period" : "6.387"
